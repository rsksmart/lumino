# RIF Lumino Network


![Lumino Network](Lumino.png?raw=true "RIF Lumino Network")


## Install your own Lumino Node

<<<<<<< HEAD
* [Install on Ubuntu](docs/0.0.2/install_ubuntu.md)
* [Install on MacOS](docs/0.0.2/install_macos.md)

## Lumino Contracts

The following are the addresses of the set of contracts for Lumino Network
=======
* [Install on Ubuntu](docs/0.0.3/install_ubuntu.md)
* [Install on MacOS](docs/0.0.3/install_macos.md)

## Lumino Contracts

The following are the addresses of the set of contracts for Lumino Network per release

# Node release 0.0.2
>>>>>>> 5ccde066

| Contract                                | TestNet                                    | MainNet        |
|-----------------------------------------|--------------------------------------------|----------------|
| `$TOKENNETWORK_REGISTRY_CONTRACT_ADDRESS` | TBD | 0x59eC7Ced1e1ee2e4ccC74F197fB680D8f9426B96  |
| `$SECRET_REGISTRY_CONTRACT_ADDRESS`       | TBD | 0x4Dea623Ae7c5cb1F4aF9B46721D9a72d93C42BE9  |
| `$ENDPOINT_REGISTRY_CONTRACT_ADDRESS`     | TBD | 0x7d1E6f17baa2744B5213b697ae4C1D287bB10df0 |
<<<<<<< HEAD

If you want to create your own RIF Lumino network for development or custom use on private networks, please refer to [Lumino Contracts](https://github.com/rsksmart/lumino-contracts)

=======

# Node release 0.0.3


| Contract                                | TestNet                                    | MainNet        |
|-----------------------------------------|--------------------------------------------|----------------|
| `$TOKENNETWORK_REGISTRY_CONTRACT_ADDRESS` | 0x7385f5c9Fb5D5cd11b689264756A847359d2FDc7 | 0x5bE08F3AAD3AB1214be82f3E4FFD0B214Fd4653B  |
| `$SECRET_REGISTRY_CONTRACT_ADDRESS`       | 0x59e1344572EC42BB0BB95046E07d6509Bc737b57 | 0x30aabDd1f2A31c5faEDD8B9328F3294a7D7D7DF7  |
| `$ENDPOINT_REGISTRY_CONTRACT_ADDRESS`     | 0x6BEb99b6eCac8E4E2EdeC141042135D0dD8F15c1 | 0xDd9Df254972a61898E125FDd3Cbe235Bec565f8e |


If you want to create your own RIF Lumino network for development or custom use on private networks, please refer to [Lumino Contracts](https://github.com/rsksmart/lumino-contracts)

>>>>>>> 5ccde066


## Useful Links

* [RIF Lumino Network](https://www.rifos.org/rif-lumino-network/)
* [http://explorer.lumino.rifos.org/](https://explorer.lumino.rifos.org/)
* [RIF Lumino Contracts](https://github.com/rsksmart/lumino-contracts) 
* [RIF Lumino Web](https://github.com/rsksmart/lumino-web) 
* [RIF Lumino Explorer](https://github.com/rsksmart/lumino-explorer) <|MERGE_RESOLUTION|>--- conflicted
+++ resolved
@@ -6,14 +6,6 @@
 
 ## Install your own Lumino Node
 
-<<<<<<< HEAD
-* [Install on Ubuntu](docs/0.0.2/install_ubuntu.md)
-* [Install on MacOS](docs/0.0.2/install_macos.md)
-
-## Lumino Contracts
-
-The following are the addresses of the set of contracts for Lumino Network
-=======
 * [Install on Ubuntu](docs/0.0.3/install_ubuntu.md)
 * [Install on MacOS](docs/0.0.3/install_macos.md)
 
@@ -22,18 +14,12 @@
 The following are the addresses of the set of contracts for Lumino Network per release
 
 # Node release 0.0.2
->>>>>>> 5ccde066
 
 | Contract                                | TestNet                                    | MainNet        |
 |-----------------------------------------|--------------------------------------------|----------------|
 | `$TOKENNETWORK_REGISTRY_CONTRACT_ADDRESS` | TBD | 0x59eC7Ced1e1ee2e4ccC74F197fB680D8f9426B96  |
 | `$SECRET_REGISTRY_CONTRACT_ADDRESS`       | TBD | 0x4Dea623Ae7c5cb1F4aF9B46721D9a72d93C42BE9  |
 | `$ENDPOINT_REGISTRY_CONTRACT_ADDRESS`     | TBD | 0x7d1E6f17baa2744B5213b697ae4C1D287bB10df0 |
-<<<<<<< HEAD
-
-If you want to create your own RIF Lumino network for development or custom use on private networks, please refer to [Lumino Contracts](https://github.com/rsksmart/lumino-contracts)
-
-=======
 
 # Node release 0.0.3
 
@@ -47,7 +33,6 @@
 
 If you want to create your own RIF Lumino network for development or custom use on private networks, please refer to [Lumino Contracts](https://github.com/rsksmart/lumino-contracts)
 
->>>>>>> 5ccde066
 
 
 ## Useful Links
