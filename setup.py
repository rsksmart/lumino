#!/usr/bin/env python
from setuptools import find_packages, setup
from setuptools.command.egg_info import egg_info
from setuptools.command.test import test as TestCommand


class PyTest(TestCommand):
    def finalize_options(self):
        TestCommand.finalize_options(self)
        self.test_args = []
        self.test_suite = True

    def run_tests(self):
        # import here, cause outside the eggs aren't loaded
        import pytest

        errno = pytest.main(self.test_args)
        raise SystemExit(errno)


class EggInfo(egg_info):
    def __init__(self, *args, **kwargs) -> None:
        super().__init__(*args, **kwargs)
        # FFS, setuptools_scm forcibly includes all files under version control into the sdist
        # package, ignoring `MANIFEST.in` and `find_packages`.
        # See https://github.com/pypa/setuptools_scm/issues/190
        # We 'fix' this by replacing the `find_files` function with a dummy one.
        # The reason this is done here and not on the top level is that setuptools_scm is a
        # setup time requirement so it may not have been installed when this setup.py is initially
        # executed.
        try:
            import setuptools_scm.integration

            setuptools_scm.integration.find_files = lambda _: []
        except ImportError:
            pass


with open("README.md") as readme_file:
    readme = readme_file.read()


history = ""


with open("constraints.txt") as req_file:
    install_requires = list(
        {
            requirement
            for requirement in req_file
            if requirement.strip() and not requirement.lstrip().startswith("#")
        }
    )

test_requirements = []

# Do not edit: this is maintained by bumpversion (see .bumpversion_client.cfg)
version = "0.100.3"

setup(
<<<<<<< HEAD
    name='raiden',
    description='',
    long_description=readme + '\n\n' + history,
    author='Brainbot Labs Est.',
    author_email='contact@brainbot.li',
    url='https://github.com/raiden-network/raiden',
    packages=find_packages(),
    include_package_data=True,
    license='MIT',
    zip_safe=True,
    keywords='raiden',
=======
    name="raiden",
    description="",
    long_description=readme + "\n\n" + history,
    author="Brainbot Labs Est.",
    author_email="contact@brainbot.li",
    url="https://github.com/raiden-network/raiden",
    packages=find_packages(include=("raiden", "raiden.*")),
    package_data={"raiden": ["py.typed"]},
    license="MIT",
    zip_safe=False,
    keywords="raiden",
>>>>>>> 5ccde066
    classifiers=[
        "Development Status :: 3 - Alpha",
        "Intended Audience :: Developers",
        "License :: OSI Approved :: MIT License",
        "Natural Language :: English",
        "Programming Language :: Python :: 3",
        "Programming Language :: Python :: 3.7",
    ],
<<<<<<< HEAD
    cmdclass={
        'test': PyTest,
    },
    use_scm_version=False,
=======
    cmdclass={"test": PyTest, "egg_info": EggInfo},
>>>>>>> 5ccde066
    install_requires=install_requires,
    tests_require=test_requirements,
    python_requires='>=3.7',
    entry_points={
        'console_scripts': [
            'lumino = raiden.__main__:main',
        ],
    },

)<|MERGE_RESOLUTION|>--- conflicted
+++ resolved
@@ -58,19 +58,6 @@
 version = "0.100.3"
 
 setup(
-<<<<<<< HEAD
-    name='raiden',
-    description='',
-    long_description=readme + '\n\n' + history,
-    author='Brainbot Labs Est.',
-    author_email='contact@brainbot.li',
-    url='https://github.com/raiden-network/raiden',
-    packages=find_packages(),
-    include_package_data=True,
-    license='MIT',
-    zip_safe=True,
-    keywords='raiden',
-=======
     name="raiden",
     description="",
     long_description=readme + "\n\n" + history,
@@ -82,7 +69,6 @@
     license="MIT",
     zip_safe=False,
     keywords="raiden",
->>>>>>> 5ccde066
     classifiers=[
         "Development Status :: 3 - Alpha",
         "Intended Audience :: Developers",
@@ -91,14 +77,7 @@
         "Programming Language :: Python :: 3",
         "Programming Language :: Python :: 3.7",
     ],
-<<<<<<< HEAD
-    cmdclass={
-        'test': PyTest,
-    },
-    use_scm_version=False,
-=======
     cmdclass={"test": PyTest, "egg_info": EggInfo},
->>>>>>> 5ccde066
     install_requires=install_requires,
     tests_require=test_requirements,
     python_requires='>=3.7',
