#!/usr/bin/env python
from setuptools import find_packages, setup
from setuptools.command.egg_info import egg_info
from setuptools.command.test import test as TestCommand


class PyTest(TestCommand):
    def finalize_options(self):
        TestCommand.finalize_options(self)
        self.test_args = []
        self.test_suite = True

    def run_tests(self):
        # import here, cause outside the eggs aren't loaded
        import pytest

        errno = pytest.main(self.test_args)
        raise SystemExit(errno)


class EggInfo(egg_info):
    def __init__(self, *args, **kwargs) -> None:
        super().__init__(*args, **kwargs)
        # FFS, setuptools_scm forcibly includes all files under version control into the sdist
        # package, ignoring `MANIFEST.in` and `find_packages`.
        # See https://github.com/pypa/setuptools_scm/issues/190
        # We 'fix' this by replacing the `find_files` function with a dummy one.
        # The reason this is done here and not on the top level is that setuptools_scm is a
        # setup time requirement so it may not have been installed when this setup.py is initially
        # executed.
        try:
            import setuptools_scm.integration

            setuptools_scm.integration.find_files = lambda _: []
        except ImportError:
            pass


<<<<<<< HEAD
with open("README.md") as readme_file:
=======
with open("README.rst") as readme_file:
>>>>>>> 40d9d56e
    readme = readme_file.read()


history = ""


with open("constraints.txt") as req_file:
    install_requires = list(
        {
            requirement
            for requirement in req_file
            if requirement.strip() and not requirement.lstrip().startswith("#")
        }
    )

test_requirements = []

# Do not edit: this is maintained by bumpversion (see .bumpversion_client.cfg)
<<<<<<< HEAD
version = "0.100.3-rc5"
=======
version = "0.100.3"
>>>>>>> 40d9d56e

setup(
    name="raiden",
    description="",
    long_description=readme + "\n\n" + history,
    author="Brainbot Labs Est.",
    author_email="contact@brainbot.li",
    url="https://github.com/raiden-network/raiden",
    packages=find_packages(include=("raiden", "raiden.*")),
    package_data={"raiden": ["py.typed"]},
    license="MIT",
    zip_safe=False,
    keywords="raiden",
    classifiers=[
        "Development Status :: 3 - Alpha",
        "Intended Audience :: Developers",
        "License :: OSI Approved :: MIT License",
        "Natural Language :: English",
        "Programming Language :: Python :: 3",
        "Programming Language :: Python :: 3.7",
    ],
    cmdclass={"test": PyTest, "egg_info": EggInfo},
    use_scm_version=True,
    setup_requires=["setuptools_scm"],
    install_requires=install_requires,
    tests_require=test_requirements,
<<<<<<< HEAD
    python_requires='>=3.7',
    entry_points={
        'console_scripts': [
            'lumino = raiden.__main__:main',
        ],
    },
=======
    python_requires=">=3.7",
    entry_points={"console_scripts": ["raiden = raiden.__main__:main"]},
>>>>>>> 40d9d56e
)<|MERGE_RESOLUTION|>--- conflicted
+++ resolved
@@ -36,11 +36,7 @@
             pass
 
 
-<<<<<<< HEAD
 with open("README.md") as readme_file:
-=======
-with open("README.rst") as readme_file:
->>>>>>> 40d9d56e
     readme = readme_file.read()
 
 
@@ -59,11 +55,7 @@
 test_requirements = []
 
 # Do not edit: this is maintained by bumpversion (see .bumpversion_client.cfg)
-<<<<<<< HEAD
-version = "0.100.3-rc5"
-=======
 version = "0.100.3"
->>>>>>> 40d9d56e
 
 setup(
     name="raiden",
@@ -90,15 +82,11 @@
     setup_requires=["setuptools_scm"],
     install_requires=install_requires,
     tests_require=test_requirements,
-<<<<<<< HEAD
     python_requires='>=3.7',
     entry_points={
         'console_scripts': [
             'lumino = raiden.__main__:main',
         ],
     },
-=======
-    python_requires=">=3.7",
-    entry_points={"console_scripts": ["raiden = raiden.__main__:main"]},
->>>>>>> 40d9d56e
+
 )