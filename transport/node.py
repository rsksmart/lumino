--- conflicted
+++ resolved
@@ -9,19 +9,11 @@
 
 class Node(ABC):
     """
-<<<<<<< HEAD
     Node is an abstraction that represents a single address (belonging to regular node or one registered as a light
     client) managed by the transport layer of the running Lumino node.
     This address can work both as a sender or a receiver of communications in the context of transport operations.
     It should implement concrete methods which have the responsibility of doing the actual sending and receiving of
     messages through the transport layer that manages it.
-=======
-    Node is an abstraction that represents a Lumino node (regular or light client) managed
-    by a transport layer.
-
-    It should implement concrete methods which take care of doing the actual sending and receiving
-    of messages through the transport layer that manages it.
->>>>>>> 5ff38714
     """
 
     def __init__(self, address: Address):
