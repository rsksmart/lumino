--- conflicted
+++ resolved
@@ -107,11 +107,9 @@
     def stop(self):
         """
         Try to gracefully stop the greenlet synchronously
-
         Stop isn't expected to re-raise greenlet _run exception
         (use self.greenlet.get() for that),
         but it should raise any stop-time exception
-
         Disconnects from RIF Communications node
         """
         if self._stop_event.ready():
@@ -140,7 +138,6 @@
 
     def enqueue_message(self, message: TransportMessage, recipient: Address):
         """Queue the message for sending to recipient
-
         It may be called before transport is started, to initialize message queues
         The actual sending is started only when the transport is started
         """
@@ -184,11 +181,7 @@
     # TODO exception handling rif comms client
     def send_message(self, payload: str, recipient: Address):
         # Check if we have a subscription for that receiver address
-<<<<<<< HEAD
-        is_subscribed_to_receiver_topic = self._client.has_subscription(recipient).value
-=======
         is_subscribed_to_receiver_topic = self._client.has_subscription(receiver_address).value
->>>>>>> 70dc9409
         if not is_subscribed_to_receiver_topic:
             # If not, create the topic subscription
             self._client.subscribe(recipient)  # TODO is this really needed in order to send msg to receiver?
@@ -307,7 +300,6 @@
 
     def _parse_topic_new_data(self, topic_new_data: ChannelNewData) -> Message:
         """
-
         :param topic_new_data: raw data received by the RIF Comms GRPC api
         :return: a raiden.Message
         """
@@ -320,29 +312,19 @@
             channel {
               channelId: "16Uiu2HAm9otWzXBcFm7WC2Qufp2h1mpRxK1oox289omHTcKgrpRA"
             }
-
         """
         if content:
             # We first transform the content of the topic new data to an object
             object_data = json.loads(content.decode())
             """
                 Since the message is assigned to the 'data' key and encoded by the RIF Comms GRPC api
-<<<<<<< HEAD
-                we need to convert it to raiden.Message.
-=======
                 we need to convert it to string.
->>>>>>> 70dc9409
                 
                     data: "{\"type\":\"Buffer\",\"data\":[104,101,121]}"
             """
             string_message = bytes(object_data["data"]).decode()
             message_dict = json.loads(string_message)
-<<<<<<< HEAD
-            message = message_from_dict(message_dict) # TODO this can fail
-            # TODO Pending signature validation
-=======
             message = message_from_dict(message_dict)
->>>>>>> 70dc9409
             return message
         else:
             return None
