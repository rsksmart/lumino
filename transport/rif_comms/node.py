<<<<<<< HEAD
import json
from typing import Any, Dict, List
=======
from typing import Any, Dict
>>>>>>> 54a2e3c3

import structlog
from eth_utils import is_binary_address
from gevent import killall, wait
from greenlet import GreenletExit

from raiden.exceptions import InvalidAddress, UnknownAddress, UnknownTokenAddress, InvalidProtocolMessage
from raiden.message_handler import MessageHandler
from raiden.messages import (
    Message as RaidenMessage,
    SignedRetrieableMessage,
    Delivered,
    Processed,
    Ping,
    Pong
)
from raiden.raiden_service import RaidenService
from raiden.transfer.identifiers import QueueIdentifier
from raiden.transfer.mediated_transfer.events import CHANNEL_IDENTIFIER_GLOBAL_QUEUE
from raiden.utils import pex
from raiden.utils.runnable import Runnable
from raiden.utils.typing import Address
from transport.message import Message as TransportMessage
from transport.node import Node as TransportNode
from transport.rif_comms.client import Client as RIFCommsClient
<<<<<<< HEAD
from transport.rif_comms.proto.api_pb2 import Notification, ChannelNewData
from transport.utils import MessageQueue, validate_and_parse_messages
=======
from transport.rif_comms.proto.api_pb2 import Notification
from transport.rif_comms.utils import notification_to_payload
from transport.utils import MessageQueue
from transport.utils import validate_and_parse_messages
>>>>>>> 54a2e3c3

log = structlog.get_logger(__name__)


class Node(TransportNode):
    _log = log

    def __init__(self, address: Address, config: dict):
        TransportNode.__init__(self, address)

        # set instance variables
        self._config = config
        self._raiden_service: RaidenService = None

        # set up comms node
        self._rif_comms_connect_stream: Notification = None
        self._our_topic_stream: Notification = None
        self._comms_client = RIFCommsClient(address, self._config["grpc_endpoint"])

        # initialize message queues
        self._address_to_message_queue: Dict[Address, MessageQueue] = dict()

        self._log = log.bind(node_address=pex(self.address))
        self.log.info("RIFCommsNode init on GRPC endpoint: {}".format(self._config["grpc_endpoint"]))

    def start(self, raiden_service: RaidenService, message_handler: MessageHandler, prev_auth_data: str):
        """
        Initialize transport fields, connect to RIF Comms Node, and start as Runnable.
        """
        self._raiden_service = raiden_service  # TODO: this should be set in __init__

        # check if node is already running
        if not self.stop_event.ready():
            raise RuntimeError(f"{self!r} already started")
        self.stop_event.clear()

        # connect to rif comms node
        # TODO: this shouldn't need to be assigned, it is only done because otherwise the code hangs
        self._rif_comms_connect_stream = self._comms_client.connect()
        # start pre-loaded message queues
        for message_queue in self._address_to_message_queue.values():
            if not message_queue.greenlet:
                self.log.debug("starting message_queue", message_queue=message_queue)
                message_queue.start()

        self.log.info("RIF Comms Node start", config=self._config)

        # start greenlet through the Runnable class; this will eventually call _run
        Runnable.start(self)

    def _receive_messages(self):
        """
        Iterate over the Notification stream and block thread to receive messages.
        """
        for notification in self._our_topic_stream:
<<<<<<< HEAD
            raiden_messages = self._notification_to_messages(notification.channelNewData)
            if raiden_messages:
                self.log.info("incoming messages", messages=raiden_messages)
                for raiden_message in raiden_messages:
                    self._handle_message(raiden_message)

    @staticmethod
    def _notification_to_messages(notification_data: ChannelNewData) -> List[RaidenMessage]:
        """
        :param notification_data: raw data received by the RIF Comms GRPC API
        :return: a list of raiden.Message
        """
        content_text = notification_data.data
        """
        ChannelNewData has the following structure:
            from: "16Uiu2HAm8wq7GpkmTDqBxb4eKGfa2Yos79DabTgSXXF4PcHaDhWJ"
            data: "{\"type\":\"Buffer\",\"data\":[104,101,121]}"
            nonce: "\216f\225\232d\023e{"
            channel {
              channelId: "16Uiu2HAm9otWzXBcFm7WC2Qufp2h1mpRxK1oox289omHTcKgrpRA"
            }
        """
        if content_text:
            # we first transform the content of the notification data to a dictionary
            content = json.loads(content_text.decode())
            # the message is inside the notification data, encoded by the RIF Comms GRPC api
            comms_message_string = bytes(content["data"]).decode()
            # a comms message can contain one or N raiden messages, therefore it must be parsed
            messages = validate_and_parse_messages(comms_message_string, None)
            if not messages:
                return None
            print("Messages received", messages)
            return messages
        return None
=======
            payload = notification_to_payload(notification)
            try:
                for raiden_message in validate_and_parse_messages(payload, None):
                    self.log.info("incoming message", message=raiden_message)
                    self._handle_message(raiden_message)
            except InvalidProtocolMessage:
                self.log.error("incoming message could not be processed", payload=payload)
>>>>>>> 54a2e3c3

    def _handle_message(self, message: RaidenMessage):
        """
        Handle received Raiden message.
        """
        if self.stop_event.ready():
            return  # ignore when node is stopped

        # process message if its type is expected
        if isinstance(message, (Delivered, Processed, SignedRetrieableMessage)):
            self.log.info(
                "Raiden message received",
                type=type(message),
                node=pex(self.address),
                message=message,
                sender=pex(message.sender),
            )

            try:
                # acknowledge to sender that their message was received
                # if the received Raiden message is of the Delivered type, no action needs to be taken
                if not isinstance(message, Delivered):
                    self._ack_message(message)
            except (InvalidAddress, UnknownAddress, UnknownTokenAddress):
                self.log.warning("exception while processing message", exc_info=True)
                return

            # once acknowledged, pass message to raiden service for business logic
            self._raiden_service.on_message(message)

        else:
            self.log.warning(
                "unexpected type of message received",
                type=type(message),
                node=pex(self.address),
                message=message,
            )

    def _ack_message(self, message: (Processed, SignedRetrieableMessage)):
        """
        Acknowledge a received Raiden message by sending a Delivered-type message back.
        """
        # put together Delivered-typed message to reply with
        delivered_message = Delivered(delivered_message_identifier=message.message_identifier)
        self._raiden_service.sign(delivered_message)

        queue_identifier = QueueIdentifier(
            recipient=message.sender, channel_identifier=CHANNEL_IDENTIFIER_GLOBAL_QUEUE
        )
        self.enqueue_message(*TransportMessage.wrap(queue_identifier, delivered_message))

    def _run(self, *args: Any, **kwargs: Any) -> None:
        """
        Runnable main method. Start a listener greenlet to listen for received messages in the background.
        """
        self.greenlet.name = f"RIFCommsNode._run node:{pex(self.address)}"
<<<<<<< HEAD
        our_peer_id, topic_stream = self._comms_client.subscribe_to(self.address)
        self._our_topic_stream = topic_stream

=======
        _, self._our_topic_stream = self._comms_client.subscribe_to(self.address)
>>>>>>> 54a2e3c3
        try:
            # waits on stop_event.ready()
            # children crashes should throw an exception here
            self._receive_messages()
            self.log.info("RIF Comms Node _run. Listening for messages.")
        except GreenletExit:  # killed without exception
            self.stop_event.set()
            killall([self.greenlet])  # kill comms listener thread
            raise  # re-raise to keep killed status
        except Exception:
            self.stop()  # ensure cleanup and wait on subtasks
            raise

    def stop(self):
        """
        Try to gracefully stop the underlying greenlet synchronously.
        Stop isn't expected to re-raise greenlet _run exception
        (use self.greenlet.get() for that),
        but it should raise any stop-time exception.
        Also disconnect from RIF Communications node.
        """
        if self.stop_event.ready():
            return  # already stopped
        self.stop_event.set()

        for message_queue in self._address_to_message_queue.values():
            if message_queue.greenlet:
                message_queue.notify()  # if we need to send something, this is the time

        if self.greenlet:
            self.greenlet.kill()
            self.greenlet.get()

        # wait for our own greenlets, no need to get on them, exceptions should be raised in _run()
        wait([self.greenlet] + [r.greenlet for r in self._address_to_message_queue.values()])

        self._comms_client.disconnect()

        self.log.debug("RIF Comms Node stop", config=self._config)
        try:
            del self._log
        except AttributeError:
            # During shutdown the log attribute may have already been collected
            pass
        # parent may want to call get() after stop(), to ensure _run errors are re-raised
        # we don't call it here to avoid deadlock when self crashes and calls stop() on finally

    def enqueue_message(self, message: TransportMessage, recipient: Address):
        """
        Queue the message for sending to recipient.
        It may be called before transport is started, to initialize message queues.
        The actual sending is started only when the transport is started.
        """
        raiden_message, queue_identifier = TransportMessage.unwrap(message)

        if not is_binary_address(recipient):
            raise ValueError("Invalid address {}".format(pex(recipient)))

        # these are not protocol messages, but transport-specific messages
        if isinstance(raiden_message, (Ping, Pong)):
            raise ValueError("Do not use send_message for {} messages".format(raiden_message.__class__.__name__))

        self.log.info(
            "RIF Comms enqueue message",
            recipient=pex(recipient),
            message=raiden_message,
            queue_identifier=queue_identifier,
        )

        message_queue = self._get_queue(queue_identifier.recipient)
        message_queue.enqueue(queue_identifier=queue_identifier, message=raiden_message)

    def _get_queue(self, recipient: Address) -> MessageQueue:
        """
        Return a MessageQueue for recipient; create one if it does not exist.
        """
        if recipient not in self._address_to_message_queue:
            queue = MessageQueue(transport_node=self, recipient=recipient)
            self._address_to_message_queue[recipient] = queue
            # Always start the MessageQueue, otherwise stop() will block forever
            # waiting for the corresponding gevent.Greenlet to complete. This
            # has no negative side-effects if the transport has stopped because
            # the queue itself checks the transport running state.
            queue.start()
        return self._address_to_message_queue[recipient]

    def enqueue_global_messages(self):
        pass

    def send_message(self, payload: str, recipient: Address):
        """
        Send text message through the RIF Comms client.
        """
<<<<<<< HEAD

        topic_id, _ = self._comms_client.subscribe_to(recipient)
=======
        self._comms_client.subscribe_to(recipient)
>>>>>>> 54a2e3c3
        # send the message
        self._comms_client.send_message(payload, recipient)  # TODO: exception handling for RIF Comms client
        self.log.info(
            "RIF Comms send message", message_payload=payload.replace("\n", "\\n"), recipient=pex(recipient)
        )

    def start_health_check(self, address: Address):
        self.log.debug("Healthcheck", peer_address=pex(address))

    def whitelist(self, address: Address):
        self.log.debug("Whitelist", peer_address=pex(address))

    def link_exception(self, callback: Any):
        self.greenlet.link_exception(callback)

    def join(self, timeout=None):
        self.greenlet.join(timeout)

    @property
    def raiden_service(self) -> 'RaidenService':
        return self._raiden_service

    @property
    def config(self) -> {}:
        return self._config

    @property
    def log(self):
        return self._log

    def __repr__(self):
        node = f" RIF Comms Transport node:{pex(self.address)}"
        return f"<{self.__class__.__name__}{node} id:{id(self)}>"


class LightClientNode(Node):

    def __init__(self, address: Address, config: dict):
        Node.__init__(self, address, config)

    def _handle_message(self, message: RaidenMessage):
        """
        Handle received Raiden message.
        """
        if self.stop_event.ready():
            return  # ignore when node is stopped

        # process message if its type is expected
        if isinstance(message, (Delivered, Processed, SignedRetrieableMessage)):
            self.log.info(
                "Raiden message received",
                type=type(message),
                node=pex(self.address),
                message=message,
                sender=pex(message.sender),
            )
            # Pass message to raiden service for business logic. The message will be stored on the HUB database.
            self._raiden_service.on_message(message, True)
        else:
            self.log.warning(
                "unexpected type of message received",
                type=type(message),
                node=pex(self.address),
                message=message,
            )

    def _ack_message(self, message: (Processed, SignedRetrieableMessage)):
        """
        Acks must be signed by the Light client first, therefore the transport is not in charge to create and send
        the Delivered messages.
        """
        raise Exception("Do not use _ack_message for light client transport")<|MERGE_RESOLUTION|>--- conflicted
+++ resolved
@@ -1,9 +1,4 @@
-<<<<<<< HEAD
-import json
-from typing import Any, Dict, List
-=======
 from typing import Any, Dict
->>>>>>> 54a2e3c3
 
 import structlog
 from eth_utils import is_binary_address
@@ -29,15 +24,10 @@
 from transport.message import Message as TransportMessage
 from transport.node import Node as TransportNode
 from transport.rif_comms.client import Client as RIFCommsClient
-<<<<<<< HEAD
-from transport.rif_comms.proto.api_pb2 import Notification, ChannelNewData
-from transport.utils import MessageQueue, validate_and_parse_messages
-=======
 from transport.rif_comms.proto.api_pb2 import Notification
 from transport.rif_comms.utils import notification_to_payload
 from transport.utils import MessageQueue
 from transport.utils import validate_and_parse_messages
->>>>>>> 54a2e3c3
 
 log = structlog.get_logger(__name__)
 
@@ -93,42 +83,6 @@
         Iterate over the Notification stream and block thread to receive messages.
         """
         for notification in self._our_topic_stream:
-<<<<<<< HEAD
-            raiden_messages = self._notification_to_messages(notification.channelNewData)
-            if raiden_messages:
-                self.log.info("incoming messages", messages=raiden_messages)
-                for raiden_message in raiden_messages:
-                    self._handle_message(raiden_message)
-
-    @staticmethod
-    def _notification_to_messages(notification_data: ChannelNewData) -> List[RaidenMessage]:
-        """
-        :param notification_data: raw data received by the RIF Comms GRPC API
-        :return: a list of raiden.Message
-        """
-        content_text = notification_data.data
-        """
-        ChannelNewData has the following structure:
-            from: "16Uiu2HAm8wq7GpkmTDqBxb4eKGfa2Yos79DabTgSXXF4PcHaDhWJ"
-            data: "{\"type\":\"Buffer\",\"data\":[104,101,121]}"
-            nonce: "\216f\225\232d\023e{"
-            channel {
-              channelId: "16Uiu2HAm9otWzXBcFm7WC2Qufp2h1mpRxK1oox289omHTcKgrpRA"
-            }
-        """
-        if content_text:
-            # we first transform the content of the notification data to a dictionary
-            content = json.loads(content_text.decode())
-            # the message is inside the notification data, encoded by the RIF Comms GRPC api
-            comms_message_string = bytes(content["data"]).decode()
-            # a comms message can contain one or N raiden messages, therefore it must be parsed
-            messages = validate_and_parse_messages(comms_message_string, None)
-            if not messages:
-                return None
-            print("Messages received", messages)
-            return messages
-        return None
-=======
             payload = notification_to_payload(notification)
             try:
                 for raiden_message in validate_and_parse_messages(payload, None):
@@ -136,7 +90,6 @@
                     self._handle_message(raiden_message)
             except InvalidProtocolMessage:
                 self.log.error("incoming message could not be processed", payload=payload)
->>>>>>> 54a2e3c3
 
     def _handle_message(self, message: RaidenMessage):
         """
@@ -193,13 +146,7 @@
         Runnable main method. Start a listener greenlet to listen for received messages in the background.
         """
         self.greenlet.name = f"RIFCommsNode._run node:{pex(self.address)}"
-<<<<<<< HEAD
-        our_peer_id, topic_stream = self._comms_client.subscribe_to(self.address)
-        self._our_topic_stream = topic_stream
-
-=======
         _, self._our_topic_stream = self._comms_client.subscribe_to(self.address)
->>>>>>> 54a2e3c3
         try:
             # waits on stop_event.ready()
             # children crashes should throw an exception here
@@ -293,12 +240,7 @@
         """
         Send text message through the RIF Comms client.
         """
-<<<<<<< HEAD
-
-        topic_id, _ = self._comms_client.subscribe_to(recipient)
-=======
         self._comms_client.subscribe_to(recipient)
->>>>>>> 54a2e3c3
         # send the message
         self._comms_client.send_message(payload, recipient)  # TODO: exception handling for RIF Comms client
         self.log.info(
