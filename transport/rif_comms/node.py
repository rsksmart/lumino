--- conflicted
+++ resolved
@@ -1,5 +1,5 @@
 import json
-from typing import Any, List, Dict, NewType, Union
+from typing import Any, List, Dict, Union
 
 import structlog
 from eth_utils import to_checksum_address, is_binary_address
@@ -19,18 +19,15 @@
     from_dict as message_from_dict
 )
 from raiden.raiden_service import RaidenService
-<<<<<<< HEAD
 from raiden.transfer import views
 from raiden.transfer.identifiers import QueueIdentifier
 from raiden.transfer.mediated_transfer.events import CHANNEL_IDENTIFIER_GLOBAL_QUEUE
 from raiden.transfer.state import QueueIdsToQueues
-from raiden.utils import Address, pex
+from raiden.utils import pex
 from raiden.utils.runnable import Runnable
 from transport.matrix.utils import _RetryQueue
 from transport.message import Message as TransportMessage
-=======
 from raiden.utils.typing import Address
->>>>>>> 26dee679
 from transport.node import Node as TransportNode
 from transport.rif_comms.client import RifCommsClient
 from transport.rif_comms.proto.api_pb2 import Notification, ChannelNewData
@@ -38,12 +35,8 @@
 log = structlog.get_logger(__name__)
 
 
-<<<<<<< HEAD
-class RifCommsNode(TransportNode, Runnable):
-    log = log
-=======
 class RifCommsNode(TransportNode):
->>>>>>> 26dee679
+    _log = log
 
     def __init__(self, address: Address, config: dict):
         TransportNode.__init__(self, address)
@@ -63,7 +56,7 @@
         self._stop_event = Event()
         self._stop_event.set()
 
-        self.log = log.bind(node_address=pex(self.address))
+        self._log = log.bind(node_address=pex(self.address))
 
     @property
     def _queueids_to_queues(self) -> QueueIdsToQueues:
@@ -137,14 +130,14 @@
 
         self.log.debug("RIF Comms Node stopped", config=self._config)
         try:
-            del self.log
+            del self._log
         except AttributeError:
             # During shutdown the log attribute may have already been collected
             pass
         # parent may want to call get() after stop(), to ensure _run errors are re-raised
         # we don't call it here to avoid deadlock when self crashes and calls stop() on finally
 
-    def send_message(self, message: TransportMessage, recipient: Address):
+    def enqueue_message(self, message: TransportMessage, recipient: Address):
         """Queue the message for sending to recipient
 
         It may be called before transport is started, to initialize message queues
@@ -156,7 +149,6 @@
         if not is_binary_address(recipient):
             raise ValueError("Invalid address {}".format(pex(recipient)))
 
-<<<<<<< HEAD
         # These are not protocol messages, but transport specific messages
         if isinstance(raiden_message, (Ping, Pong)):
             raise ValueError(
@@ -189,16 +181,16 @@
         return self._address_to_message_queue[receiver]
 
     # TODO exception handling rif comms client
-    def _send_raw(self, receiver_address: Address, data: str):
+    def send_message(self, payload: str, recipient: Address):
         # Check if we have a subscription for that receiver address
         is_subscribed_to_receiver_topic = self._client.has_subscription(receiver_address).value
         if not is_subscribed_to_receiver_topic:
             # If not, create the topic subscription
-            self._client.subscribe(receiver_address)  # TODO is this really needed in order to send msg to receiver?
+            self._client.subscribe(recipient)  # TODO is this really needed in order to send msg to receiver?
         # Send the message
-        self._client.send_message(receiver_address, data)
-        self.log.info(
-            "RIF Comms send raw", receiver=pex(receiver_address), data=data.replace("\n", "\\n")
+        self._client.send_message(recipient, payload)
+        self.log.info(
+            "RIF Comms send raw", recipient=pex(recipient), data=payload.replace("\n", "\\n")
         )
 
     def _handle_message(self, topic_id, data) -> bool:
@@ -265,16 +257,9 @@
         except (InvalidAddress, UnknownAddress, UnknownTokenAddress):
             self.log.warning("Exception while processing message", exc_info=True)
             return
-=======
-    def enqueue_message(self, message: Message, recipient: Address):
-        raise NotImplementedError
 
     def enqueue_global_messages(self):
-        raise NotImplementedError
-
-    def send_message(self, payload: str, recipient: Address):
-        raise NotImplementedError
->>>>>>> 26dee679
+        pass
 
     def start_health_check(self, address: Address):
         self.log.debug("Healthcheck", peer_address=pex(address))
@@ -340,8 +325,6 @@
                 we need to convert it to string.
                 
                     data: "{\"type\":\"Buffer\",\"data\":[104,101,121]}"
-
-<<<<<<< HEAD
             """
             string_message = bytes(object_data["data"]).decode()
             message_dict = json.loads(string_message)
@@ -349,22 +332,18 @@
             return message
         else:
             return None
-=======
+
     @property
     def raiden_service(self) -> 'RaidenService':
-        raise NotImplementedError
+        return self._raiden_service
 
     @property
     def config(self) -> {}:
-        raise NotImplementedError
+        return self._config
 
     @property
     def log(self):
-        raise NotImplementedError
-
-    def _run(self, *args: Any, **kwargs: Any) -> None:
-        raise NotImplementedError
->>>>>>> 26dee679
+        return self._log
 
 
 class RifCommsLightClientNode(RifCommsNode):
