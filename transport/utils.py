--- conflicted
+++ resolved
@@ -5,11 +5,7 @@
 import gevent
 import structlog
 from eth_utils import to_normalized_address, decode_hex
-<<<<<<< HEAD
-from urllib3.exceptions import DecodeError
-=======
 from binascii import Error as DecodeError
->>>>>>> 824be9fc
 
 from raiden.exceptions import InvalidProtocolMessage
 from raiden.messages import Message, RetrieableMessage, Delivered, Ping, Pong, SignedMessage
