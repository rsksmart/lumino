--- conflicted
+++ resolved
@@ -45,15 +45,11 @@
         click.secho(security_message.group(0), fg="red")
         # comparing it to the user's application
     if current_version < latest_release:
-<<<<<<< HEAD
-        # TODO handle latest_release properly.
-=======
         msg = "You're running version {}. The latest version is {}".format(
             current_version, latest_release
         )
         click.secho(msg, fg="red")
         click.secho("It's time to update! Releases: {}".format(RELEASE_PAGE), fg="red")
->>>>>>> 5ccde066
         return False
     return True
 
