# -*- coding: utf-8 -*-
import logging
import random
import time

import gevent
from gevent.event import AsyncResult
from gevent.timeout import Timeout

from ethereum import slogging
from ethereum.utils import sha3

from raiden.messages import (
    RefundTransfer,
    Secret,
    SecretRequest,
    TransferTimeout,
)
from raiden.utils import lpex, pex

__all__ = (
    'LogListenerTask',
    'StartMediatedTransferTask',
    'MediateTransferTask',
    'EndMediatedTransferTask',
)

log = slogging.get_logger(__name__)  # pylint: disable=invalid-name
REMOVE_CALLBACK = object()
DEFAULT_EVENTS_POLL_TIMEOUT = 0.5


class Task(gevent.Greenlet):
    """ Base class used to created tasks.

    Note:
        Always call super().__init__().
    """

    def __init__(self):
        super(Task, self).__init__()
        self.response_message = None

    def on_completion(self, success):
        self.transfermanager.on_task_completed(self, success)
        return success

    def on_response(self, msg):
        # we might have timed out before
        if self.response_message.ready():
            if log.isEnabledFor(logging.DEBUG):
                log.debug(
                    'ALREADY HAD EVENT %s %s now %s',
                    self,
                    self.response_message.get(),
                    msg,
                )
        else:
            if log.isEnabledFor(logging.DEBUG):
                log.debug(
                    'RESPONSE MESSAGE RECEIVED %s %s %s',
                    repr(self),
                    id(self.response_message),
                    msg,
                )

            self.response_message.set(msg)


class LogListenerTask(Task):
    """ Task for polling for filter changes. """

    def __init__(self, listener_name, filter_, callback, contract_translator,
                 events_poll_timeout=DEFAULT_EVENTS_POLL_TIMEOUT):
        """
        Args:
            listener_name (str): A name to distinguish listener tasks.
            filter_ (raiden.network.rpc.client.Filter): A proxy for calling the
                blockchain's filter api.
            callback (function): A function to be called once an event happens.
            contract_translator (ethereum.abi.ContractTranslator): A contract
                translator to decode the event data.
            events_poll_timeout (float): How long the tasks should sleep before
                polling again.
        """
        # pylint: disable=too-many-arguments

        super(LogListenerTask, self).__init__()

        self.listener_name = listener_name
        self.filter_ = filter_
        self.callback = callback
        self.contract_translator = contract_translator

        self.stop_event = AsyncResult()
        self.sleep_time = events_poll_timeout

        # exposes the AsyncResult timer, this allows us to raise the timeout
        # inside this Task to force an update:
        #
        #   task.kill(task.timeout)
        #
        self.timeout = None

    def __repr__(self):
        return '<LogListenerTask {}>'.format(self.listener_name)

    def _run(self):  # pylint: disable=method-hidden
        stop = None

        while stop is None:
            filter_changes = self.filter_.changes()

            for log_event in filter_changes:
                log.debug('New Events', task=self.listener_name)

                event = self.contract_translator.decode_event(
                    log_event['topics'],
                    log_event['data'],
                )

                if event is not None:
                    originating_contract = log_event['address']

                    try:
                        self.callback(originating_contract, event)
                    except:  # pylint: disable=bare-except
                        log.exception('unexpected exception on log listener')

            self.timeout = Timeout(self.sleep_time)  # wait() will call cancel()
            stop = self.stop_event.wait(self.timeout)

    def stop(self):
        self.stop_event.set(True)


class AlarmTask(Task):
    """ Task to notify when a block is mined. """

    def __init__(self, chain):
        super(AlarmTask, self).__init__()

        self.callbacks = list()
        self.stop_event = AsyncResult()
        self.wait_time = 0.5
        self.chain = chain
        self.last_block_number = self.chain.block_number()

    def register_callback(self, callback):
        """ Register a new callback.

        Note:
            This callback will be executed in the AlarmTask context and for
            this reason it should not block, otherwise we can miss block
            changes.
        """
        if not callable(callback):
            raise ValueError('callback is not a callable')

        self.callbacks.append(callback)

    def _run(self):  # pylint: disable=method-hidden
        stop = None
        result = None
        last_loop = time.time()
        log.debug('starting block number', block_number=self.last_block_number)

        while stop is None:
            current_block = self.chain.block_number()

            if current_block > self.last_block_number + 1:
                difference = current_block - self.last_block_number - 1
                log.error(
                    'alarm missed %s blocks',
                    difference,
                )

            if current_block != self.last_block_number:
                self.last_block_number = current_block
                log.debug('new block', number=current_block, timestamp=last_loop)

                remove = list()
                for callback in self.callbacks:
                    try:
                        result = callback(current_block)
                    except:  # pylint: disable=bare-except
                        log.exception('unexpected exception on alarm')
                    else:
                        if result is REMOVE_CALLBACK:
                            remove.append(callback)

                for callback in remove:
                    self.callbacks.remove(callback)

            # we want this task to iterate in the tick of `wait_time`, so take
            # into account how long we spent executing one tick.
            work_time = time.time() - last_loop
            if work_time > self.wait_time:
                log.warning(
                    'alarm loop is taking longer than the wait time',
                    work_time=work_time,
                    wait_time=self.wait_time,
                )
                sleep_time = 0.001
            else:
                sleep_time = self.wait_time - work_time

            stop = self.stop_event.wait(sleep_time)
            last_loop = time.time()

    def stop(self):
        self.stop_event.set(True)


class StartMediatedTransferTask(Task):
    def __init__(self, transfermanager, amount, identifier, target, done_result):
        # pylint: disable=too-many-arguments

        super(StartMediatedTransferTask, self).__init__()

        self.amount = amount
        self.identifier = identifier
        self.address = transfermanager.assetmanager.raiden.address
        self.target = target
        self.transfermanager = transfermanager
        self.done_result = done_result

    def __repr__(self):
        return '<{} {}>'.format(
            self.__class__.__name__,
            pex(self.address),
        )

    def _run(self):  # noqa pylint: disable=method-hidden,too-many-locals
        amount = self.amount
        identifier = self.identifier
        target = self.target
        raiden = self.transfermanager.assetmanager.raiden

        fee = 0
        # there are no guarantees that the next_hop will follow the same route
        routes = self.transfermanager.assetmanager.get_best_routes(
            amount,
            target,
            lock_timeout=None,
        )

        if log.isEnabledFor(logging.DEBUG):
            log.debug(
                'START MEDIATED TRANSFER initiator:%s target:%s',
                pex(self.address),
                pex(self.target),
            )

        for path, forward_channel in routes:
            # try a new secret
            secret = sha3(hex(random.getrandbits(256)))
            hashlock = sha3(secret)

            next_hop = path[1]

            if log.isEnabledFor(logging.DEBUG):
                log.debug(
                    'START MEDIATED TRANSFER NEW PATH path:%s hashlock:%s',
                    lpex(path),
                    pex(hashlock),
                )

            self.transfermanager.register_task_for_hashlock(self, hashlock)

            lock_expiration = (
                raiden.chain.block_number() +
                forward_channel.settle_timeout -
                raiden.config['reveal_timeout']
            )

            mediated_transfer = forward_channel.create_mediatedtransfer(
                raiden.address,
                target,
                fee,
                amount,
                identifier,
                lock_expiration,
                hashlock,
            )
            raiden.sign(mediated_transfer)
            forward_channel.register_transfer(mediated_transfer)

            response = self.send_and_wait_valid(raiden, path, mediated_transfer)

            # `next_hop` timedout
            if response is None:
                self.transfermanager.on_hashlock_result(hashlock, False)

            # someone down the line timedout / couldn't proceed
            elif isinstance(response, (RefundTransfer, TransferTimeout)):
                self.transfermanager.on_hashlock_result(hashlock, False)

            # `target` received the MediatedTransfer
            elif response.sender == target and isinstance(response, SecretRequest):
                secret_message = Secret(
                    mediated_transfer.identifier,
                    secret,
                    mediated_transfer.asset,
                )
                raiden.sign(secret_message)
                raiden.send_async(target, secret_message)

                # register the secret now and just incur with the additional
                # overhead of retrying until the `next_hop` receives the secret
                # forward_channel.register_secret(secret)

                # wait until `next_hop` received the secret to syncronize our
                # state (otherwise we can send a new transfer with an invalid
                # locksroot while the secret is in transit that will incur into
                # additional retry/timeout latency)
                next_hop = path[1]
                while True:
                    response = self.response_message.wait()
                    # critical write section
                    self.response_message = AsyncResult()
                    # /critical write section
                    if isinstance(response, Secret) and response.sender == next_hop:
                        # critical read/write section
                        # The channel and it's queue must be locked, a transfer
                        # must not be created while we update the balance_proof.
                        if forward_channel.partner_state.balance_proof.is_unclaimed(hashlock):
                            forward_channel.release_lock(secret)

                        raiden.send_async(next_hop, secret_message)
                        # /critical write section

                        self.transfermanager.on_hashlock_result(hashlock, True)
                        self.done_result.set(True)

                        return

                    log.error(
                        'Invalid message ignoring. %s',
                        repr(response),
                    )
            else:
                log.error(
                    'Unexpected response %s',
                    repr(response),
                )
                self.transfermanager.on_hashlock_result(hashlock, False)

        if log.isEnabledFor(logging.DEBUG):
            log.debug(
                'START MEDIATED TRANSFER FAILED initiator:%s target:%s',
                pex(self.address),
                pex(self.target),
            )

        self.done_result.set(False)  # all paths failed

    def send_and_wait_valid(self, raiden, path, mediated_transfer):  # noqa pylint: disable=no-self-use
        """ Send the `mediated_transfer` and wait for either a message from
        `target` or the `next_hop`.

        Validate the message received and discards the invalid ones. The most
        important case being next_hop sending a SecretRequest.
        """
        message_timeout = raiden.config['msg_timeout']
        next_hop = path[1]
        target = path[-1]

        current_time = time.time()
        limit_time = current_time + message_timeout

        # this event is used by the transfermanager to notify the task that a
        # response was received
        self.response_message = AsyncResult()

        raiden.send_async(next_hop, mediated_transfer)

        while current_time <= limit_time:
            # wait for a response message (not the Ack for the transfer)
            response = self.response_message.wait(limit_time - current_time)

            # reset so that a value can be received either because the current
            # result was invalid or because we will wait for the next message.
            #
            # critical write section
            self.response_message = AsyncResult()
            # /critical write section

            if response is None:
                if log.isEnabledFor(logging.DEBUG):
                    log.debug(
                        'MEDIATED TRANSFER TIMED OUT hashlock:%s',
                        pex(mediated_transfer.lock.hashlock),
                    )

                return None

            if response.sender == next_hop:
                if isinstance(response, (RefundTransfer, TransferTimeout)):
                    return response
                else:
                    if log.isEnabledFor(logging.INFO):
                        log.info(
                            'Partner %s sent an invalid message',
                            pex(next_hop),
                        )

                    return None

            if response.sender == target:
                if isinstance(response, SecretRequest):
                    return response
                else:
                    if log.isEnabledFor(logging.INFO):
                        log.info(
                            'target %s sent an invalid message',
                            pex(target),
                        )

                    return None

            current_time = time.time()

            if log.isEnabledFor(logging.ERROR):
                log.error(
                    'Invalid message ignoring. %s',
                    repr(response),
                )

        return None


class MediateTransferTask(Task):  # pylint: disable=too-many-instance-attributes
    def __init__(self, transfermanager, originating_transfer, fee):
        super(MediateTransferTask, self).__init__()

        self.address = transfermanager.assetmanager.raiden.address
        self.transfermanager = transfermanager
        self.fee = fee
        self.originating_transfer = originating_transfer

        hashlock = originating_transfer.lock.hashlock
        self.transfermanager.register_task_for_hashlock(self, hashlock)

    def __repr__(self):
        return '<{} {}>'.format(
            self.__class__.__name__,
            pex(self.address)
        )

    def _run(self):
<<<<<<< HEAD
        # pylint: disable=method-hidden,too-many-locals,too-many-branches,too-many-statements

=======
        # pylint: disable=method-hidden,too-many-locals
>>>>>>> 81a07d8d
        fee = self.fee
        transfer = self.originating_transfer

        assetmanager = self.transfermanager.assetmanager
        raiden = assetmanager.raiden
        originating_channel = assetmanager.partneraddress_channel[transfer.sender]

        assetmanager.register_channel_for_hashlock(
            originating_channel,
            transfer.lock.hashlock,
        )

        lock_expiration = transfer.lock.expiration - raiden.config['reveal_timeout']
        lock_timeout = lock_expiration - raiden.chain.block_number()
        lock_hashlock = transfer.lock.hashlock

        # there are no guarantees that the next_hop will follow the same route
        routes = assetmanager.get_best_routes(
            transfer.lock.amount,
            transfer.target,
            lock_timeout,
        )

        if log.isEnabledFor(logging.DEBUG):
            log.debug(
                'MEDIATED TRANSFER initiator:%s node:%s target:%s',
                pex(transfer.initiator),
                pex(self.address),
                pex(transfer.target),
            )

        for path, forward_channel in routes:
            next_hop = path[1]

            mediated_transfer = forward_channel.create_mediatedtransfer(
                transfer.initiator,
                transfer.target,
                fee,
                transfer.lock.amount,
                transfer.identifier,
                lock_expiration,
                lock_hashlock,
            )
            raiden.sign(mediated_transfer)

            if log.isEnabledFor(logging.DEBUG):
                log.debug(
                    'MEDIATED TRANSFER NEW PATH path:%s hashlock:%s',
                    lpex(path),
                    pex(transfer.lock.hashlock),
                )

            # Using assetmanager to register the interest because it outlives
            # this task, the secret handling will happend only _once_
            assetmanager.register_channel_for_hashlock(
                forward_channel,
                transfer.lock.hashlock,
            )
            forward_channel.register_transfer(mediated_transfer)

            response = self.send_and_wait_valid(raiden, path, mediated_transfer)

            if response is None:
                timeout_message = forward_channel.create_timeouttransfer_for(transfer)
                raiden.send_async(transfer.sender, timeout_message)
                self.transfermanager.on_hashlock_result(transfer.lock.hashlock, False)
                return

            if isinstance(response, RefundTransfer):
                if response.lock.amount != transfer.lock.amount:
                    log.info(
                        'Partner %s sent an refund message with an invalid amount',
                        pex(next_hop),
                    )
                    timeout_message = forward_channel.create_timeouttransfer_for(transfer)
                    raiden.send_async(transfer.sender, timeout_message)
                    self.transfermanager.on_hashlock_result(transfer.lock.hashlock, False)
                    return
                else:
                    forward_channel.register_transfer(response)

            elif isinstance(response, Secret):
                # update all channels and propagate the secret (this doesnt claim the lock yet)
                assetmanager.handle_secret(transfer.identifier, response.secret)

                # wait for the secret from `sender`
                while True:
                    response = self.response_message.wait()
                    # critical write section
                    self.response_message = AsyncResult()
                    # /critical write section

                    # NOTE: this relies on the fact RaindenService dispatches
                    # messages based on the `hashlock` calculated from the
                    # secret, so we know this `response` message secret matches
                    # the secret from the `next_hop`
                    if isinstance(response, Secret) and response.sender == transfer.sender:
                        if originating_channel.our_state.balance_proof.is_unclaimed(lock_hashlock):
                            originating_channel.withdraw_lock(response.secret)

                        self.transfermanager.on_hashlock_result(transfer.lock.hashlock, True)
                        return

        # No suitable path avaiable (e.g. insufficient distributable, no active node)
        # Send RefundTransfer to the originating node, this has the effect of
        # backtracking in the graph search of the raiden network.
        from_address = transfer.sender
        from_channel = assetmanager.partneraddress_channel[from_address]

        refund_transfer = from_channel.create_refundtransfer_for(transfer)
        raiden.sign(refund_transfer)
        from_channel.register_transfer(refund_transfer)

        raiden.send_async(from_address, refund_transfer)

        log.debug(
            'REFUND MEDIATED TRANSFER from=%s node:%s hashlock:%s',
            pex(from_address),
            pex(raiden.address),
            pex(transfer.lock.hashlock),
        )

        self.transfermanager.on_hashlock_result(transfer.lock.hashlock, False)
        return

    def send_and_wait_valid(self, raiden, path, mediated_transfer):
        message_timeout = raiden.config['msg_timeout']
        next_hop = path[1]

        current_time = time.time()
        limit_time = current_time + message_timeout

        self.response_message = AsyncResult()
        raiden.send_async(next_hop, mediated_transfer)

        while current_time <= limit_time:
            response = self.response_message.wait(limit_time - current_time)

            # critical write section
            self.response_message = AsyncResult()  # reset so that a new value can be received
            # /critical write section

            current_time = time.time()

            if response is None:
                log.error(
                    'MEDIATED TRANSFER TIMED OUT node:%s timeout:%s msghash:%s hashlock:%s',
                    pex(raiden.address),
                    message_timeout,
                    pex(mediated_transfer.hash),
                    pex(mediated_transfer.lock.hashlock),
                )
                return None

            if isinstance(response, Secret):
                if sha3(response.secret) != mediated_transfer.lock.hashlock:
                    log.error('Secret doesnt match the hashlock, ignoring.')
                    continue

                return response

            if isinstance(response, RefundTransfer):
                if response.sender != next_hop:
                    log.error('Invalid message supplied to the task. %s', repr(response))
                    continue

                return response

            log.error('Partner sent an invalid message. %s', repr(response))

        return None


class EndMediatedTransferTask(Task):
    """ Task that request a secret for a registered transfer. """

    def __init__(self, transfermanager, originating_transfer):
        super(EndMediatedTransferTask, self).__init__()

        self.address = transfermanager.assetmanager.raiden.address
        self.transfermanager = transfermanager
        self.originating_transfer = originating_transfer

        hashlock = originating_transfer.lock.hashlock
        self.transfermanager.register_task_for_hashlock(self, hashlock)

    def __repr__(self):
        return '<{} {}>'.format(
            self.__class__.__name__,
            pex(self.address),
        )

    def _run(self):  # pylint: disable=method-hidden
        mediated_transfer = self.originating_transfer
        assetmanager = self.transfermanager.assetmanager
        originating_channel = assetmanager.get_channel_by_partner_address(mediated_transfer.sender)
        raiden = assetmanager.raiden
        hashlock = mediated_transfer.lock.hashlock

        log.debug(
            'END MEDIATED TRANSFER %s -> %s identifier:%s msghash:%s hashlock:%s',
            pex(mediated_transfer.target),
            pex(mediated_transfer.initiator),
            pex(mediated_transfer.identifier),
            pex(mediated_transfer.hash),
            pex(mediated_transfer.lock.hashlock),
        )

        secret_request = SecretRequest(
            mediated_transfer.identifier,
            hashlock,
            mediated_transfer.lock.amount,
        )
        raiden.sign(secret_request)

        response = self.send_and_wait_valid(raiden, mediated_transfer, secret_request)

        if response is None:
            timeout_message = originating_channel.create_timeouttransfer_for(mediated_transfer)
            raiden.send_async(mediated_transfer.sender, timeout_message)
            self.transfermanager.on_hashlock_result(mediated_transfer.lock.hashlock, False)
            return

        # register the secret so that a balance proof can be created but don't
        # claim until our partner has informed us that it's internal state is
        # updated
        originating_channel.register_secret(response.secret)

        secret_message = Secret(
            mediated_transfer.identifier,
            response.secret,
            mediated_transfer.asset,
        )

        raiden.sign(secret_message)
        raiden.send_async(mediated_transfer.sender, secret_message)

        # wait for the secret from `sender` to claim the lock
        while originating_channel.our_state.balance_proof.is_unclaimed(hashlock):
            response = self.response_message.wait()
            # critical write section
            self.response_message = AsyncResult()
            # /critical write section

            if isinstance(response, Secret) and response.sender == mediated_transfer.sender:
                if originating_channel.our_state.balance_proof.is_unclaimed(hashlock):
                    originating_channel.withdraw_lock(response.secret)

        self.transfermanager.endtask_transfer_mapping[self] = self.originating_transfer
        self.transfermanager.on_hashlock_result(mediated_transfer.lock.hashlock, True)

    def send_and_wait_valid(self, raiden, mediated_transfer, secret_request):
        message_timeout = raiden.config['msg_timeout']

        current_time = time.time()
        limit_time = current_time + message_timeout

        self.response_message = AsyncResult()
        raiden.send_async(mediated_transfer.initiator, secret_request)

        while current_time <= limit_time:
            response = self.response_message.wait(limit_time - current_time)

            # critical write section
            self.response_message = AsyncResult()
            # /critical write section

            if response is None:
                log.error(
                    'SECRETREQUEST TIMED OUT node:%s msghash:%s hashlock:%s',
                    pex(raiden.address),
                    pex(secret_request.hash),
                    pex(mediated_transfer.lock.hashlock),
                )
                return None

            if isinstance(response, Secret):
                if sha3(response.secret) != mediated_transfer.lock.hashlock:
                    log.error('Secret doesnt match the hashlock, ignoring.')
                    continue

                return response

        return None<|MERGE_RESOLUTION|>--- conflicted
+++ resolved
@@ -83,8 +83,6 @@
             events_poll_timeout (float): How long the tasks should sleep before
                 polling again.
         """
-        # pylint: disable=too-many-arguments
-
         super(LogListenerTask, self).__init__()
 
         self.listener_name = listener_name
@@ -214,10 +212,7 @@
 
 class StartMediatedTransferTask(Task):
     def __init__(self, transfermanager, amount, identifier, target, done_result):
-        # pylint: disable=too-many-arguments
-
         super(StartMediatedTransferTask, self).__init__()
-
         self.amount = amount
         self.identifier = identifier
         self.address = transfermanager.assetmanager.raiden.address
@@ -449,12 +444,7 @@
         )
 
     def _run(self):
-<<<<<<< HEAD
-        # pylint: disable=method-hidden,too-many-locals,too-many-branches,too-many-statements
-
-=======
         # pylint: disable=method-hidden,too-many-locals
->>>>>>> 81a07d8d
         fee = self.fee
         transfer = self.originating_transfer
 
