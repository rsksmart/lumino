import pytest
from eth_utils import to_checksum_address
<<<<<<< HEAD
=======

>>>>>>> 666e4e30
from raiden.constants import DISCOVERY_DEFAULT_ROOM, PATH_FINDING_BROADCASTING_ROOM
from raiden.tests.fixtures.variables import TransportProtocol
from raiden.tests.utils.transport import generate_synapse_config, matrix_server_starter
from raiden.utils import privatekey_to_address
<<<<<<< HEAD
from transport.matrix.node import MatrixNode as MatrixTransportNode
=======
>>>>>>> 666e4e30


@pytest.fixture
def public_and_private_rooms():
    """If present in a test, conftest.pytest_generate_tests will parametrize private_rooms fixture
    """
    return True


@pytest.fixture(scope="session")
def synapse_config_generator():
    with generate_synapse_config() as generator:
        yield generator


@pytest.fixture
def matrix_server_count():
    return 1


@pytest.fixture
def local_matrix_servers(
    request, transport_protocol, matrix_server_count, synapse_config_generator, port_generator
):
    if transport_protocol is not TransportProtocol.MATRIX:
        yield [None]
        return

    starter = matrix_server_starter(
        free_port_generator=port_generator,
        count=matrix_server_count,
        config_generator=synapse_config_generator,
        log_context=request.node.name,
    )
    with starter as server_urls:
        yield server_urls


# Beware: the arguments to `global_rooms` should be lists
@pytest.fixture
def global_rooms():
    # TODO: adjust this depending on configuration once #3735 gets implemented
    return [DISCOVERY_DEFAULT_ROOM, PATH_FINDING_BROADCASTING_ROOM]


@pytest.fixture
def matrix_transports(
    local_matrix_servers,
    retries_before_backoff,
    retry_interval,
    private_rooms,
    number_of_transports,
    global_rooms,
    private_keys
):
    transports = []
    for transport_index in range(number_of_transports):
        server = local_matrix_servers[transport_index % len(local_matrix_servers)]
        address = to_checksum_address(privatekey_to_address(private_keys[transport_index]))
        transports.append(
<<<<<<< HEAD
            MatrixTransportNode(
=======
            MatrixTransport(
>>>>>>> 666e4e30
                address=address,
                config={
                    "global_rooms": global_rooms,
                    "retries_before_backoff": retries_before_backoff,
                    "retry_interval": retry_interval,
                    "server": server,
                    "server_name": server.netloc,
                    "available_servers": local_matrix_servers,
                    "private_rooms": private_rooms[transport_index],
                }
            )
        )

    yield transports

    for transport in transports:
        transport.stop()

    for transport in transports:
        # Calling `get()` on a never started Greenlet will block forever
        if transport._started:
            transport.get()<|MERGE_RESOLUTION|>--- conflicted
+++ resolved
@@ -1,17 +1,11 @@
 import pytest
 from eth_utils import to_checksum_address
-<<<<<<< HEAD
-=======
 
->>>>>>> 666e4e30
 from raiden.constants import DISCOVERY_DEFAULT_ROOM, PATH_FINDING_BROADCASTING_ROOM
 from raiden.tests.fixtures.variables import TransportProtocol
 from raiden.tests.utils.transport import generate_synapse_config, matrix_server_starter
 from raiden.utils import privatekey_to_address
-<<<<<<< HEAD
 from transport.matrix.node import MatrixNode as MatrixTransportNode
-=======
->>>>>>> 666e4e30
 
 
 @pytest.fixture
@@ -72,11 +66,7 @@
         server = local_matrix_servers[transport_index % len(local_matrix_servers)]
         address = to_checksum_address(privatekey_to_address(private_keys[transport_index]))
         transports.append(
-<<<<<<< HEAD
             MatrixTransportNode(
-=======
-            MatrixTransport(
->>>>>>> 666e4e30
                 address=address,
                 config={
                     "global_rooms": global_rooms,
