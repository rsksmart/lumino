import json
import random
from unittest.mock import MagicMock

import gevent
import pytest
<<<<<<< HEAD
=======
from eth_utils import to_checksum_address
from gevent import Timeout

>>>>>>> 666e4e30
import raiden
from eth_utils import to_checksum_address
from gevent import Timeout
from raiden.constants import (
    MONITORING_BROADCASTING_ROOM,
    PATH_FINDING_BROADCASTING_ROOM,
    UINT64_MAX)
from raiden.exceptions import InsufficientFunds
from raiden.messages import Delivered, Processed, SecretRequest, ToDevice
from raiden.tests.utils import factories
from raiden.tests.utils.client import burn_eth
from raiden.tests.utils.mocks import MockRaidenService
from raiden.transfer import views
from raiden.transfer.identifiers import QueueIdentifier
from raiden.transfer.mediated_transfer.events import CHANNEL_IDENTIFIER_GLOBAL_QUEUE
from raiden.transfer.state_change import ActionChannelClose, ActionUpdateTransportAuthData
from raiden.utils import privatekey_to_address
from raiden.utils.signer import LocalSigner
from raiden.utils.typing import Address, List, Optional, Union
from transport.matrix.client import Room
from transport.matrix.node import MatrixNode as MatrixTransportNode
from transport.matrix.utils import AddressReachability, make_room_alias
from transport.message import Message as TransportMessage
from transport.utils import MessageQueue

USERID0 = "@Arthur:RestaurantAtTheEndOfTheUniverse"
USERID1 = "@Alice:Wonderland"
HOP1_BALANCE_PROOF = factories.BalanceProofSignedStateProperties(pkey=factories.HOP1_KEY)

# All tests in this module require matrix
pytestmark = pytest.mark.usefixtures("skip_if_not_matrix")


class MessageHandler:
    def __init__(self, bag: set):
        self.bag = bag

    def on_message(self, _, message, __, ___):
        self.bag.add(message)


@pytest.fixture
def mock_matrix(
    monkeypatch,
    retry_interval,
    retries_before_backoff,
    local_matrix_servers,
    private_rooms,
    global_rooms,
    private_keys
):
    from transport.matrix.client import User

    monkeypatch.setattr(User, "get_display_name", lambda _: "random_display_name")

    def mock_get_user(klass, user: Union[User, str]) -> User:  # pylint: disable=unused-argument
        return User(None, USERID1)

    def mock_get_room_ids_for_address(  # pylint: disable=unused-argument
        klass, address: Address, filter_private: bool = None
    ) -> List[str]:
        return ["!roomID:server"]

    def mock_set_room_id_for_address(  # pylint: disable=unused-argument
        self, address: Address, room_id: Optional[str]
    ):
        pass

    def mock_receive_message(klass, message):  # pylint: disable=unused-argument
        # We are just unit testing the matrix transport receive so do nothing
        assert message

    config = dict(
        retry_interval=retry_interval,
        retries_before_backoff=retries_before_backoff,
        server=local_matrix_servers[0],
        server_name=local_matrix_servers[0].netloc,
        available_servers=[],
        global_rooms=global_rooms,
        private_rooms=private_rooms,
    )

    address = to_checksum_address(privatekey_to_address(private_keys[0]))

<<<<<<< HEAD
    transport = MatrixTransportNode(address, config)
=======
    transport = MatrixTransport(address=address, config=config)
>>>>>>> 666e4e30
    transport._raiden_service = MockRaidenService()
    transport.stop_event.clear()
    transport._address_mgr.add_userid_for_address(factories.HOP1, USERID1)
    transport._client.user_id = USERID0

    monkeypatch.setattr(MatrixTransportNode, "_get_user", mock_get_user)
    monkeypatch.setattr(
        MatrixTransportNode, "_get_room_ids_for_address", mock_get_room_ids_for_address
    )
    monkeypatch.setattr(MatrixTransportNode, "_set_room_id_for_address", mock_set_room_id_for_address)
    monkeypatch.setattr(MatrixTransportNode, "_receive_message", mock_receive_message)

    return transport


def ping_pong_message_success(transport0, transport1):
    queueid0 = QueueIdentifier(
        recipient=transport0._raiden_service.address,
        channel_identifier=CHANNEL_IDENTIFIER_GLOBAL_QUEUE,
    )

    queueid1 = QueueIdentifier(
        recipient=transport1._raiden_service.address,
        channel_identifier=CHANNEL_IDENTIFIER_GLOBAL_QUEUE,
    )

    received_messages0 = transport0._raiden_service.message_handler.bag
    received_messages1 = transport1._raiden_service.message_handler.bag

    msg_id = random.randint(1e5, 9e5)

    ping_message = Processed(message_identifier=msg_id)
    pong_message = Delivered(delivered_message_identifier=msg_id)

    transport0._raiden_service.sign(ping_message)
    transport1._raiden_service.sign(pong_message)
    transport0.enqueue_message(
        *TransportMessage.wrap(queueid1, ping_message)
    )

    with Timeout(20, exception=False):
        all_messages_received = False
        while not all_messages_received:
            all_messages_received = (
                ping_message in received_messages1 and pong_message in received_messages0
            )
            gevent.sleep(0.1)
    assert ping_message in received_messages1
    assert pong_message in received_messages0

    transport0._raiden_service.sign(pong_message)
    transport1._raiden_service.sign(ping_message)
    transport1.enqueue_message(
        *TransportMessage.wrap(queueid0, ping_message)
    )

    with Timeout(20, exception=False):
        all_messages_received = False
        while not all_messages_received:
            all_messages_received = (
                ping_message in received_messages0 and pong_message in received_messages1
            )
            gevent.sleep(0.1)
    assert ping_message in received_messages0
    assert pong_message in received_messages1

    return all_messages_received


def is_reachable(transport: MatrixTransportNode, address: Address) -> bool:
    return (
        transport._address_mgr.get_address_reachability(address) is AddressReachability.REACHABLE
    )


@pytest.fixture()
def skip_userid_validation(monkeypatch):
    import transport.matrix
    import transport.matrix.utils

    def mock_validate_userid_signature(user):  # pylint: disable=unused-argument
        return factories.HOP1

    monkeypatch.setattr(
        transport.matrix.node,
        "validate_userid_signature",
        mock_validate_userid_signature,
    )
    monkeypatch.setattr(
        transport.matrix.node,
        "validate_userid_signature",
        mock_validate_userid_signature,
    )


def make_message(convert_to_hex: bool = False, overwrite_data=None):
    room = Room(None, "!roomID:server")
    if not overwrite_data:
        message = SecretRequest(
            message_identifier=random.randint(0, UINT64_MAX),
            payment_identifier=1,
            secrethash=factories.UNIT_SECRETHASH,
            amount=1,
            expiration=10,
        )
        message.sign(LocalSigner(factories.HOP1_KEY))
        data = message.encode()
        if convert_to_hex:
            data = "0x" + data.hex()
        else:
            data = json.dumps(message.to_dict())
    else:
        data = overwrite_data

    event = dict(
        type="m.room.message", sender=USERID1, content={"msgtype": "m.text", "body": data}
    )
    return room, event


def test_normal_processing_hex(  # pylint: disable=unused-argument
    mock_matrix, skip_userid_validation
):
    m = mock_matrix
    room, event = make_message(convert_to_hex=True)
    assert m._handle_message(room, event)


def test_normal_processing_json(  # pylint: disable=unused-argument
    mock_matrix, skip_userid_validation
):
    m = mock_matrix
    room, event = make_message(convert_to_hex=False)
    assert m._handle_message(room, event)


def test_processing_invalid_json(  # pylint: disable=unused-argument
    mock_matrix, skip_userid_validation
):
    m = mock_matrix
    invalid_json = '{"foo": 1,'
    room, event = make_message(convert_to_hex=False, overwrite_data=invalid_json)
    assert not m._handle_message(room, event)


def test_sending_nonstring_body(  # pylint: disable=unused-argument
    mock_matrix, skip_userid_validation
):
    m = mock_matrix
    room, event = make_message(overwrite_data=b"somebinarydata")
    assert not m._handle_message(room, event)


def test_processing_invalid_message_json(  # pylint: disable=unused-argument
    mock_matrix, skip_userid_validation
):
    m = mock_matrix
    invalid_message = '{"this": 1, "message": 5, "is": 3, "not_valid": 5}'
    room, event = make_message(convert_to_hex=False, overwrite_data=invalid_message)
    assert not m._handle_message(room, event)


def test_processing_invalid_message_cmdid_json(  # pylint: disable=unused-argument
    mock_matrix, skip_userid_validation
):
    m = mock_matrix
    invalid_message = '{"type": "NonExistentMessage", "is": 3, "not_valid": 5}'
    room, event = make_message(convert_to_hex=False, overwrite_data=invalid_message)
    assert not m._handle_message(room, event)


def test_processing_invalid_hex(  # pylint: disable=unused-argument
    mock_matrix, skip_userid_validation
):
    m = mock_matrix
    room, event = make_message(convert_to_hex=True)
    old_data = event["content"]["body"]
    event["content"]["body"] = old_data[:-1]
    assert not m._handle_message(room, event)


def test_processing_invalid_message_hex(  # pylint: disable=unused-argument
    mock_matrix, skip_userid_validation
):
    m = mock_matrix
    room, event = make_message(convert_to_hex=True)
    old_data = event["content"]["body"]
    event["content"]["body"] = old_data[:-4]
    assert not m._handle_message(room, event)


def test_processing_invalid_message_cmdid_hex(  # pylint: disable=unused-argument
    mock_matrix, skip_userid_validation
):
    m = mock_matrix
    room, event = make_message(convert_to_hex=True)
    old_data = event["content"]["body"]
    event["content"]["body"] = "0xff" + old_data[4:]
    assert not m._handle_message(room, event)


@pytest.mark.parametrize("matrix_server_count", [2])
@pytest.mark.parametrize("number_of_transports", [2])
def test_matrix_message_sync(matrix_transports):
    transport0, transport1 = matrix_transports

    received_messages = set()

    message_handler = MessageHandler(received_messages)
    raiden_service0 = MockRaidenService(message_handler)
    raiden_service1 = MockRaidenService(message_handler)

    raiden_service1.handle_and_track_state_change = MagicMock()

    transport0._address = raiden_service0.address
    transport1._address = raiden_service1.address
    transport0.start(raiden_service0, message_handler, None)
    transport1.start(raiden_service1, message_handler, None)

    gevent.sleep(1)

    latest_auth_data = f"{transport1._user_id}/{transport1._client.api.token}"
    update_transport_auth_data = ActionUpdateTransportAuthData(
        auth_data=latest_auth_data,
        address=raiden_service1.address)
    raiden_service1.handle_and_track_state_change.assert_called_with(update_transport_auth_data)

    transport0.start_health_check(transport1._raiden_service.address)
    transport1.start_health_check(transport0._raiden_service.address)

    queue_identifier = QueueIdentifier(
        recipient=transport1._raiden_service.address, channel_identifier=1
    )

    for i in range(5):
        message = Processed(message_identifier=i)
        transport0._raiden_service.sign(message)
        transport0.enqueue_message(
            *TransportMessage.wrap(queue_identifier, message)
        )

    with Timeout(40):
        while not len(received_messages) == 10:
            gevent.sleep(0.1)

    assert len(received_messages) == 10

    for i in range(5):
        assert any(getattr(m, "message_identifier", -1) == i for m in received_messages)

    transport1.stop()

    assert latest_auth_data

    # Send more messages while the other end is offline
    for i in range(10, 15):
        message = Processed(message_identifier=i)
        transport0._raiden_service.sign(message)
        transport0.enqueue_message(
            *TransportMessage.wrap(queue_identifier, message)
        )

    # Should fetch the 5 messages sent while transport1 was offline
    transport1.start(transport1._raiden_service, message_handler, latest_auth_data)

    gevent.sleep(2)

    assert len(set(received_messages)) == 20
    for i in range(10, 15):
        assert any(getattr(m, "message_identifier", -1) == i for m in received_messages)


# @pytest.mark.skipif(getattr(pytest, "config").getvalue("usepdb"), reason="test fails with pdb")
@pytest.mark.parametrize("number_of_nodes", [2])
@pytest.mark.parametrize("channels_per_node", [1])
@pytest.mark.parametrize("number_of_tokens", [1])
def test_matrix_tx_error_handling(  # pylint: disable=unused-argument
    skip_if_not_matrix, raiden_chain, token_addresses
):
    """Proxies exceptions must be forwarded by the transport."""
    app0, app1 = raiden_chain
    token_address = token_addresses[0]

    channel_state = views.get_channelstate_for(
        chain_state=views.state_from_app(app0),
        payment_network_id=app0.raiden.default_registry.address,
        token_address=token_address,
        partner_address=app1.raiden.address,
        creator_address=app0.raiden.address,
    )
    burn_eth(app0.raiden)

    def make_tx():  # pylint: disable=unused-argument
        close_channel = ActionChannelClose(
            canonical_identifier=channel_state.canonical_identifier,
            signed_close_tx=None,
            participant2=app1.raiden.address,
            participant1=app0.raiden.address
        )
        app0.raiden.handle_and_track_state_change(close_channel)

    exception = ValueError("exception was not raised from the transport")
    with gevent.Timeout(200, exception=exception):
        try:
            make_tx()
        except InsufficientFunds as error:
            assert str(error) == "Insufficient ETH for transaction"


def test_matrix_message_retry(
    local_matrix_servers, retry_interval, retries_before_backoff, global_rooms, private_keys
):
    """ Test the retry mechanism implemented into the matrix client.
    The test creates a transport and sends a message. Given that the
    receiver was online, the initial message is sent but the receiver
    doesn't respond in time and goes offline. The retrier should then
    wait for the `retry_interval` duration to pass and send the message
    again but this won't work because the receiver is offline. Once
    the receiver comes back again, the message should be sent again.
    """
    partner_address = factories.make_address()
    raiden_service = MockRaidenService(None)

    address = to_checksum_address(privatekey_to_address(private_keys[0]))

<<<<<<< HEAD
    transport = MatrixTransportNode(
=======
    address = to_checksum_address(privatekey_to_address(private_keys[0]))

    transport = MatrixTransport(
>>>>>>> 666e4e30
        address=address,
        config={
            "global_rooms": global_rooms,
            "retries_before_backoff": retries_before_backoff,
            "retry_interval": retry_interval,
            "server": local_matrix_servers[0],
            "available_servers": [local_matrix_servers[0]],
            "sync_timeout": 20_000,
            "sync_latency": 15_000,
        },
    )
    transport.send_message = MagicMock()

    transport.start(raiden_service, raiden_service.message_handler, None)
    transport._log = MagicMock()

    # Receiver is online
    transport._address_mgr._address_to_reachability[
        partner_address
    ] = AddressReachability.REACHABLE

    queueid = QueueIdentifier(
        recipient=partner_address, channel_identifier=CHANNEL_IDENTIFIER_GLOBAL_QUEUE
    )
    chain_state = raiden_service.wal.state_manager.current_state

    retry_queue: MessageQueue = transport._get_retrier(partner_address)
    assert bool(retry_queue), "retry_queue not running"

    # Send the initial message
    message = Processed(message_identifier=0)
    transport._raiden_service.sign(message)
    chain_state.queueids_to_queues[queueid] = [message]
    retry_queue.enqueue(
        queue_identifier=QueueIdentifier(
            recipient=retry_queue.recipient, channel_identifier=CHANNEL_IDENTIFIER_GLOBAL_QUEUE
        ),
        message=message
    )

    gevent.sleep(1)

    assert transport.send_message.call_count == 1

    # Receiver goes offline
    transport._address_mgr._address_to_reachability[
        partner_address
    ] = AddressReachability.UNREACHABLE

    gevent.sleep(retry_interval)

    # now we don't have user presence support so the log will not be there,
    # also the call count should be 2 and 3 at the final result
    assert transport.send_message.call_count == 2

    # Receiver comes back online
    transport._address_mgr._address_to_reachability[
        partner_address
    ] = AddressReachability.REACHABLE

    gevent.sleep(retry_interval)

    # Retrier now should have sent the message again
    assert transport.send_message.call_count == 3

    transport.stop()
    transport.get()


def test_join_invalid_discovery(
    local_matrix_servers, private_rooms, retry_interval, retries_before_backoff, global_rooms, private_keys
):
    """join_global_room tries to join on all servers on available_servers config
    If any of the servers isn't reachable by synapse, it'll return a 500 response, which needs
    to be handled, and if no discovery room is found on any of the available_servers, one in
    our current server should be created
    """

    address = to_checksum_address(privatekey_to_address(private_keys[0]))

<<<<<<< HEAD
    transport = MatrixTransportNode(
=======
    transport = MatrixTransport(
>>>>>>> 666e4e30
        address=address,
        config={
            "global_rooms": global_rooms,
            "retries_before_backoff": retries_before_backoff,
            "retry_interval": retry_interval,
            "server": local_matrix_servers[0],
            "server_name": local_matrix_servers[0].netloc,
            "available_servers": ["http://invalid.server"],
            "private_rooms": private_rooms,
        }
    )
    transport._client.api.retry_timeout = 0
    transport.send_message = MagicMock()
    raiden_service = MockRaidenService(None)

    transport.start(raiden_service, raiden_service.message_handler, None)
    transport._log = MagicMock()
    discovery_room_name = make_room_alias(transport.network_id, "discovery")
    assert isinstance(transport._global_rooms.get(discovery_room_name), Room)

    transport.stop()
    transport.get()


@pytest.mark.parametrize("matrix_server_count", [2])
@pytest.mark.parametrize("number_of_transports", [3])
def test_matrix_cross_server_with_load_balance(matrix_transports):
    transport0, transport1, transport2 = matrix_transports
    received_messages0 = set()
    received_messages1 = set()
    received_messages2 = set()

    message_handler0 = MessageHandler(received_messages0)
    message_handler1 = MessageHandler(received_messages1)
    message_handler2 = MessageHandler(received_messages2)

    raiden_service0 = MockRaidenService(message_handler0)
    raiden_service1 = MockRaidenService(message_handler1)
    raiden_service2 = MockRaidenService(message_handler2)

    transport0._address = raiden_service0.address
    transport1._address = raiden_service1.address
    transport2._address = raiden_service2.address
    transport0.start(raiden_service0, message_handler0, "")
    transport1.start(raiden_service1, message_handler1, "")
    transport2.start(raiden_service2, message_handler2, "")

    transport0.start_health_check(raiden_service1.address)
    transport0.start_health_check(raiden_service2.address)

    transport1.start_health_check(raiden_service0.address)
    transport1.start_health_check(raiden_service2.address)

    transport2.start_health_check(raiden_service0.address)
    transport2.start_health_check(raiden_service1.address)

    assert ping_pong_message_success(transport0, transport1)
    assert ping_pong_message_success(transport0, transport2)
    assert ping_pong_message_success(transport1, transport0)
    assert ping_pong_message_success(transport1, transport2)
    assert ping_pong_message_success(transport2, transport0)
    assert ping_pong_message_success(transport2, transport1)


def test_matrix_discovery_room_offline_server(
    local_matrix_servers, retries_before_backoff, retry_interval, private_rooms, global_rooms, private_keys
):
    address = to_checksum_address(privatekey_to_address(private_keys[0]))

<<<<<<< HEAD
    transport = MatrixTransportNode(
=======
    address = to_checksum_address(privatekey_to_address(private_keys[0]))

    transport = MatrixTransport(
>>>>>>> 666e4e30
        address=address,
        config={
            "global_rooms": global_rooms,
            "retries_before_backoff": retries_before_backoff,
            "retry_interval": retry_interval,
            "server": local_matrix_servers[0],
            "server_name": local_matrix_servers[0].netloc,
            "available_servers": [local_matrix_servers[0], "https://localhost:1"],
            "private_rooms": private_rooms,
        }
    )
    transport.start(MockRaidenService(None), MessageHandler(set()), "")
    gevent.sleep(0.2)

    discovery_room_name = make_room_alias(transport.network_id, "discovery")
    assert isinstance(transport._global_rooms.get(discovery_room_name), Room)

    transport.stop()
    transport.get()


def test_matrix_send_global(
    local_matrix_servers, retries_before_backoff, retry_interval, private_rooms, global_rooms, private_keys
):
<<<<<<< HEAD
    address = to_checksum_address(privatekey_to_address(private_keys[0]))

    transport = MatrixTransportNode(
=======

    address = to_checksum_address(privatekey_to_address(private_keys[0]))

    transport = MatrixTransport(
>>>>>>> 666e4e30
        address=address,
        config={
            "global_rooms": global_rooms + [MONITORING_BROADCASTING_ROOM],
            "retries_before_backoff": retries_before_backoff,
            "retry_interval": retry_interval,
            "server": local_matrix_servers[0],
            "server_name": local_matrix_servers[0].netloc,
            "available_servers": [local_matrix_servers[0]],
            "private_rooms": private_rooms,
        }
    )
    transport.start(MockRaidenService(None), MessageHandler(set()), "")
    gevent.idle()

    ms_room_name = make_room_alias(transport.network_id, MONITORING_BROADCASTING_ROOM)
    ms_room = transport._global_rooms.get(ms_room_name)
    assert isinstance(ms_room, Room)

    ms_room.send_text = MagicMock(spec=ms_room.send_text)

    for i in range(5):
        message = Processed(message_identifier=i)
        transport._raiden_service.sign(message)
        transport.send_global(MONITORING_BROADCASTING_ROOM, message)
    transport._spawn(transport._global_send_worker)

    gevent.idle()

    assert ms_room.send_text.call_count >= 1
    # messages could have been bundled
    call_args_str = " ".join(str(arg) for arg in ms_room.send_text.call_args_list)
    for i in range(5):
        assert f'"message_identifier": {i}' in call_args_str

    transport.stop()
    transport.get()


@pytest.mark.skip
def test_monitoring_global_messages(
    local_matrix_servers,
    private_rooms,
    retry_interval,
    retries_before_backoff,
    monkeypatch,
    global_rooms,
):
    """
    Test that RaidenService sends RequestMonitoring messages to global
    MONITORING_BROADCASTING_ROOM room on newly received balance proofs.
    """
    transport = MatrixTransportNode(
        {
            "global_rooms": global_rooms + [MONITORING_BROADCASTING_ROOM],
            "retries_before_backoff": retries_before_backoff,
            "retry_interval": retry_interval,
            "server": local_matrix_servers[0],
            "server_name": local_matrix_servers[0].netloc,
            "available_servers": [local_matrix_servers[0]],
            "private_rooms": private_rooms,
        }
    )
    transport._client.api.retry_timeout = 0
    transport.send_message = MagicMock()
    raiden_service = MockRaidenService(None)
    raiden_service.config = dict(services=dict(monitoring_enabled=True))

    transport.start(raiden_service, raiden_service.message_handler, None)

    ms_room_name = make_room_alias(transport.network_id, MONITORING_BROADCASTING_ROOM)
    ms_room = transport._global_rooms.get(ms_room_name)
    assert isinstance(ms_room, Room)
    ms_room.send_text = MagicMock(spec=ms_room.send_text)

    raiden_service.transport = transport
    transport.log = MagicMock()

    balance_proof = factories.create(HOP1_BALANCE_PROOF)
    channel_state = factories.create(factories.NettingChannelStateProperties())
    channel_state.our_state.balance_proof = balance_proof
    channel_state.partner_state.balance_proof = balance_proof
    monkeypatch.setattr(
        raiden.transfer.views,
        "get_channelstate_by_canonical_identifier",
        lambda *a, **kw: channel_state,
    )
    monkeypatch.setattr(raiden.transfer.channel, "get_balance", lambda *a, **kw: 123)
    raiden_service.user_deposit.effective_balance.return_value = 100

    gevent.idle()

    with gevent.Timeout(2):
        while ms_room.send_text.call_count < 1:
            gevent.idle()
    assert ms_room.send_text.call_count == 1


@pytest.mark.skip
@pytest.mark.parametrize("matrix_server_count", [1])
def test_pfs_global_messages(
    local_matrix_servers,
    private_rooms,
    retry_interval,
    retries_before_backoff,
    monkeypatch,
    global_rooms,
):
    """
    Test that RaidenService sends UpdatePFS messages to global
    PATH_FINDING_BROADCASTING_ROOM room on newly received balance proofs.
    """
    transport = MatrixTransportNode(
        {
            "global_rooms": global_rooms,  # FIXME: #3735
            "retries_before_backoff": retries_before_backoff,
            "retry_interval": retry_interval,
            "server": local_matrix_servers[0],
            "server_name": local_matrix_servers[0].netloc,
            "available_servers": [local_matrix_servers[0]],
            "private_rooms": private_rooms,
        }
    )
    transport._client.api.retry_timeout = 0
    transport.send_message = MagicMock()
    raiden_service = MockRaidenService(None)
    raiden_service.config = dict(services=dict(monitoring_enabled=True))

    transport.start(raiden_service, raiden_service.message_handler, None)

    pfs_room_name = make_room_alias(transport.network_id, PATH_FINDING_BROADCASTING_ROOM)
    pfs_room = transport._global_rooms.get(pfs_room_name)
    assert isinstance(pfs_room, Room)
    pfs_room.send_text = MagicMock(spec=pfs_room.send_text)

    raiden_service.transport = transport
    transport.log = MagicMock()

    balance_proof = factories.create(HOP1_BALANCE_PROOF)
    channel_state = factories.create(factories.NettingChannelStateProperties())
    channel_state.our_state.balance_proof = balance_proof
    channel_state.partner_state.balance_proof = balance_proof
    monkeypatch.setattr(
        raiden.transfer.views,
        "get_channelstate_by_canonical_identifier",
        lambda *a, **kw: channel_state,
    )
    gevent.idle()

    with gevent.Timeout(2):
        while pfs_room.send_text.call_count < 1:
            gevent.idle()
    assert pfs_room.send_text.call_count == 1
    transport.stop()
    transport.get()


@pytest.mark.parametrize(
    "private_rooms, expected_join_rule",
    [
        [[True, True], "invite"],
        [[True, False], "invite"],
        [[False, True], "public"],
        [[False, False], "public"],
    ],
)
@pytest.mark.parametrize("number_of_transports", [2])
@pytest.mark.parametrize("matrix_server_count", [2])
def test_matrix_invite_private_room_happy_case(matrix_transports, expected_join_rule):
    raiden_service0 = MockRaidenService(None)
    raiden_service1 = MockRaidenService(None)

    transport0, transport1 = matrix_transports

    transport0._address = raiden_service0.address
    transport1._address = raiden_service1.address
    transport0.start(raiden_service0, raiden_service0.message_handler, None)
    transport1.start(raiden_service1, raiden_service1.message_handler, None)

    transport0.start_health_check(transport1._raiden_service.address)
    transport1.start_health_check(transport0._raiden_service.address)

    room_id = transport0._get_room_for_address(raiden_service1.address).room_id

    room_state0 = transport0._client.api.get_room_state(room_id)

    join_rule0 = [
        event["content"].get("join_rule")
        for event in room_state0
        if event["type"] == "m.room.join_rules"
    ][0]

    assert join_rule0 == expected_join_rule

    room_state1 = transport1._client.api.get_room_state(room_id)

    join_rule1 = [
        event["content"].get("join_rule")
        for event in room_state1
        if event["type"] == "m.room.join_rules"
    ][0]

    assert join_rule1 == expected_join_rule


@pytest.mark.parametrize(
    "private_rooms, expected_join_rule0, expected_join_rule1",
    [
        [[True, True], "invite", "invite"],
        [[True, False], "invite", "invite"],
        [[False, True], "public", "public"],
        [[False, False], "public", "public"],
    ],
)
@pytest.mark.parametrize("matrix_server_count", [2])
@pytest.mark.parametrize("number_of_transports", [2])
def test_matrix_invite_private_room_unhappy_case1(
    matrix_transports, expected_join_rule0, expected_join_rule1
):
    raiden_service0 = MockRaidenService(None)
    raiden_service1 = MockRaidenService(None)

    transport0, transport1 = matrix_transports

    transport0._address = raiden_service0.address
    transport1._address = raiden_service1.address
    transport0.start(raiden_service0, raiden_service0.message_handler, None)
    transport1.start(raiden_service1, raiden_service1.message_handler, None)

    transport0.start_health_check(raiden_service1.address)
    transport1.start_health_check(raiden_service0.address)

    room_id = transport0._get_room_for_address(raiden_service1.address).room_id

    room_state0 = transport0._client.api.get_room_state(room_id)

    join_rule0 = [
        event["content"].get("join_rule")
        for event in room_state0
        if event["type"] == "m.room.join_rules"
    ][0]

    assert join_rule0 == expected_join_rule0

    room_state1 = transport1._client.api.get_room_state(room_id)

    join_rule1 = [
        event["content"].get("join_rule")
        for event in room_state1
        if event["type"] == "m.room.join_rules"
    ][0]

    assert join_rule1 == expected_join_rule1


@pytest.mark.parametrize(
    "private_rooms, expected_join_rule0, expected_join_rule1",
    [
        [[True, True], "invite", "invite"],
        [[True, False], "invite", "invite"],
        [[False, True], "public", "public"],
        [[False, False], "public", "public"],
    ],
)
@pytest.mark.parametrize("matrix_server_count", [2])
@pytest.mark.parametrize("number_of_transports", [2])
def test_matrix_invite_private_room_unhappy_case_2(
    matrix_transports, expected_join_rule0, expected_join_rule1
):
    raiden_service0 = MockRaidenService(None)
    raiden_service1 = MockRaidenService(None)

    transport0, transport1 = matrix_transports

    transport0._address = raiden_service0.address
    transport1._address = raiden_service1.address
    transport0.start(raiden_service0, raiden_service0.message_handler, None)
    transport1.start(raiden_service1, raiden_service1.message_handler, None)

    transport0.start_health_check(raiden_service1.address)
    transport1.start_health_check(raiden_service0.address)

    transport1.stop()

    room_id = transport0._get_room_for_address(raiden_service1.address).room_id

    transport1.start(raiden_service1, raiden_service1.message_handler, None)

    room_state0 = transport0._client.api.get_room_state(room_id)

    join_rule0 = [
        event["content"].get("join_rule")
        for event in room_state0
        if event["type"] == "m.room.join_rules"
    ][0]

    assert join_rule0 == expected_join_rule0

    room_state1 = transport1._client.api.get_room_state(room_id)

    join_rule1 = [
        event["content"].get("join_rule")
        for event in room_state1
        if event["type"] == "m.room.join_rules"
    ][0]

    assert join_rule1 == expected_join_rule1


@pytest.mark.parametrize(
    "private_rooms, expected_join_rule",
    [
        [[True, True], "invite"],
        [[True, False], "invite"],
        [[False, True], "public"],
        [[False, False], "public"],
    ],
)
@pytest.mark.parametrize("number_of_transports", [2])
@pytest.mark.parametrize("matrix_server_count", [2])
def test_matrix_invite_private_room_unhappy_case_3(matrix_transports, expected_join_rule):
    raiden_service0 = MockRaidenService(None)
    raiden_service1 = MockRaidenService(None)

    transport0, transport1 = matrix_transports

    transport0._address = raiden_service0.address
    transport1._address = raiden_service1.address
    transport0.start(raiden_service0, raiden_service0.message_handler, None)
    transport1.start(raiden_service1, raiden_service1.message_handler, None)

    transport0.start_health_check(raiden_service1.address)
    transport1.start_health_check(raiden_service0.address)

    transport1.stop()

    room_id = transport0._get_room_for_address(raiden_service1.address).room_id
    transport1.start(raiden_service1, raiden_service1.message_handler, None)

    transport0.stop()

    room_state1 = transport1._client.api.get_room_state(room_id)

    join_rule1 = [
        event["content"].get("join_rule")
        for event in room_state1
        if event["type"] == "m.room.join_rules"
    ][0]

    assert join_rule1 == expected_join_rule


@pytest.mark.parametrize("matrix_server_count", [3])
@pytest.mark.parametrize("number_of_transports", [3])
def test_matrix_user_roaming(matrix_transports):
    transport0, transport1, transport2 = matrix_transports
    received_messages0 = set()
    received_messages1 = set()

    message_handler0 = MessageHandler(received_messages0)
    message_handler1 = MessageHandler(received_messages1)

    raiden_service0 = MockRaidenService(message_handler0)
    raiden_service1 = MockRaidenService(message_handler1)

    transport0._address = raiden_service0.address
    transport1._address = raiden_service1.address
    transport0.start(raiden_service0, message_handler0, "")
    transport1.start(raiden_service1, message_handler1, "")

    transport0.start_health_check(raiden_service1.address)
    transport1.start_health_check(raiden_service0.address)

    assert ping_pong_message_success(transport0, transport1)

    transport0.stop()

    transport2._address = raiden_service0.address
    transport2.start(raiden_service0, message_handler0, "")

    transport2.start_health_check(raiden_service1.address)

    assert ping_pong_message_success(transport2, transport1)

    transport2.stop()

    transport0._address = raiden_service0.address
    transport0.start(raiden_service0, message_handler0, "")

    assert ping_pong_message_success(transport0, transport1)


@pytest.mark.xfail(reason="XFail until raiden-network/raiden#4030 is fixed")
@pytest.mark.parametrize("matrix_server_count", [3])
@pytest.mark.parametrize("number_of_transports", [6])
def test_matrix_multi_user_roaming(matrix_transports):
    # 6 transports on 3 servers, where 0,3, 1,4, etc are one the same server
    transport0, transport1, transport2, transport3, transport4, transport5 = matrix_transports
    received_messages0 = set()
    received_messages1 = set()

    message_handler0 = MessageHandler(received_messages0)
    message_handler1 = MessageHandler(received_messages1)

    raiden_service0 = MockRaidenService(message_handler0)
    raiden_service1 = MockRaidenService(message_handler1)

    # Both nodes on the same server
    transport0._address = raiden_service0.address
    transport3._address = raiden_service1.address
    transport0.start(raiden_service0, message_handler0, "")
    transport3.start(raiden_service1, message_handler1, "")

    transport0.start_health_check(raiden_service1.address)
    transport3.start_health_check(raiden_service0.address)

    assert ping_pong_message_success(transport0, transport3)

    # Node two switches to second server
    transport3.stop()

    transport4._address = raiden_service1.address
    transport4.start(raiden_service1, message_handler1, "")
    transport4.start_health_check(raiden_service0.address)
    gevent.sleep(0.5)

    assert ping_pong_message_success(transport0, transport4)

    # Node two switches to third server
    transport4.stop()

    transport5._address = raiden_service1.address
    transport5.start(raiden_service1, message_handler1, "")
    transport5.start_health_check(raiden_service0.address)
    gevent.sleep(0.5)

    assert ping_pong_message_success(transport0, transport5)
    # Node one switches to second server, Node two back to first
    transport0.stop()
    transport5.stop()
    transport1._address = raiden_service0.address
    transport1.start(raiden_service0, message_handler0, "")
    transport1.start_health_check(raiden_service1.address)
    transport3._address = raiden_service1.address
    transport3.start(raiden_service1, message_handler1, "")
    gevent.sleep(0.5)

    assert ping_pong_message_success(transport1, transport3)

    # Node two joins on second server again
    transport3.stop()

    transport4._address = raiden_service1.address
    transport4.start(raiden_service1, message_handler1, "")
    gevent.sleep(0.5)

    assert ping_pong_message_success(transport1, transport4)

    # Node two switches to third server
    transport4.stop()

    transport5._address = raiden_service1.address
    transport5.start(raiden_service1, message_handler1, "")
    gevent.sleep(0.5)

    assert ping_pong_message_success(transport1, transport5)

    # Node one switches to third server, node two switches to first server
    transport1.stop()
    transport5.stop()

    transport2._address = raiden_service0.address
    transport2.start(raiden_service0, message_handler0, "")
    transport2.start_health_check(raiden_service1.address)
    transport3._address = raiden_service1.address
    transport3.start(raiden_service1, message_handler1, "")
    gevent.sleep(0.5)

    assert ping_pong_message_success(transport2, transport3)

    # Node two switches to second server

    transport3.stop()
    transport4._address = raiden_service1.address
    transport4.start(raiden_service1, message_handler1, "")

    gevent.sleep(0.5)
    assert ping_pong_message_success(transport2, transport4)

    # Node two joins on third server

    transport4.stop()
    transport5._address = raiden_service1.address
    transport5.start(raiden_service1, message_handler1, "")

    gevent.sleep(0.5)
    assert ping_pong_message_success(transport2, transport5)


@pytest.mark.parametrize("private_rooms", [[True, True]])
@pytest.mark.parametrize("matrix_server_count", [2])
@pytest.mark.parametrize("number_of_transports", [2])
def test_reproduce_handle_invite_send_race_issue_3588(matrix_transports):
    transport0, transport1 = matrix_transports
    received_messages0 = set()
    received_messages1 = set()

    message_handler0 = MessageHandler(received_messages0)
    message_handler1 = MessageHandler(received_messages1)

    raiden_service0 = MockRaidenService(message_handler0)
    raiden_service1 = MockRaidenService(message_handler1)

    transport0._address = raiden_service0.address
    transport1._address = raiden_service1.address
    transport0.start(raiden_service0, message_handler0, "")
    transport1.start(raiden_service1, message_handler1, "")

    transport0.start_health_check(raiden_service1.address)
    transport1.start_health_check(raiden_service0.address)
    assert ping_pong_message_success(transport0, transport1)


@pytest.mark.parametrize("matrix_server_count", [1])
@pytest.mark.parametrize("number_of_transports", [2])
def test_send_to_device(matrix_transports):
    transport0, transport1 = matrix_transports
    received_messages0 = set()
    received_messages1 = set()

    message_handler0 = MessageHandler(received_messages0)
    message_handler1 = MessageHandler(received_messages1)

    raiden_service0 = MockRaidenService(message_handler0)
    raiden_service1 = MockRaidenService(message_handler1)
    transport1._receive_to_device = MagicMock()

    transport0._address = raiden_service0.address
    transport1._address = raiden_service1.address
    transport0.start(raiden_service0, message_handler0, "")
    transport1.start(raiden_service1, message_handler1, "")

    transport0.start_health_check(raiden_service1.address)
    transport1.start_health_check(raiden_service0.address)
    message = Processed(message_identifier=1)
    transport0._raiden_service.sign(message)
    transport0.send_to_device(raiden_service1.address, message)
    gevent.sleep(0.5)
    transport1._receive_to_device.assert_not_called()
    message = ToDevice(message_identifier=1)
    transport0._raiden_service.sign(message)
    transport0.send_to_device(raiden_service1.address, message)
    gevent.sleep(0.5)
    transport1._receive_to_device.assert_called()<|MERGE_RESOLUTION|>--- conflicted
+++ resolved
@@ -4,15 +4,10 @@
 
 import gevent
 import pytest
-<<<<<<< HEAD
-=======
 from eth_utils import to_checksum_address
 from gevent import Timeout
 
->>>>>>> 666e4e30
 import raiden
-from eth_utils import to_checksum_address
-from gevent import Timeout
 from raiden.constants import (
     MONITORING_BROADCASTING_ROOM,
     PATH_FINDING_BROADCASTING_ROOM,
@@ -94,11 +89,8 @@
 
     address = to_checksum_address(privatekey_to_address(private_keys[0]))
 
-<<<<<<< HEAD
     transport = MatrixTransportNode(address, config)
-=======
-    transport = MatrixTransport(address=address, config=config)
->>>>>>> 666e4e30
+
     transport._raiden_service = MockRaidenService()
     transport.stop_event.clear()
     transport._address_mgr.add_userid_for_address(factories.HOP1, USERID1)
@@ -423,14 +415,7 @@
     raiden_service = MockRaidenService(None)
 
     address = to_checksum_address(privatekey_to_address(private_keys[0]))
-
-<<<<<<< HEAD
     transport = MatrixTransportNode(
-=======
-    address = to_checksum_address(privatekey_to_address(private_keys[0]))
-
-    transport = MatrixTransport(
->>>>>>> 666e4e30
         address=address,
         config={
             "global_rooms": global_rooms,
@@ -511,37 +496,39 @@
 
     address = to_checksum_address(privatekey_to_address(private_keys[0]))
 
-<<<<<<< HEAD
-    transport = MatrixTransportNode(
-=======
-    transport = MatrixTransport(
->>>>>>> 666e4e30
-        address=address,
-        config={
-            "global_rooms": global_rooms,
-            "retries_before_backoff": retries_before_backoff,
-            "retry_interval": retry_interval,
-            "server": local_matrix_servers[0],
-            "server_name": local_matrix_servers[0].netloc,
-            "available_servers": ["http://invalid.server"],
-            "private_rooms": private_rooms,
-        }
-    )
-    transport._client.api.retry_timeout = 0
-    transport.send_message = MagicMock()
-    raiden_service = MockRaidenService(None)
-
-    transport.start(raiden_service, raiden_service.message_handler, None)
-    transport._log = MagicMock()
-    discovery_room_name = make_room_alias(transport.network_id, "discovery")
-    assert isinstance(transport._global_rooms.get(discovery_room_name), Room)
-
-    transport.stop()
-    transport.get()
-
-
-@pytest.mark.parametrize("matrix_server_count", [2])
-@pytest.mark.parametrize("number_of_transports", [3])
+<< << << < HEAD
+transport = MatrixTransportNode(
+            == == == =
+transport = MatrixTransport(
+            >> >> >> > 666e4
+e309530c3d962402fe7cc5e784aa50ab679
+address = address,
+          config = {
+    "global_rooms": global_rooms,
+    "retries_before_backoff": retries_before_backoff,
+    "retry_interval": retry_interval,
+    "server": local_matrix_servers[0],
+    "server_name": local_matrix_servers[0].netloc,
+    "available_servers": ["http://invalid.server"],
+    "private_rooms": private_rooms,
+}
+)
+transport._client.api.retry_timeout = 0
+transport.send_message = MagicMock()
+raiden_service = MockRaidenService(None)
+
+transport.start(raiden_service, raiden_service.message_handler, None)
+transport._log = MagicMock()
+discovery_room_name = make_room_alias(transport.network_id, "discovery")
+assert isinstance(transport._global_rooms.get(discovery_room_name), Room)
+
+transport.stop()
+transport.get() \
+ \
+@ pytest.mark.parametrize("matrix_server_count", [2])
+@ pytest.mark.parametrize("number_of_transports", [3])
+
+
 def test_matrix_cross_server_with_load_balance(matrix_transports):
     transport0, transport1, transport2 = matrix_transports
     received_messages0 = set()
@@ -585,86 +572,91 @@
 ):
     address = to_checksum_address(privatekey_to_address(private_keys[0]))
 
-<<<<<<< HEAD
-    transport = MatrixTransportNode(
-=======
-    address = to_checksum_address(privatekey_to_address(private_keys[0]))
-
-    transport = MatrixTransport(
->>>>>>> 666e4e30
-        address=address,
-        config={
-            "global_rooms": global_rooms,
-            "retries_before_backoff": retries_before_backoff,
-            "retry_interval": retry_interval,
-            "server": local_matrix_servers[0],
-            "server_name": local_matrix_servers[0].netloc,
-            "available_servers": [local_matrix_servers[0], "https://localhost:1"],
-            "private_rooms": private_rooms,
-        }
-    )
-    transport.start(MockRaidenService(None), MessageHandler(set()), "")
-    gevent.sleep(0.2)
-
-    discovery_room_name = make_room_alias(transport.network_id, "discovery")
-    assert isinstance(transport._global_rooms.get(discovery_room_name), Room)
-
-    transport.stop()
-    transport.get()
+<< << << < HEAD
+transport = MatrixTransportNode(
+            == == == =
+address = to_checksum_address(privatekey_to_address(private_keys[0]))
+
+transport = MatrixTransport(
+            >> >> >> > 666e4
+e309530c3d962402fe7cc5e784aa50ab679
+address = address,
+          config = {
+    "global_rooms": global_rooms,
+    "retries_before_backoff": retries_before_backoff,
+    "retry_interval": retry_interval,
+    "server": local_matrix_servers[0],
+    "server_name": local_matrix_servers[0].netloc,
+    "available_servers": [local_matrix_servers[0], "https://localhost:1"],
+    "private_rooms": private_rooms,
+}
+)
+transport.start(MockRaidenService(None), MessageHandler(set()), "")
+gevent.sleep(0.2)
+
+discovery_room_name = make_room_alias(transport.network_id, "discovery")
+assert isinstance(transport._global_rooms.get(discovery_room_name), Room)
+
+transport.stop()
+transport.get()
 
 
 def test_matrix_send_global(
     local_matrix_servers, retries_before_backoff, retry_interval, private_rooms, global_rooms, private_keys
 ):
-<<<<<<< HEAD
-    address = to_checksum_address(privatekey_to_address(private_keys[0]))
-
-    transport = MatrixTransportNode(
-=======
-
-    address = to_checksum_address(privatekey_to_address(private_keys[0]))
-
-    transport = MatrixTransport(
->>>>>>> 666e4e30
-        address=address,
-        config={
-            "global_rooms": global_rooms + [MONITORING_BROADCASTING_ROOM],
-            "retries_before_backoff": retries_before_backoff,
-            "retry_interval": retry_interval,
-            "server": local_matrix_servers[0],
-            "server_name": local_matrix_servers[0].netloc,
-            "available_servers": [local_matrix_servers[0]],
-            "private_rooms": private_rooms,
-        }
-    )
-    transport.start(MockRaidenService(None), MessageHandler(set()), "")
-    gevent.idle()
-
-    ms_room_name = make_room_alias(transport.network_id, MONITORING_BROADCASTING_ROOM)
-    ms_room = transport._global_rooms.get(ms_room_name)
-    assert isinstance(ms_room, Room)
-
-    ms_room.send_text = MagicMock(spec=ms_room.send_text)
-
-    for i in range(5):
-        message = Processed(message_identifier=i)
-        transport._raiden_service.sign(message)
-        transport.send_global(MONITORING_BROADCASTING_ROOM, message)
-    transport._spawn(transport._global_send_worker)
-
-    gevent.idle()
-
-    assert ms_room.send_text.call_count >= 1
-    # messages could have been bundled
-    call_args_str = " ".join(str(arg) for arg in ms_room.send_text.call_args_list)
-    for i in range(5):
-        assert f'"message_identifier": {i}' in call_args_str
-
-    transport.stop()
-    transport.get()
-
-
-@pytest.mark.skip
+    << << << < HEAD
+
+
+address = to_checksum_address(privatekey_to_address(private_keys[0]))
+
+transport = MatrixTransportNode(
+            == == == =
+
+address = to_checksum_address(privatekey_to_address(private_keys[0]))
+
+transport = MatrixTransport(
+            >> >> >> > 666e4
+e309530c3d962402fe7cc5e784aa50ab679
+address = address,
+          config = {
+    "global_rooms": global_rooms + [MONITORING_BROADCASTING_ROOM],
+    "retries_before_backoff": retries_before_backoff,
+    "retry_interval": retry_interval,
+    "server": local_matrix_servers[0],
+    "server_name": local_matrix_servers[0].netloc,
+    "available_servers": [local_matrix_servers[0]],
+    "private_rooms": private_rooms,
+}
+)
+transport.start(MockRaidenService(None), MessageHandler(set()), "")
+gevent.idle()
+
+ms_room_name = make_room_alias(transport.network_id, MONITORING_BROADCASTING_ROOM)
+ms_room = transport._global_rooms.get(ms_room_name)
+assert isinstance(ms_room, Room)
+
+ms_room.send_text = MagicMock(spec=ms_room.send_text)
+
+for i in range(5):
+    message = Processed(message_identifier=i)
+transport._raiden_service.sign(message)
+transport.send_global(MONITORING_BROADCASTING_ROOM, message)
+transport._spawn(transport._global_send_worker)
+
+gevent.idle()
+
+assert ms_room.send_text.call_count >= 1
+# messages could have been bundled
+call_args_str = " ".join(str(arg) for arg in ms_room.send_text.call_args_list)
+for i in range(5):
+    assert f'"message_identifier": {i}' in call_args_str
+
+transport.stop()
+transport.get() \
+ \
+@ pytest.mark.skip
+
+
 def test_monitoring_global_messages(
     local_matrix_servers,
     private_rooms,
