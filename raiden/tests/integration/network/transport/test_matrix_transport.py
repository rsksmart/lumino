import json
import random
from unittest.mock import MagicMock

import gevent
import pytest
<<<<<<< HEAD
=======
from eth_utils import to_checksum_address
from gevent import Timeout

>>>>>>> 86f56943
import raiden
from gevent import Timeout
from raiden.constants import (
    MONITORING_BROADCASTING_ROOM,
    PATH_FINDING_BROADCASTING_ROOM,
    UINT64_MAX)
from raiden.exceptions import InsufficientFunds
from raiden.messages import Delivered, Processed, SecretRequest, ToDevice
from raiden.tests.utils import factories
from raiden.tests.utils.client import burn_eth
from raiden.tests.utils.mocks import MockRaidenService
from raiden.transfer import views
from raiden.transfer.identifiers import QueueIdentifier
from raiden.transfer.mediated_transfer.events import CHANNEL_IDENTIFIER_GLOBAL_QUEUE
from raiden.transfer.state_change import ActionChannelClose, ActionUpdateTransportAuthData
<<<<<<< HEAD
=======
from raiden.utils import privatekey_to_address
>>>>>>> 86f56943
from raiden.utils.signer import LocalSigner
from raiden.utils.typing import Address, List, Optional, Union
from transport.matrix.client import Room
from transport.matrix.node import MatrixNode as MatrixTransportNode
from transport.matrix.utils import AddressReachability, make_room_alias
from transport.message import Message as TransportMessage
from transport.utils import MessageQueue

USERID0 = "@Arthur:RestaurantAtTheEndOfTheUniverse"
USERID1 = "@Alice:Wonderland"
HOP1_BALANCE_PROOF = factories.BalanceProofSignedStateProperties(pkey=factories.HOP1_KEY)

# All tests in this module require matrix
pytestmark = pytest.mark.usefixtures("skip_if_not_matrix")


class MessageHandler:
    def __init__(self, bag: set):
        self.bag = bag

    def on_message(self, _, message, __, ___):
        self.bag.add(message)


@pytest.fixture
def mock_matrix(
    monkeypatch,
    retry_interval,
    retries_before_backoff,
    local_matrix_servers,
    private_rooms,
    global_rooms,
    private_keys
):
    from transport.matrix.client import User

    monkeypatch.setattr(User, "get_display_name", lambda _: "random_display_name")

    def mock_get_user(klass, user: Union[User, str]) -> User:  # pylint: disable=unused-argument
        return User(None, USERID1)

    def mock_get_room_ids_for_address(  # pylint: disable=unused-argument
        klass, address: Address, filter_private: bool = None
    ) -> List[str]:
        return ["!roomID:server"]

    def mock_set_room_id_for_address(  # pylint: disable=unused-argument
        self, address: Address, room_id: Optional[str]
    ):
        pass

    def mock_receive_message(klass, message):  # pylint: disable=unused-argument
        # We are just unit testing the matrix transport receive so do nothing
        assert message

    raiden_service = MockRaidenService()

    config = dict(
        retry_interval=retry_interval,
        retries_before_backoff=retries_before_backoff,
        server=local_matrix_servers[0],
        server_name=local_matrix_servers[0].netloc,
        available_servers=[],
        global_rooms=global_rooms,
        private_rooms=private_rooms,
    )

<<<<<<< HEAD
    transport = MatrixTransportNode(raiden_service.address, config)
    transport._raiden_service = raiden_service
    transport.stop_event.clear()
=======
    address = to_checksum_address(privatekey_to_address(private_keys[0]))

    transport = MatrixTransport(address=address, config=config)
    transport._raiden_service = MockRaidenService()
    transport._stop_event.clear()
>>>>>>> 86f56943
    transport._address_mgr.add_userid_for_address(factories.HOP1, USERID1)
    transport._client.user_id = USERID0

    monkeypatch.setattr(MatrixTransportNode, "_get_user", mock_get_user)
    monkeypatch.setattr(
        MatrixTransportNode, "_get_room_ids_for_address", mock_get_room_ids_for_address
    )
    monkeypatch.setattr(MatrixTransportNode, "_set_room_id_for_address", mock_set_room_id_for_address)
    monkeypatch.setattr(MatrixTransportNode, "_receive_message", mock_receive_message)

    return transport


def ping_pong_message_success(transport0, transport1):
    queueid0 = QueueIdentifier(
        recipient=transport0._raiden_service.address,
        channel_identifier=CHANNEL_IDENTIFIER_GLOBAL_QUEUE,
    )

    queueid1 = QueueIdentifier(
        recipient=transport1._raiden_service.address,
        channel_identifier=CHANNEL_IDENTIFIER_GLOBAL_QUEUE,
    )

    received_messages0 = transport0._raiden_service.message_handler.bag
    received_messages1 = transport1._raiden_service.message_handler.bag

    msg_id = random.randint(1e5, 9e5)

    ping_message = Processed(message_identifier=msg_id)
    pong_message = Delivered(delivered_message_identifier=msg_id)

    transport0._raiden_service.sign(ping_message)
    transport1._raiden_service.sign(pong_message)
    transport0.enqueue_message(
        *TransportMessage.wrap(queueid1, ping_message)
    )

    with Timeout(20, exception=False):
        all_messages_received = False
        while not all_messages_received:
            all_messages_received = (
                ping_message in received_messages1 and pong_message in received_messages0
            )
            gevent.sleep(0.1)
    assert ping_message in received_messages1
    assert pong_message in received_messages0

    transport0._raiden_service.sign(pong_message)
    transport1._raiden_service.sign(ping_message)
    transport1.enqueue_message(
        *TransportMessage.wrap(queueid0, ping_message)
    )

    with Timeout(20, exception=False):
        all_messages_received = False
        while not all_messages_received:
            all_messages_received = (
                ping_message in received_messages0 and pong_message in received_messages1
            )
            gevent.sleep(0.1)
    assert ping_message in received_messages0
    assert pong_message in received_messages1

    return all_messages_received


def is_reachable(transport: MatrixTransportNode, address: Address) -> bool:
    return (
        transport._address_mgr.get_address_reachability(address) is AddressReachability.REACHABLE
    )


@pytest.fixture()
def skip_userid_validation(monkeypatch):
    import transport.matrix
    import transport.matrix.utils

    def mock_validate_userid_signature(user):  # pylint: disable=unused-argument
        return factories.HOP1

    monkeypatch.setattr(
        transport.matrix.node,
        "validate_userid_signature",
        mock_validate_userid_signature,
    )
    monkeypatch.setattr(
        transport.matrix.node,
        "validate_userid_signature",
        mock_validate_userid_signature,
    )


def make_message(convert_to_hex: bool = False, overwrite_data=None):
    room = Room(None, "!roomID:server")
    if not overwrite_data:
        message = SecretRequest(
            message_identifier=random.randint(0, UINT64_MAX),
            payment_identifier=1,
            secrethash=factories.UNIT_SECRETHASH,
            amount=1,
            expiration=10,
        )
        message.sign(LocalSigner(factories.HOP1_KEY))
        data = message.encode()
        if convert_to_hex:
            data = "0x" + data.hex()
        else:
            data = json.dumps(message.to_dict())
    else:
        data = overwrite_data

    event = dict(
        type="m.room.message", sender=USERID1, content={"msgtype": "m.text", "body": data}
    )
    return room, event


def test_normal_processing_hex(  # pylint: disable=unused-argument
    mock_matrix, skip_userid_validation
):
    m = mock_matrix
    room, event = make_message(convert_to_hex=True)
    assert m._handle_message(room, event)


def test_normal_processing_json(  # pylint: disable=unused-argument
    mock_matrix, skip_userid_validation
):
    m = mock_matrix
    room, event = make_message(convert_to_hex=False)
    assert m._handle_message(room, event)


def test_processing_invalid_json(  # pylint: disable=unused-argument
    mock_matrix, skip_userid_validation
):
    m = mock_matrix
    invalid_json = '{"foo": 1,'
    room, event = make_message(convert_to_hex=False, overwrite_data=invalid_json)
    assert not m._handle_message(room, event)


def test_sending_nonstring_body(  # pylint: disable=unused-argument
    mock_matrix, skip_userid_validation
):
    m = mock_matrix
    room, event = make_message(overwrite_data=b"somebinarydata")
    assert not m._handle_message(room, event)


def test_processing_invalid_message_json(  # pylint: disable=unused-argument
    mock_matrix, skip_userid_validation
):
    m = mock_matrix
    invalid_message = '{"this": 1, "message": 5, "is": 3, "not_valid": 5}'
    room, event = make_message(convert_to_hex=False, overwrite_data=invalid_message)
    assert not m._handle_message(room, event)


def test_processing_invalid_message_cmdid_json(  # pylint: disable=unused-argument
    mock_matrix, skip_userid_validation
):
    m = mock_matrix
    invalid_message = '{"type": "NonExistentMessage", "is": 3, "not_valid": 5}'
    room, event = make_message(convert_to_hex=False, overwrite_data=invalid_message)
    assert not m._handle_message(room, event)


def test_processing_invalid_hex(  # pylint: disable=unused-argument
    mock_matrix, skip_userid_validation
):
    m = mock_matrix
    room, event = make_message(convert_to_hex=True)
    old_data = event["content"]["body"]
    event["content"]["body"] = old_data[:-1]
    assert not m._handle_message(room, event)


def test_processing_invalid_message_hex(  # pylint: disable=unused-argument
    mock_matrix, skip_userid_validation
):
    m = mock_matrix
    room, event = make_message(convert_to_hex=True)
    old_data = event["content"]["body"]
    event["content"]["body"] = old_data[:-4]
    assert not m._handle_message(room, event)


def test_processing_invalid_message_cmdid_hex(  # pylint: disable=unused-argument
    mock_matrix, skip_userid_validation
):
    m = mock_matrix
    room, event = make_message(convert_to_hex=True)
    old_data = event["content"]["body"]
    event["content"]["body"] = "0xff" + old_data[4:]
    assert not m._handle_message(room, event)


@pytest.mark.parametrize("matrix_server_count", [2])
@pytest.mark.parametrize("number_of_transports", [2])
def test_matrix_message_sync(matrix_transports):
    transport0, transport1 = matrix_transports

    received_messages = set()

    message_handler = MessageHandler(received_messages)
    raiden_service0 = MockRaidenService(message_handler)
    raiden_service1 = MockRaidenService(message_handler)

    raiden_service1.handle_and_track_state_change = MagicMock()

    transport0._address = raiden_service0.address
    transport1._address = raiden_service1.address
    transport0.start(raiden_service0, message_handler, None)
    transport1.start(raiden_service1, message_handler, None)

    gevent.sleep(1)

    latest_auth_data = f"{transport1._user_id}/{transport1._client.api.token}"
    update_transport_auth_data = ActionUpdateTransportAuthData(
        auth_data=latest_auth_data,
        address=raiden_service1.address)
    raiden_service1.handle_and_track_state_change.assert_called_with(update_transport_auth_data)

    transport0.start_health_check(transport1._raiden_service.address)
    transport1.start_health_check(transport0._raiden_service.address)

    queue_identifier = QueueIdentifier(
        recipient=transport1._raiden_service.address, channel_identifier=1
    )

    for i in range(5):
        message = Processed(message_identifier=i)
        transport0._raiden_service.sign(message)
        transport0.enqueue_message(
            *TransportMessage.wrap(queue_identifier, message)
        )

    with Timeout(40):
        while not len(received_messages) == 10:
            gevent.sleep(0.1)

    assert len(received_messages) == 10

    for i in range(5):
        assert any(getattr(m, "message_identifier", -1) == i for m in received_messages)

    transport1.stop()

    assert latest_auth_data

    # Send more messages while the other end is offline
    for i in range(10, 15):
        message = Processed(message_identifier=i)
        transport0._raiden_service.sign(message)
        transport0.enqueue_message(
            *TransportMessage.wrap(queue_identifier, message)
        )

    # Should fetch the 5 messages sent while transport1 was offline
    transport1.start(transport1._raiden_service, message_handler, latest_auth_data)

    gevent.sleep(2)

    assert len(set(received_messages)) == 20
    for i in range(10, 15):
        assert any(getattr(m, "message_identifier", -1) == i for m in received_messages)


# @pytest.mark.skipif(getattr(pytest, "config").getvalue("usepdb"), reason="test fails with pdb")
@pytest.mark.parametrize("number_of_nodes", [2])
@pytest.mark.parametrize("channels_per_node", [1])
@pytest.mark.parametrize("number_of_tokens", [1])
def test_matrix_tx_error_handling(  # pylint: disable=unused-argument
    skip_if_not_matrix, raiden_chain, token_addresses
):
    """Proxies exceptions must be forwarded by the transport."""
    app0, app1 = raiden_chain
    token_address = token_addresses[0]

    channel_state = views.get_channelstate_for(
        chain_state=views.state_from_app(app0),
        payment_network_id=app0.raiden.default_registry.address,
        token_address=token_address,
        partner_address=app1.raiden.address,
        creator_address=app0.raiden.address,
    )
    burn_eth(app0.raiden)

    def make_tx():  # pylint: disable=unused-argument
        close_channel = ActionChannelClose(
            canonical_identifier=channel_state.canonical_identifier,
            signed_close_tx=None,
            participant2=app1.raiden.address,
            participant1=app0.raiden.address
        )
        app0.raiden.handle_and_track_state_change(close_channel)

    exception = ValueError("exception was not raised from the transport")
    with gevent.Timeout(200, exception=exception):
        try:
            make_tx()
        except InsufficientFunds as error:
            assert str(error) == "Insufficient ETH for transaction"


def test_matrix_message_retry(
    local_matrix_servers, retry_interval, retries_before_backoff, global_rooms, private_keys
):
    """ Test the retry mechanism implemented into the matrix client.
    The test creates a transport and sends a message. Given that the
    receiver was online, the initial message is sent but the receiver
    doesn't respond in time and goes offline. The retrier should then
    wait for the `retry_interval` duration to pass and send the message
    again but this won't work because the receiver is offline. Once
    the receiver comes back again, the message should be sent again.
    """
    partner_address = factories.make_address()
    raiden_service = MockRaidenService(None)

<<<<<<< HEAD
    transport = MatrixTransportNode(
        address=raiden_service.address,
=======
    address = to_checksum_address(privatekey_to_address(private_keys[0]))

    transport = MatrixTransport(
        address=address,
>>>>>>> 86f56943
        config={
            "global_rooms": global_rooms,
            "retries_before_backoff": retries_before_backoff,
            "retry_interval": retry_interval,
            "server": local_matrix_servers[0],
            "available_servers": [local_matrix_servers[0]],
            "sync_timeout": 20_000,
            "sync_latency": 15_000,
        },
    )
    transport.send_message = MagicMock()

    transport.start(raiden_service, raiden_service.message_handler, None)
    transport._log = MagicMock()

    # Receiver is online
    transport._address_mgr._address_to_reachability[
        partner_address
    ] = AddressReachability.REACHABLE

    queueid = QueueIdentifier(
        recipient=partner_address, channel_identifier=CHANNEL_IDENTIFIER_GLOBAL_QUEUE
    )
    chain_state = raiden_service.wal.state_manager.current_state

    retry_queue: MessageQueue = transport._get_retrier(partner_address)
    assert bool(retry_queue), "retry_queue not running"

    # Send the initial message
    message = Processed(message_identifier=0)
    transport._raiden_service.sign(message)
    chain_state.queueids_to_queues[queueid] = [message]
    retry_queue.enqueue(
        queue_identifier=QueueIdentifier(
            recipient=retry_queue.recipient, channel_identifier=CHANNEL_IDENTIFIER_GLOBAL_QUEUE
        ),
        message=message
    )

    gevent.sleep(1)

    assert transport.send_message.call_count == 1

    # Receiver goes offline
    transport._address_mgr._address_to_reachability[
        partner_address
    ] = AddressReachability.UNREACHABLE

    gevent.sleep(retry_interval)

    # now we don't have user presence support so the log will not be there,
    # also the call count should be 2 and 3 at the final result
    assert transport.send_message.call_count == 2

    # Receiver comes back online
    transport._address_mgr._address_to_reachability[
        partner_address
    ] = AddressReachability.REACHABLE

    gevent.sleep(retry_interval)

    # Retrier now should have sent the message again
    assert transport.send_message.call_count == 3

    transport.stop()
    transport.get()


def test_join_invalid_discovery(
    local_matrix_servers, private_rooms, retry_interval, retries_before_backoff, global_rooms, private_keys
):
    """join_global_room tries to join on all servers on available_servers config
    If any of the servers isn't reachable by synapse, it'll return a 500 response, which needs
    to be handled, and if no discovery room is found on any of the available_servers, one in
    our current server should be created
    """
<<<<<<< HEAD
    raiden_service = MockRaidenService(None)
    transport = MatrixTransportNode(
        raiden_service.address,
        {
=======

    address = to_checksum_address(privatekey_to_address(private_keys[0]))

    transport = MatrixTransport(
        address=address,
        config={
>>>>>>> 86f56943
            "global_rooms": global_rooms,
            "retries_before_backoff": retries_before_backoff,
            "retry_interval": retry_interval,
            "server": local_matrix_servers[0],
            "server_name": local_matrix_servers[0].netloc,
            "available_servers": ["http://invalid.server"],
            "private_rooms": private_rooms,
        }
    )
    transport._client.api.retry_timeout = 0
    transport.send_message = MagicMock()

    transport.start(raiden_service, raiden_service.message_handler, None)
    transport._log = MagicMock()
    discovery_room_name = make_room_alias(transport.network_id, "discovery")
    assert isinstance(transport._global_rooms.get(discovery_room_name), Room)

    transport.stop()
    transport.get()


@pytest.mark.parametrize("matrix_server_count", [2])
@pytest.mark.parametrize("number_of_transports", [3])
def test_matrix_cross_server_with_load_balance(matrix_transports):
    transport0, transport1, transport2 = matrix_transports
    received_messages0 = set()
    received_messages1 = set()
    received_messages2 = set()

    message_handler0 = MessageHandler(received_messages0)
    message_handler1 = MessageHandler(received_messages1)
    message_handler2 = MessageHandler(received_messages2)

    raiden_service0 = MockRaidenService(message_handler0)
    raiden_service1 = MockRaidenService(message_handler1)
    raiden_service2 = MockRaidenService(message_handler2)

    transport0._address = raiden_service0.address
    transport1._address = raiden_service1.address
    transport2._address = raiden_service2.address
    transport0.start(raiden_service0, message_handler0, "")
    transport1.start(raiden_service1, message_handler1, "")
    transport2.start(raiden_service2, message_handler2, "")

    transport0.start_health_check(raiden_service1.address)
    transport0.start_health_check(raiden_service2.address)

    transport1.start_health_check(raiden_service0.address)
    transport1.start_health_check(raiden_service2.address)

    transport2.start_health_check(raiden_service0.address)
    transport2.start_health_check(raiden_service1.address)

    assert ping_pong_message_success(transport0, transport1)
    assert ping_pong_message_success(transport0, transport2)
    assert ping_pong_message_success(transport1, transport0)
    assert ping_pong_message_success(transport1, transport2)
    assert ping_pong_message_success(transport2, transport0)
    assert ping_pong_message_success(transport2, transport1)


def test_matrix_discovery_room_offline_server(
    local_matrix_servers, retries_before_backoff, retry_interval, private_rooms, global_rooms, private_keys
):
<<<<<<< HEAD
    raiden_service = MockRaidenService(None)
    transport = MatrixTransportNode(
        raiden_service.address,
        {
=======

    address = to_checksum_address(privatekey_to_address(private_keys[0]))

    transport = MatrixTransport(
        address=address,
        config={
>>>>>>> 86f56943
            "global_rooms": global_rooms,
            "retries_before_backoff": retries_before_backoff,
            "retry_interval": retry_interval,
            "server": local_matrix_servers[0],
            "server_name": local_matrix_servers[0].netloc,
            "available_servers": [local_matrix_servers[0], "https://localhost:1"],
            "private_rooms": private_rooms,
        }
    )
    transport.start(raiden_service, MessageHandler(set()), "")
    gevent.sleep(0.2)

    discovery_room_name = make_room_alias(transport.network_id, "discovery")
    assert isinstance(transport._global_rooms.get(discovery_room_name), Room)

    transport.stop()
    transport.get()


def test_matrix_send_global(
    local_matrix_servers, retries_before_backoff, retry_interval, private_rooms, global_rooms, private_keys
):
<<<<<<< HEAD
    raiden_service = MockRaidenService(None)
    transport = MatrixTransportNode(
        raiden_service.address,
        {
=======

    address = to_checksum_address(privatekey_to_address(private_keys[0]))

    transport = MatrixTransport(
        address=address,
        config={
>>>>>>> 86f56943
            "global_rooms": global_rooms + [MONITORING_BROADCASTING_ROOM],
            "retries_before_backoff": retries_before_backoff,
            "retry_interval": retry_interval,
            "server": local_matrix_servers[0],
            "server_name": local_matrix_servers[0].netloc,
            "available_servers": [local_matrix_servers[0]],
            "private_rooms": private_rooms,
        }
    )
    transport.start(raiden_service, MessageHandler(set()), "")
    gevent.idle()

    ms_room_name = make_room_alias(transport.network_id, MONITORING_BROADCASTING_ROOM)
    ms_room = transport._global_rooms.get(ms_room_name)
    assert isinstance(ms_room, Room)

    ms_room.send_text = MagicMock(spec=ms_room.send_text)

    for i in range(5):
        message = Processed(message_identifier=i)
        transport._raiden_service.sign(message)
        transport.send_global(MONITORING_BROADCASTING_ROOM, message)
    transport._spawn(transport._global_send_worker)

    gevent.idle()

    assert ms_room.send_text.call_count >= 1
    # messages could have been bundled
    call_args_str = " ".join(str(arg) for arg in ms_room.send_text.call_args_list)
    for i in range(5):
        assert f'"message_identifier": {i}' in call_args_str

    transport.stop()
    transport.get()


@pytest.mark.skip
def test_monitoring_global_messages(
    local_matrix_servers,
    private_rooms,
    retry_interval,
    retries_before_backoff,
    monkeypatch,
    global_rooms,
):
    """
    Test that RaidenService sends RequestMonitoring messages to global
    MONITORING_BROADCASTING_ROOM room on newly received balance proofs.
    """
    transport = MatrixTransportNode(
        {
            "global_rooms": global_rooms + [MONITORING_BROADCASTING_ROOM],
            "retries_before_backoff": retries_before_backoff,
            "retry_interval": retry_interval,
            "server": local_matrix_servers[0],
            "server_name": local_matrix_servers[0].netloc,
            "available_servers": [local_matrix_servers[0]],
            "private_rooms": private_rooms,
        }
    )
    transport._client.api.retry_timeout = 0
    transport.send_message = MagicMock()
    raiden_service = MockRaidenService(None)
    raiden_service.config = dict(services=dict(monitoring_enabled=True))

    transport.start(raiden_service, raiden_service.message_handler, None)

    ms_room_name = make_room_alias(transport.network_id, MONITORING_BROADCASTING_ROOM)
    ms_room = transport._global_rooms.get(ms_room_name)
    assert isinstance(ms_room, Room)
    ms_room.send_text = MagicMock(spec=ms_room.send_text)

    raiden_service.transport = transport
    transport.log = MagicMock()

    balance_proof = factories.create(HOP1_BALANCE_PROOF)
    channel_state = factories.create(factories.NettingChannelStateProperties())
    channel_state.our_state.balance_proof = balance_proof
    channel_state.partner_state.balance_proof = balance_proof
    monkeypatch.setattr(
        raiden.transfer.views,
        "get_channelstate_by_canonical_identifier",
        lambda *a, **kw: channel_state,
    )
    monkeypatch.setattr(raiden.transfer.channel, "get_balance", lambda *a, **kw: 123)
    raiden_service.user_deposit.effective_balance.return_value = 100

    gevent.idle()

    with gevent.Timeout(2):
        while ms_room.send_text.call_count < 1:
            gevent.idle()
    assert ms_room.send_text.call_count == 1


@pytest.mark.skip
@pytest.mark.parametrize("matrix_server_count", [1])
def test_pfs_global_messages(
    local_matrix_servers,
    private_rooms,
    retry_interval,
    retries_before_backoff,
    monkeypatch,
    global_rooms,
):
    """
    Test that RaidenService sends UpdatePFS messages to global
    PATH_FINDING_BROADCASTING_ROOM room on newly received balance proofs.
    """
    transport = MatrixTransportNode(
        {
            "global_rooms": global_rooms,  # FIXME: #3735
            "retries_before_backoff": retries_before_backoff,
            "retry_interval": retry_interval,
            "server": local_matrix_servers[0],
            "server_name": local_matrix_servers[0].netloc,
            "available_servers": [local_matrix_servers[0]],
            "private_rooms": private_rooms,
        }
    )
    transport._client.api.retry_timeout = 0
    transport.send_message = MagicMock()
    raiden_service = MockRaidenService(None)
    raiden_service.config = dict(services=dict(monitoring_enabled=True))

    transport.start(raiden_service, raiden_service.message_handler, None)

    pfs_room_name = make_room_alias(transport.network_id, PATH_FINDING_BROADCASTING_ROOM)
    pfs_room = transport._global_rooms.get(pfs_room_name)
    assert isinstance(pfs_room, Room)
    pfs_room.send_text = MagicMock(spec=pfs_room.send_text)

    raiden_service.transport = transport
    transport.log = MagicMock()

    balance_proof = factories.create(HOP1_BALANCE_PROOF)
    channel_state = factories.create(factories.NettingChannelStateProperties())
    channel_state.our_state.balance_proof = balance_proof
    channel_state.partner_state.balance_proof = balance_proof
    monkeypatch.setattr(
        raiden.transfer.views,
        "get_channelstate_by_canonical_identifier",
        lambda *a, **kw: channel_state,
    )
    gevent.idle()

    with gevent.Timeout(2):
        while pfs_room.send_text.call_count < 1:
            gevent.idle()
    assert pfs_room.send_text.call_count == 1
    transport.stop()
    transport.get()


@pytest.mark.parametrize(
    "private_rooms, expected_join_rule",
    [
        [[True, True], "invite"],
        [[True, False], "invite"],
        [[False, True], "public"],
        [[False, False], "public"],
    ],
)
@pytest.mark.parametrize("number_of_transports", [2])
@pytest.mark.parametrize("matrix_server_count", [2])
def test_matrix_invite_private_room_happy_case(matrix_transports, expected_join_rule):
    raiden_service0 = MockRaidenService(None)
    raiden_service1 = MockRaidenService(None)

    transport0, transport1 = matrix_transports

    transport0._address = raiden_service0.address
    transport1._address = raiden_service1.address
    transport0.start(raiden_service0, raiden_service0.message_handler, None)
    transport1.start(raiden_service1, raiden_service1.message_handler, None)

    transport0.start_health_check(transport1._raiden_service.address)
    transport1.start_health_check(transport0._raiden_service.address)

    room_id = transport0._get_room_for_address(raiden_service1.address).room_id

    room_state0 = transport0._client.api.get_room_state(room_id)

    join_rule0 = [
        event["content"].get("join_rule")
        for event in room_state0
        if event["type"] == "m.room.join_rules"
    ][0]

    assert join_rule0 == expected_join_rule

    room_state1 = transport1._client.api.get_room_state(room_id)

    join_rule1 = [
        event["content"].get("join_rule")
        for event in room_state1
        if event["type"] == "m.room.join_rules"
    ][0]

    assert join_rule1 == expected_join_rule


@pytest.mark.parametrize(
    "private_rooms, expected_join_rule0, expected_join_rule1",
    [
        [[True, True], "invite", "invite"],
        [[True, False], "invite", "invite"],
        [[False, True], "public", "public"],
        [[False, False], "public", "public"],
    ],
)
@pytest.mark.parametrize("matrix_server_count", [2])
@pytest.mark.parametrize("number_of_transports", [2])
def test_matrix_invite_private_room_unhappy_case1(
    matrix_transports, expected_join_rule0, expected_join_rule1
):
    raiden_service0 = MockRaidenService(None)
    raiden_service1 = MockRaidenService(None)

    transport0, transport1 = matrix_transports

    transport0._address = raiden_service0.address
    transport1._address = raiden_service1.address
    transport0.start(raiden_service0, raiden_service0.message_handler, None)
    transport1.start(raiden_service1, raiden_service1.message_handler, None)

    transport0.start_health_check(raiden_service1.address)
    transport1.start_health_check(raiden_service0.address)

    room_id = transport0._get_room_for_address(raiden_service1.address).room_id

    room_state0 = transport0._client.api.get_room_state(room_id)

    join_rule0 = [
        event["content"].get("join_rule")
        for event in room_state0
        if event["type"] == "m.room.join_rules"
    ][0]

    assert join_rule0 == expected_join_rule0

    room_state1 = transport1._client.api.get_room_state(room_id)

    join_rule1 = [
        event["content"].get("join_rule")
        for event in room_state1
        if event["type"] == "m.room.join_rules"
    ][0]

    assert join_rule1 == expected_join_rule1


@pytest.mark.parametrize(
    "private_rooms, expected_join_rule0, expected_join_rule1",
    [
        [[True, True], "invite", "invite"],
        [[True, False], "invite", "invite"],
        [[False, True], "public", "public"],
        [[False, False], "public", "public"],
    ],
)
@pytest.mark.parametrize("matrix_server_count", [2])
@pytest.mark.parametrize("number_of_transports", [2])
def test_matrix_invite_private_room_unhappy_case_2(
    matrix_transports, expected_join_rule0, expected_join_rule1
):
    raiden_service0 = MockRaidenService(None)
    raiden_service1 = MockRaidenService(None)

    transport0, transport1 = matrix_transports

    transport0._address = raiden_service0.address
    transport1._address = raiden_service1.address
    transport0.start(raiden_service0, raiden_service0.message_handler, None)
    transport1.start(raiden_service1, raiden_service1.message_handler, None)

    transport0.start_health_check(raiden_service1.address)
    transport1.start_health_check(raiden_service0.address)

    transport1.stop()

    room_id = transport0._get_room_for_address(raiden_service1.address).room_id

    transport1.start(raiden_service1, raiden_service1.message_handler, None)

    room_state0 = transport0._client.api.get_room_state(room_id)

    join_rule0 = [
        event["content"].get("join_rule")
        for event in room_state0
        if event["type"] == "m.room.join_rules"
    ][0]

    assert join_rule0 == expected_join_rule0

    room_state1 = transport1._client.api.get_room_state(room_id)

    join_rule1 = [
        event["content"].get("join_rule")
        for event in room_state1
        if event["type"] == "m.room.join_rules"
    ][0]

    assert join_rule1 == expected_join_rule1


@pytest.mark.parametrize(
    "private_rooms, expected_join_rule",
    [
        [[True, True], "invite"],
        [[True, False], "invite"],
        [[False, True], "public"],
        [[False, False], "public"],
    ],
)
@pytest.mark.parametrize("number_of_transports", [2])
@pytest.mark.parametrize("matrix_server_count", [2])
def test_matrix_invite_private_room_unhappy_case_3(matrix_transports, expected_join_rule):
    raiden_service0 = MockRaidenService(None)
    raiden_service1 = MockRaidenService(None)

    transport0, transport1 = matrix_transports

    transport0._address = raiden_service0.address
    transport1._address = raiden_service1.address
    transport0.start(raiden_service0, raiden_service0.message_handler, None)
    transport1.start(raiden_service1, raiden_service1.message_handler, None)

    transport0.start_health_check(raiden_service1.address)
    transport1.start_health_check(raiden_service0.address)

    transport1.stop()

    room_id = transport0._get_room_for_address(raiden_service1.address).room_id
    transport1.start(raiden_service1, raiden_service1.message_handler, None)

    transport0.stop()

    room_state1 = transport1._client.api.get_room_state(room_id)

    join_rule1 = [
        event["content"].get("join_rule")
        for event in room_state1
        if event["type"] == "m.room.join_rules"
    ][0]

    assert join_rule1 == expected_join_rule


@pytest.mark.parametrize("matrix_server_count", [3])
@pytest.mark.parametrize("number_of_transports", [3])
def test_matrix_user_roaming(matrix_transports):
    transport0, transport1, transport2 = matrix_transports
    received_messages0 = set()
    received_messages1 = set()

    message_handler0 = MessageHandler(received_messages0)
    message_handler1 = MessageHandler(received_messages1)

    raiden_service0 = MockRaidenService(message_handler0)
    raiden_service1 = MockRaidenService(message_handler1)

    transport0._address = raiden_service0.address
    transport1._address = raiden_service1.address
    transport0.start(raiden_service0, message_handler0, "")
    transport1.start(raiden_service1, message_handler1, "")

    transport0.start_health_check(raiden_service1.address)
    transport1.start_health_check(raiden_service0.address)

    assert ping_pong_message_success(transport0, transport1)

    transport0.stop()

    transport2._address = raiden_service0.address
    transport2.start(raiden_service0, message_handler0, "")

    transport2.start_health_check(raiden_service1.address)

    assert ping_pong_message_success(transport2, transport1)

    transport2.stop()

    transport0._address = raiden_service0.address
    transport0.start(raiden_service0, message_handler0, "")

    assert ping_pong_message_success(transport0, transport1)


@pytest.mark.xfail(reason="XFail until raiden-network/raiden#4030 is fixed")
@pytest.mark.parametrize("matrix_server_count", [3])
@pytest.mark.parametrize("number_of_transports", [6])
def test_matrix_multi_user_roaming(matrix_transports):
    # 6 transports on 3 servers, where 0,3, 1,4, etc are one the same server
    transport0, transport1, transport2, transport3, transport4, transport5 = matrix_transports
    received_messages0 = set()
    received_messages1 = set()

    message_handler0 = MessageHandler(received_messages0)
    message_handler1 = MessageHandler(received_messages1)

    raiden_service0 = MockRaidenService(message_handler0)
    raiden_service1 = MockRaidenService(message_handler1)

    # Both nodes on the same server
    transport0._address = raiden_service0.address
    transport3._address = raiden_service1.address
    transport0.start(raiden_service0, message_handler0, "")
    transport3.start(raiden_service1, message_handler1, "")

    transport0.start_health_check(raiden_service1.address)
    transport3.start_health_check(raiden_service0.address)

    assert ping_pong_message_success(transport0, transport3)

    # Node two switches to second server
    transport3.stop()

    transport4._address = raiden_service1.address
    transport4.start(raiden_service1, message_handler1, "")
    transport4.start_health_check(raiden_service0.address)
    gevent.sleep(0.5)

    assert ping_pong_message_success(transport0, transport4)

    # Node two switches to third server
    transport4.stop()

    transport5._address = raiden_service1.address
    transport5.start(raiden_service1, message_handler1, "")
    transport5.start_health_check(raiden_service0.address)
    gevent.sleep(0.5)

    assert ping_pong_message_success(transport0, transport5)
    # Node one switches to second server, Node two back to first
    transport0.stop()
    transport5.stop()
    transport1._address = raiden_service0.address
    transport1.start(raiden_service0, message_handler0, "")
    transport1.start_health_check(raiden_service1.address)
    transport3._address = raiden_service1.address
    transport3.start(raiden_service1, message_handler1, "")
    gevent.sleep(0.5)

    assert ping_pong_message_success(transport1, transport3)

    # Node two joins on second server again
    transport3.stop()

    transport4._address = raiden_service1.address
    transport4.start(raiden_service1, message_handler1, "")
    gevent.sleep(0.5)

    assert ping_pong_message_success(transport1, transport4)

    # Node two switches to third server
    transport4.stop()

    transport5._address = raiden_service1.address
    transport5.start(raiden_service1, message_handler1, "")
    gevent.sleep(0.5)

    assert ping_pong_message_success(transport1, transport5)

    # Node one switches to third server, node two switches to first server
    transport1.stop()
    transport5.stop()

    transport2._address = raiden_service0.address
    transport2.start(raiden_service0, message_handler0, "")
    transport2.start_health_check(raiden_service1.address)
    transport3._address = raiden_service1.address
    transport3.start(raiden_service1, message_handler1, "")
    gevent.sleep(0.5)

    assert ping_pong_message_success(transport2, transport3)

    # Node two switches to second server

    transport3.stop()
    transport4._address = raiden_service1.address
    transport4.start(raiden_service1, message_handler1, "")

    gevent.sleep(0.5)
    assert ping_pong_message_success(transport2, transport4)

    # Node two joins on third server

    transport4.stop()
    transport5._address = raiden_service1.address
    transport5.start(raiden_service1, message_handler1, "")

    gevent.sleep(0.5)
    assert ping_pong_message_success(transport2, transport5)


@pytest.mark.parametrize("private_rooms", [[True, True]])
@pytest.mark.parametrize("matrix_server_count", [2])
@pytest.mark.parametrize("number_of_transports", [2])
def test_reproduce_handle_invite_send_race_issue_3588(matrix_transports):
    transport0, transport1 = matrix_transports
    received_messages0 = set()
    received_messages1 = set()

    message_handler0 = MessageHandler(received_messages0)
    message_handler1 = MessageHandler(received_messages1)

    raiden_service0 = MockRaidenService(message_handler0)
    raiden_service1 = MockRaidenService(message_handler1)

    transport0._address = raiden_service0.address
    transport1._address = raiden_service1.address
    transport0.start(raiden_service0, message_handler0, "")
    transport1.start(raiden_service1, message_handler1, "")

    transport0.start_health_check(raiden_service1.address)
    transport1.start_health_check(raiden_service0.address)
    assert ping_pong_message_success(transport0, transport1)


@pytest.mark.parametrize("matrix_server_count", [1])
@pytest.mark.parametrize("number_of_transports", [2])
def test_send_to_device(matrix_transports):
    transport0, transport1 = matrix_transports
    received_messages0 = set()
    received_messages1 = set()

    message_handler0 = MessageHandler(received_messages0)
    message_handler1 = MessageHandler(received_messages1)

    raiden_service0 = MockRaidenService(message_handler0)
    raiden_service1 = MockRaidenService(message_handler1)
    transport1._receive_to_device = MagicMock()

    transport0._address = raiden_service0.address
    transport1._address = raiden_service1.address
    transport0.start(raiden_service0, message_handler0, "")
    transport1.start(raiden_service1, message_handler1, "")

    transport0.start_health_check(raiden_service1.address)
    transport1.start_health_check(raiden_service0.address)
    message = Processed(message_identifier=1)
    transport0._raiden_service.sign(message)
    transport0.send_to_device(raiden_service1.address, message)
    gevent.sleep(0.5)
    transport1._receive_to_device.assert_not_called()
    message = ToDevice(message_identifier=1)
    transport0._raiden_service.sign(message)
    transport0.send_to_device(raiden_service1.address, message)
    gevent.sleep(0.5)
    transport1._receive_to_device.assert_called()<|MERGE_RESOLUTION|>--- conflicted
+++ resolved
@@ -4,13 +4,8 @@
 
 import gevent
 import pytest
-<<<<<<< HEAD
-=======
+import raiden
 from eth_utils import to_checksum_address
-from gevent import Timeout
-
->>>>>>> 86f56943
-import raiden
 from gevent import Timeout
 from raiden.constants import (
     MONITORING_BROADCASTING_ROOM,
@@ -25,10 +20,7 @@
 from raiden.transfer.identifiers import QueueIdentifier
 from raiden.transfer.mediated_transfer.events import CHANNEL_IDENTIFIER_GLOBAL_QUEUE
 from raiden.transfer.state_change import ActionChannelClose, ActionUpdateTransportAuthData
-<<<<<<< HEAD
-=======
 from raiden.utils import privatekey_to_address
->>>>>>> 86f56943
 from raiden.utils.signer import LocalSigner
 from raiden.utils.typing import Address, List, Optional, Union
 from transport.matrix.client import Room
@@ -84,8 +76,6 @@
         # We are just unit testing the matrix transport receive so do nothing
         assert message
 
-    raiden_service = MockRaidenService()
-
     config = dict(
         retry_interval=retry_interval,
         retries_before_backoff=retries_before_backoff,
@@ -96,17 +86,11 @@
         private_rooms=private_rooms,
     )
 
-<<<<<<< HEAD
-    transport = MatrixTransportNode(raiden_service.address, config)
-    transport._raiden_service = raiden_service
+    address = to_checksum_address(privatekey_to_address(private_keys[0]))
+
+    transport = MatrixTransportNode(address, config)
+    transport._raiden_service = MockRaidenService()
     transport.stop_event.clear()
-=======
-    address = to_checksum_address(privatekey_to_address(private_keys[0]))
-
-    transport = MatrixTransport(address=address, config=config)
-    transport._raiden_service = MockRaidenService()
-    transport._stop_event.clear()
->>>>>>> 86f56943
     transport._address_mgr.add_userid_for_address(factories.HOP1, USERID1)
     transport._client.user_id = USERID0
 
@@ -428,15 +412,10 @@
     partner_address = factories.make_address()
     raiden_service = MockRaidenService(None)
 
-<<<<<<< HEAD
+    address = to_checksum_address(privatekey_to_address(private_keys[0]))
+
     transport = MatrixTransportNode(
-        address=raiden_service.address,
-=======
-    address = to_checksum_address(privatekey_to_address(private_keys[0]))
-
-    transport = MatrixTransport(
         address=address,
->>>>>>> 86f56943
         config={
             "global_rooms": global_rooms,
             "retries_before_backoff": retries_before_backoff,
@@ -513,19 +492,12 @@
     to be handled, and if no discovery room is found on any of the available_servers, one in
     our current server should be created
     """
-<<<<<<< HEAD
-    raiden_service = MockRaidenService(None)
+
+    address = to_checksum_address(privatekey_to_address(private_keys[0]))
+
     transport = MatrixTransportNode(
-        raiden_service.address,
-        {
-=======
-
-    address = to_checksum_address(privatekey_to_address(private_keys[0]))
-
-    transport = MatrixTransport(
         address=address,
         config={
->>>>>>> 86f56943
             "global_rooms": global_rooms,
             "retries_before_backoff": retries_before_backoff,
             "retry_interval": retry_interval,
@@ -537,6 +509,7 @@
     )
     transport._client.api.retry_timeout = 0
     transport.send_message = MagicMock()
+    raiden_service = MockRaidenService(None)
 
     transport.start(raiden_service, raiden_service.message_handler, None)
     transport._log = MagicMock()
@@ -590,19 +563,11 @@
 def test_matrix_discovery_room_offline_server(
     local_matrix_servers, retries_before_backoff, retry_interval, private_rooms, global_rooms, private_keys
 ):
-<<<<<<< HEAD
-    raiden_service = MockRaidenService(None)
+    address = to_checksum_address(privatekey_to_address(private_keys[0]))
+
     transport = MatrixTransportNode(
-        raiden_service.address,
-        {
-=======
-
-    address = to_checksum_address(privatekey_to_address(private_keys[0]))
-
-    transport = MatrixTransport(
         address=address,
         config={
->>>>>>> 86f56943
             "global_rooms": global_rooms,
             "retries_before_backoff": retries_before_backoff,
             "retry_interval": retry_interval,
@@ -612,7 +577,7 @@
             "private_rooms": private_rooms,
         }
     )
-    transport.start(raiden_service, MessageHandler(set()), "")
+    transport.start(MockRaidenService(None), MessageHandler(set()), "")
     gevent.sleep(0.2)
 
     discovery_room_name = make_room_alias(transport.network_id, "discovery")
@@ -625,19 +590,11 @@
 def test_matrix_send_global(
     local_matrix_servers, retries_before_backoff, retry_interval, private_rooms, global_rooms, private_keys
 ):
-<<<<<<< HEAD
-    raiden_service = MockRaidenService(None)
+    address = to_checksum_address(privatekey_to_address(private_keys[0]))
+
     transport = MatrixTransportNode(
-        raiden_service.address,
-        {
-=======
-
-    address = to_checksum_address(privatekey_to_address(private_keys[0]))
-
-    transport = MatrixTransport(
         address=address,
         config={
->>>>>>> 86f56943
             "global_rooms": global_rooms + [MONITORING_BROADCASTING_ROOM],
             "retries_before_backoff": retries_before_backoff,
             "retry_interval": retry_interval,
@@ -647,7 +604,7 @@
             "private_rooms": private_rooms,
         }
     )
-    transport.start(raiden_service, MessageHandler(set()), "")
+    transport.start(MockRaidenService(None), MessageHandler(set()), "")
     gevent.idle()
 
     ms_room_name = make_room_alias(transport.network_id, MONITORING_BROADCASTING_ROOM)
