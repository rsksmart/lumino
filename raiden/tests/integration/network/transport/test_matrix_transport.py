import json
import random
from unittest.mock import MagicMock

import gevent
import pytest
<<<<<<< HEAD
=======
from eth_utils import to_checksum_address
from gevent import Timeout

>>>>>>> 86f56943
import raiden
from gevent import Timeout
from raiden.constants import (
    MONITORING_BROADCASTING_ROOM,
    PATH_FINDING_BROADCASTING_ROOM,
    UINT64_MAX)
from raiden.exceptions import InsufficientFunds
from raiden.messages import Delivered, Processed, SecretRequest, ToDevice
from raiden.tests.utils import factories
from raiden.tests.utils.client import burn_eth
from raiden.tests.utils.mocks import MockRaidenService
from raiden.transfer import views
from raiden.transfer.identifiers import QueueIdentifier
from raiden.transfer.mediated_transfer.events import CHANNEL_IDENTIFIER_GLOBAL_QUEUE
from raiden.transfer.state_change import ActionChannelClose, ActionUpdateTransportAuthData
<<<<<<< HEAD
=======
from raiden.utils import privatekey_to_address
>>>>>>> 86f56943
from raiden.utils.signer import LocalSigner
from raiden.utils.typing import Address, List, Optional, Union
from transport.matrix.client import Room
from transport.matrix.node import MatrixNode as MatrixTransportNode
from transport.matrix.utils import AddressReachability, make_room_alias
from transport.message import Message as TransportMessage
from transport.utils import MessageQueue

USERID0 = "@Arthur:RestaurantAtTheEndOfTheUniverse"
USERID1 = "@Alice:Wonderland"
HOP1_BALANCE_PROOF = factories.BalanceProofSignedStateProperties(pkey=factories.HOP1_KEY)

# All tests in this module require matrix
pytestmark = pytest.mark.usefixtures("skip_if_not_matrix")


class MessageHandler:
    def __init__(self, bag: set):
        self.bag = bag

    def on_message(self, _, message, __, ___):
        self.bag.add(message)


@pytest.fixture
def mock_matrix(
    monkeypatch,
    retry_interval,
    retries_before_backoff,
    local_matrix_servers,
    private_rooms,
    global_rooms,
    private_keys
):
    from transport.matrix.client import User

    monkeypatch.setattr(User, "get_display_name", lambda _: "random_display_name")

    def mock_get_user(klass, user: Union[User, str]) -> User:  # pylint: disable=unused-argument
        return User(None, USERID1)

    def mock_get_room_ids_for_address(  # pylint: disable=unused-argument
        klass, address: Address, filter_private: bool = None
    ) -> List[str]:
        return ["!roomID:server"]

    def mock_set_room_id_for_address(  # pylint: disable=unused-argument
        self, address: Address, room_id: Optional[str]
    ):
        pass

    def mock_receive_message(klass, message):  # pylint: disable=unused-argument
        # We are just unit testing the matrix transport receive so do nothing
        assert message

    raiden_service = MockRaidenService()

    config = dict(
        retry_interval=retry_interval,
        retries_before_backoff=retries_before_backoff,
        server=local_matrix_servers[0],
        server_name=local_matrix_servers[0].netloc,
        available_servers=[],
        global_rooms=global_rooms,
        private_rooms=private_rooms,
    )

<<<<<<< HEAD
    transport = MatrixTransportNode(raiden_service.address, config)
    transport._raiden_service = raiden_service
    transport.stop_event.clear()
=======
    address = to_checksum_address(privatekey_to_address(private_keys[0]))

    transport = MatrixTransport(address=address, config=config)
    transport._raiden_service = MockRaidenService()
    transport._stop_event.clear()
>>>>>>> 86f56943
    transport._address_mgr.add_userid_for_address(factories.HOP1, USERID1)
    transport._client.user_id = USERID0

    monkeypatch.setattr(MatrixTransportNode, "_get_user", mock_get_user)
    monkeypatch.setattr(
        MatrixTransportNode, "_get_room_ids_for_address", mock_get_room_ids_for_address
    )
    monkeypatch.setattr(MatrixTransportNode, "_set_room_id_for_address", mock_set_room_id_for_address)
    monkeypatch.setattr(MatrixTransportNode, "_receive_message", mock_receive_message)

    return transport


def ping_pong_message_success(transport0, transport1):
    queueid0 = QueueIdentifier(
        recipient=transport0._raiden_service.address,
        channel_identifier=CHANNEL_IDENTIFIER_GLOBAL_QUEUE,
    )

    queueid1 = QueueIdentifier(
        recipient=transport1._raiden_service.address,
        channel_identifier=CHANNEL_IDENTIFIER_GLOBAL_QUEUE,
    )

    received_messages0 = transport0._raiden_service.message_handler.bag
    received_messages1 = transport1._raiden_service.message_handler.bag

    msg_id = random.randint(1e5, 9e5)

    ping_message = Processed(message_identifier=msg_id)
    pong_message = Delivered(delivered_message_identifier=msg_id)

    transport0._raiden_service.sign(ping_message)
    transport1._raiden_service.sign(pong_message)
    transport0.enqueue_message(
        *TransportMessage.wrap(queueid1, ping_message)
    )

    with Timeout(20, exception=False):
        all_messages_received = False
        while not all_messages_received:
            all_messages_received = (
                ping_message in received_messages1 and pong_message in received_messages0
            )
            gevent.sleep(0.1)
    assert ping_message in received_messages1
    assert pong_message in received_messages0

    transport0._raiden_service.sign(pong_message)
    transport1._raiden_service.sign(ping_message)
    transport1.enqueue_message(
        *TransportMessage.wrap(queueid0, ping_message)
    )

    with Timeout(20, exception=False):
        all_messages_received = False
        while not all_messages_received:
            all_messages_received = (
                ping_message in received_messages0 and pong_message in received_messages1
            )
            gevent.sleep(0.1)
    assert ping_message in received_messages0
    assert pong_message in received_messages1

    return all_messages_received


def is_reachable(transport: MatrixTransportNode, address: Address) -> bool:
    return (
        transport._address_mgr.get_address_reachability(address) is AddressReachability.REACHABLE
    )


@pytest.fixture()
def skip_userid_validation(monkeypatch):
    import transport.matrix
    import transport.matrix.utils

    def mock_validate_userid_signature(user):  # pylint: disable=unused-argument
        return factories.HOP1

    monkeypatch.setattr(
        transport.matrix.node,
        "validate_userid_signature",
        mock_validate_userid_signature,
    )
    monkeypatch.setattr(
        transport.matrix.node,
        "validate_userid_signature",
        mock_validate_userid_signature,
    )


def make_message(convert_to_hex: bool = False, overwrite_data=None):
    room = Room(None, "!roomID:server")
    if not overwrite_data:
        message = SecretRequest(
            message_identifier=random.randint(0, UINT64_MAX),
            payment_identifier=1,
            secrethash=factories.UNIT_SECRETHASH,
            amount=1,
            expiration=10,
        )
        message.sign(LocalSigner(factories.HOP1_KEY))
        data = message.encode()
        if convert_to_hex:
            data = "0x" + data.hex()
        else:
            data = json.dumps(message.to_dict())
    else:
        data = overwrite_data

    event = dict(
        type="m.room.message", sender=USERID1, content={"msgtype": "m.text", "body": data}
    )
    return room, event


def test_normal_processing_hex(  # pylint: disable=unused-argument
    mock_matrix, skip_userid_validation
):
    m = mock_matrix
    room, event = make_message(convert_to_hex=True)
    assert m._handle_message(room, event)


def test_normal_processing_json(  # pylint: disable=unused-argument
    mock_matrix, skip_userid_validation
):
    m = mock_matrix
    room, event = make_message(convert_to_hex=False)
    assert m._handle_message(room, event)


def test_processing_invalid_json(  # pylint: disable=unused-argument
    mock_matrix, skip_userid_validation
):
    m = mock_matrix
    invalid_json = '{"foo": 1,'
    room, event = make_message(convert_to_hex=False, overwrite_data=invalid_json)
    assert not m._handle_message(room, event)


def test_sending_nonstring_body(  # pylint: disable=unused-argument
    mock_matrix, skip_userid_validation
):
    m = mock_matrix
    room, event = make_message(overwrite_data=b"somebinarydata")
    assert not m._handle_message(room, event)


def test_processing_invalid_message_json(  # pylint: disable=unused-argument
    mock_matrix, skip_userid_validation
):
    m = mock_matrix
    invalid_message = '{"this": 1, "message": 5, "is": 3, "not_valid": 5}'
    room, event = make_message(convert_to_hex=False, overwrite_data=invalid_message)
    assert not m._handle_message(room, event)


def test_processing_invalid_message_cmdid_json(  # pylint: disable=unused-argument
    mock_matrix, skip_userid_validation
):
    m = mock_matrix
    invalid_message = '{"type": "NonExistentMessage", "is": 3, "not_valid": 5}'
    room, event = make_message(convert_to_hex=False, overwrite_data=invalid_message)
    assert not m._handle_message(room, event)


def test_processing_invalid_hex(  # pylint: disable=unused-argument
    mock_matrix, skip_userid_validation
):
    m = mock_matrix
    room, event = make_message(convert_to_hex=True)
    old_data = event["content"]["body"]
    event["content"]["body"] = old_data[:-1]
    assert not m._handle_message(room, event)


def test_processing_invalid_message_hex(  # pylint: disable=unused-argument
    mock_matrix, skip_userid_validation
):
    m = mock_matrix
    room, event = make_message(convert_to_hex=True)
    old_data = event["content"]["body"]
    event["content"]["body"] = old_data[:-4]
    assert not m._handle_message(room, event)


def test_processing_invalid_message_cmdid_hex(  # pylint: disable=unused-argument
    mock_matrix, skip_userid_validation
):
    m = mock_matrix
    room, event = make_message(convert_to_hex=True)
    old_data = event["content"]["body"]
    event["content"]["body"] = "0xff" + old_data[4:]
    assert not m._handle_message(room, event)


@pytest.mark.parametrize("matrix_server_count", [2])
@pytest.mark.parametrize("number_of_transports", [2])
def test_matrix_message_sync(matrix_transports):
    transport0, transport1 = matrix_transports

    received_messages = set()

    message_handler = MessageHandler(received_messages)
    raiden_service0 = MockRaidenService(message_handler)
    raiden_service1 = MockRaidenService(message_handler)

    raiden_service1.handle_and_track_state_change = MagicMock()

    transport0._address = raiden_service0.address
    transport1._address = raiden_service1.address
    transport0.start(raiden_service0, message_handler, None)
    transport1.start(raiden_service1, message_handler, None)

    gevent.sleep(1)

    latest_auth_data = f"{transport1._user_id}/{transport1._client.api.token}"
    update_transport_auth_data = ActionUpdateTransportAuthData(
        auth_data=latest_auth_data,
        address=raiden_service1.address)
    raiden_service1.handle_and_track_state_change.assert_called_with(update_transport_auth_data)

    transport0.start_health_check(transport1._raiden_service.address)
    transport1.start_health_check(transport0._raiden_service.address)

    queue_identifier = QueueIdentifier(
        recipient=transport1._raiden_service.address, channel_identifier=1
    )

    for i in range(5):
        message = Processed(message_identifier=i)
        transport0._raiden_service.sign(message)
        transport0.enqueue_message(
            *TransportMessage.wrap(queue_identifier, message)
        )

    with Timeout(40):
        while not len(received_messages) == 10:
            gevent.sleep(0.1)

    assert len(received_messages) == 10

    for i in range(5):
        assert any(getattr(m, "message_identifier", -1) == i for m in received_messages)

    transport1.stop()

    assert latest_auth_data

    # Send more messages while the other end is offline
    for i in range(10, 15):
        message = Processed(message_identifier=i)
        transport0._raiden_service.sign(message)
        transport0.enqueue_message(
            *TransportMessage.wrap(queue_identifier, message)
        )

    # Should fetch the 5 messages sent while transport1 was offline
    transport1.start(transport1._raiden_service, message_handler, latest_auth_data)

    gevent.sleep(2)

    assert len(set(received_messages)) == 20
    for i in range(10, 15):
        assert any(getattr(m, "message_identifier", -1) == i for m in received_messages)


# @pytest.mark.skipif(getattr(pytest, "config").getvalue("usepdb"), reason="test fails with pdb")
@pytest.mark.parametrize("number_of_nodes", [2])
@pytest.mark.parametrize("channels_per_node", [1])
@pytest.mark.parametrize("number_of_tokens", [1])
def test_matrix_tx_error_handling(  # pylint: disable=unused-argument
    skip_if_not_matrix, raiden_chain, token_addresses
):
    """Proxies exceptions must be forwarded by the transport."""
    app0, app1 = raiden_chain
    token_address = token_addresses[0]

    channel_state = views.get_channelstate_for(
        chain_state=views.state_from_app(app0),
        payment_network_id=app0.raiden.default_registry.address,
        token_address=token_address,
        partner_address=app1.raiden.address,
        creator_address=app0.raiden.address,
    )
    burn_eth(app0.raiden)

    def make_tx():  # pylint: disable=unused-argument
        close_channel = ActionChannelClose(
            canonical_identifier=channel_state.canonical_identifier,
            signed_close_tx=None,
            participant2=app1.raiden.address,
            participant1=app0.raiden.address
        )
        app0.raiden.handle_and_track_state_change(close_channel)

    exception = ValueError("exception was not raised from the transport")
    with gevent.Timeout(200, exception=exception):
        try:
            make_tx()
        except InsufficientFunds as error:
            assert str(error) == "Insufficient ETH for transaction"


def test_matrix_message_retry(
    local_matrix_servers, retry_interval, retries_before_backoff, global_rooms, private_keys
):
    """ Test the retry mechanism implemented into the matrix client.
    The test creates a transport and sends a message. Given that the
    receiver was online, the initial message is sent but the receiver
    doesn't respond in time and goes offline. The retrier should then
    wait for the `retry_interval` duration to pass and send the message
    again but this won't work because the receiver is offline. Once
    the receiver comes back again, the message should be sent again.
    """
    partner_address = factories.make_address()
    raiden_service = MockRaidenService(None)

<<<<<<< HEAD
    transport = MatrixTransportNode(
        address=raiden_service.address,
=======
    address = to_checksum_address(privatekey_to_address(private_keys[0]))

    transport = MatrixTransport(
        address=address,
>>>>>>> 86f56943
        config={
            "global_rooms": global_rooms,
            "retries_before_backoff": retries_before_backoff,
            "retry_interval": retry_interval,
            "server": local_matrix_servers[0],
            "available_servers": [local_matrix_servers[0]],
            "sync_timeout": 20_000,
            "sync_latency": 15_000,
        },
    )
    transport.send_message = MagicMock()

    transport.start(raiden_service, raiden_service.message_handler, None)
    transport._log = MagicMock()

    # Receiver is online
    transport._address_mgr._address_to_reachability[
        partner_address
    ] = AddressReachability.REACHABLE

    queueid = QueueIdentifier(
        recipient=partner_address, channel_identifier=CHANNEL_IDENTIFIER_GLOBAL_QUEUE
    )
    chain_state = raiden_service.wal.state_manager.current_state

    retry_queue: MessageQueue = transport._get_retrier(partner_address)
    assert bool(retry_queue), "retry_queue not running"

    # Send the initial message
    message = Processed(message_identifier=0)
    transport._raiden_service.sign(message)
    chain_state.queueids_to_queues[queueid] = [message]
    retry_queue.enqueue(
        queue_identifier=QueueIdentifier(
            recipient=retry_queue.recipient, channel_identifier=CHANNEL_IDENTIFIER_GLOBAL_QUEUE
        ),
        message=message
    )

    gevent.sleep(1)

    assert transport.send_message.call_count == 1

    # Receiver goes offline
    transport._address_mgr._address_to_reachability[
        partner_address
    ] = AddressReachability.UNREACHABLE

    gevent.sleep(retry_interval)

    # now we don't have user presence support so the log will not be there,
    # also the call count should be 2 and 3 at the final result
    assert transport.send_message.call_count == 2

    # Receiver comes back online
    transport._address_mgr._address_to_reachability[
        partner_address
    ] = AddressReachability.REACHABLE

    gevent.sleep(retry_interval)

    # Retrier now should have sent the message again
    assert transport.send_message.call_count == 3

    transport.stop()
    transport.get()


def test_join_invalid_discovery(
    local_matrix_servers, private_rooms, retry_interval, retries_before_backoff, global_rooms, private_keys
):
    """join_global_room tries to join on all servers on available_servers config
    If any of the servers isn't reachable by synapse, it'll return a 500 response, which needs
    to be handled, and if no discovery room is found on any of the available_servers, one in
    our current server should be created
    """
<<<<<<< HEAD
    raiden_service = MockRaidenService(None)
    transport = MatrixTransportNode(
        raiden_service.address,
        {
=======

    address = to_checksum_address(privatekey_to_address(private_keys[0]))

    transport = MatrixTransport(
        address=address,
        config={
>>>>>>> 86f56943
            "global_rooms": global_rooms,
            "retries_before_backoff": retries_before_backoff,
            "retry_interval": retry_interval,
            "server": local_matrix_servers[0],
            "server_name": local_matrix_servers[0].netloc,
            "available_servers": ["http://invalid.server"],
            "private_rooms": private_rooms,
        }
    )
    transport._client.api.retry_timeout = 0
    transport.send_message = MagicMock()

    transport.start(raiden_service, raiden_service.message_handler, None)
    transport._log = MagicMock()
    discovery_room_name = make_room_alias(transport.network_id, "discovery")
    assert isinstance(transport._global_rooms.get(discovery_room_name), Room)

    transport.stop()
    transport.get()


@pytest.mark.parametrize("matrix_server_count", [2])
@pytest.mark.parametrize("number_of_transports", [3])
def test_matrix_cross_server_with_load_balance(matrix_transports):
    transport0, transport1, transport2 = matrix_transports
    received_messages0 = set()
    received_messages1 = set()
    received_messages2 = set()

    message_handler0 = MessageHandler(received_messages0)
    message_handler1 = MessageHandler(received_messages1)
    message_handler2 = MessageHandler(received_messages2)

    raiden_service0 = MockRaidenService(message_handler0)
    raiden_service1 = MockRaidenService(message_handler1)
    raiden_service2 = MockRaidenService(message_handler2)

    transport0._address = raiden_service0.address
    transport1._address = raiden_service1.address
    transport2._address = raiden_service2.address
    transport0.start(raiden_service0, message_handler0, "")
    transport1.start(raiden_service1, message_handler1, "")
    transport2.start(raiden_service2, message_handler2, "")

    transport0.start_health_check(raiden_service1.address)
    transport0.start_health_check(raiden_service2.address)

    transport1.start_health_check(raiden_service0.address)
    transport1.start_health_check(raiden_service2.address)

    transport2.start_health_check(raiden_service0.address)
    transport2.start_health_check(raiden_service1.address)

    assert ping_pong_message_success(transport0, transport1)
    assert ping_pong_message_success(transport0, transport2)
    assert ping_pong_message_success(transport1, transport0)
    assert ping_pong_message_success(transport1, transport2)
    assert ping_pong_message_success(transport2, transport0)
    assert ping_pong_message_success(transport2, transport1)


def test_matrix_discovery_room_offline_server(
    local_matrix_servers, retries_before_backoff, retry_interval, private_rooms, global_rooms, private_keys
):
<<<<<<< HEAD
    raiden_service = MockRaidenService(None)
    transport = MatrixTransportNode(
        raiden_service.address,
        {
=======

    address = to_checksum_address(privatekey_to_address(private_keys[0]))

    transport = MatrixTransport(
        address=address,
        config={
>>>>>>> 86f56943
            "global_rooms": global_rooms,
            "retries_before_backoff": retries_before_backoff,
            "retry_interval": retry_interval,
            "server": local_matrix_servers[0],
            "server_name": local_matrix_servers[0].netloc,
            "available_servers": [local_matrix_servers[0], "https://localhost:1"],
            "private_rooms": private_rooms,
        }
    )
    transport.start(raiden_service, MessageHandler(set()), "")
    gevent.sleep(0.2)

    discovery_room_name = make_room_alias(transport.network_id, "discovery")
    assert isinstance(transport._global_rooms.get(discovery_room_name), Room)

    transport.stop()
    transport.get()


def test_matrix_send_global(
    local_matrix_servers, retries_before_backoff, retry_interval, private_rooms, global_rooms, private_keys
):
<<<<<<< HEAD
    raiden_service = MockRaidenService(None)
    transport = MatrixTransportNode(
        raiden_service.address,
        {
=======

    address = to_checksum_address(privatekey_to_address(private_keys[0]))

    transport = MatrixTransport(
        address=address,
        config={
>>>>>>> 86f56943
            "global_rooms": global_rooms + [MONITORING_BROADCASTING_ROOM],
            "retries_before_backoff": retries_before_backoff,
            "retry_interval": retry_interval,
            "server": local_matrix_servers[0],
            "server_name": local_matrix_servers[0].netloc,
            "available_servers": [local_matrix_servers[0]],
            "private_rooms": private_rooms,
        }
    )
    transport.start(raiden_service, MessageHandler(set()), "")
    gevent.idle()

    ms_room_name = make_room_alias(transport.network_id, MONITORING_BROADCASTING_ROOM)
    ms_room = transport._global_rooms.get(ms_room_name)
    assert isinstance(ms_room, Room)

    ms_room.send_text = MagicMock(spec=ms_room.send_text)

    for i in range(5):
        message = Processed(message_identifier=i)
        transport._raiden_service.sign(message)
        transport.send_global(MONITORING_BROADCASTING_ROOM, message)
    transport._spawn(transport._global_send_worker)

    gevent.idle()

    assert ms_room.send_text.call_count >= 1
    # messages could have been bundled
    call_args_str = " ".join(str(arg) for arg in ms_room.send_text.call_args_list)
    for i in range(5):
        assert f'"message_identifier": {i}' in call_args_str

    transport.stop()
    transport.get()


@pytest.mark.skip
def test_monitoring_global_messages(
    local_matrix_servers,
    private_rooms,
    retry_interval,
    retries_before_backoff,
    monkeypatch,
    global_rooms,
):
    """
    Test that RaidenService sends RequestMonitoring messages to global
    MONITORING_BROADCASTING_ROOM room on newly received balance proofs.
    """
    transport = MatrixTransportNode(
        {
            "global_rooms": global_rooms + [MONITORING_BROADCASTING_ROOM],
            "retries_before_backoff": retries_before_backoff,
            "retry_interval": retry_interval,
            "server": local_matrix_servers[0],
            "server_name": local_matrix_servers[0].netloc,
            "available_servers": [local_matrix_servers[0]],
            "private_rooms": private_rooms,
        }
    )
    transport._client.api.retry_timeout = 0
    transport.send_message = MagicMock()
    raiden_service = MockRaidenService(None)
    raiden_service.config = dict(services=dict(monitoring_enabled=True))

    transport.start(raiden_service, raiden_service.message_handler, None)

    ms_room_name = make_room_alias(transport.network_id, MONITORING_BROADCASTING_ROOM)
    ms_room = transport._global_rooms.get(ms_room_name)
    assert isinstance(ms_room, Room)
    ms_room.send_text = MagicMock(spec=ms_room.send_text)

    raiden_service.transport = transport
    transport.log = MagicMock()

    balance_proof = factories.create(HOP1_BALANCE_PROOF)
    channel_state = factories.create(factories.NettingChannelStateProperties())
    channel_state.our_state.balance_proof = balance_proof
    channel_state.partner_state.balance_proof = balance_proof
    monkeypatch.setattr(
        raiden.transfer.views,
        "get_channelstate_by_canonical_identifier",
        lambda *a, **kw: channel_state,
    )
    monkeypatch.setattr(raiden.transfer.channel, "get_balance", lambda *a, **kw: 123)
    raiden_service.user_deposit.effective_balance.return_value = 100

    gevent.idle()

    with gevent.Timeout(2):
        while ms_room.send_text.call_count < 1:
            gevent.idle()
    assert ms_room.send_text.call_count == 1


@pytest.mark.skip
@pytest.mark.parametrize("matrix_server_count", [1])
def test_pfs_global_messages(
    local_matrix_servers,
    private_rooms,
    retry_interval,
    retries_before_backoff,
    monkeypatch,
    global_rooms,
):
    """
    Test that RaidenService sends UpdatePFS messages to global
    PATH_FINDING_BROADCASTING_ROOM room on newly received balance proofs.
    """
    transport = MatrixTransportNode(
        {
            "global_rooms": global_rooms,  # FIXME: #3735
            "retries_before_backoff": retries_before_backoff,
            "retry_interval": retry_interval,
            "server": local_matrix_servers[0],
            "server_name": local_matrix_servers[0].netloc,
            "available_servers": [local_matrix_servers[0]],
            "private_rooms": private_rooms,
        }
    )
    transport._client.api.retry_timeout = 0
    transport.send_message = MagicMock()
    raiden_service = MockRaidenService(None)
    raiden_service.config = dict(services=dict(monitoring_enabled=True))

    transport.start(raiden_service, raiden_service.message_handler, None)

    pfs_room_name = make_room_alias(transport.network_id, PATH_FINDING_BROADCASTING_ROOM)
    pfs_room = transport._global_rooms.get(pfs_room_name)
    assert isinstance(pfs_room, Room)
    pfs_room.send_text = MagicMock(spec=pfs_room.send_text)

    raiden_service.transport = transport
    transport.log = MagicMock()

    balance_proof = factories.create(HOP1_BALANCE_PROOF)
    channel_state = factories.create(factories.NettingChannelStateProperties())
    channel_state.our_state.balance_proof = balance_proof
    channel_state.partner_state.balance_proof = balance_proof
    monkeypatch.setattr(
        raiden.transfer.views,
        "get_channelstate_by_canonical_identifier",
        lambda *a, **kw: channel_state,
    )
    gevent.idle()

    with gevent.Timeout(2):
        while pfs_room.send_text.call_count < 1:
            gevent.idle()
    assert pfs_room.send_text.call_count == 1
    transport.stop()
    transport.get()


@pytest.mark.parametrize(
    "private_rooms, expected_join_rule",
    [
        [[True, True], "invite"],
        [[True, False], "invite"],
        [[False, True], "public"],
        [[False, False], "public"],
    ],
)
@pytest.mark.parametrize("number_of_transports", [2])
@pytest.mark.parametrize("matrix_server_count", [2])
def test_matrix_invite_private_room_happy_case(matrix_transports, expected_join_rule):
    raiden_service0 = MockRaidenService(None)
    raiden_service1 = MockRaidenService(None)

    transport0, transport1 = matrix_transports

    transport0._address = raiden_service0.address
    transport1._address = raiden_service1.address
    transport0.start(raiden_service0, raiden_service0.message_handler, None)
    transport1.start(raiden_service1, raiden_service1.message_handler, None)

    transport0.start_health_check(transport1._raiden_service.address)
    transport1.start_health_check(transport0._raiden_service.address)

    room_id = transport0._get_room_for_address(raiden_service1.address).room_id

    room_state0 = transport0._client.api.get_room_state(room_id)

    join_rule0 = [
        event["content"].get("join_rule")
        for event in room_state0
        if event["type"] == "m.room.join_rules"
    ][0]

    assert join_rule0 == expected_join_rule

    room_state1 = transport1._client.api.get_room_state(room_id)

    join_rule1 = [
        event["content"].get("join_rule")
        for event in room_state1
        if event["type"] == "m.room.join_rules"
    ][0]

    assert join_rule1 == expected_join_rule


@pytest.mark.parametrize(
    "private_rooms, expected_join_rule0, expected_join_rule1",
    [
        [[True, True], "invite", "invite"],
        [[True, False], "invite", "invite"],
        [[False, True], "public", "public"],
        [[False, False], "public", "public"],
    ],
)
@pytest.mark.parametrize("matrix_server_count", [2])
@pytest.mark.parametrize("number_of_transports", [2])
def test_matrix_invite_private_room_unhappy_case1(
    matrix_transports, expected_join_rule0, expected_join_rule1
):
    raiden_service0 = MockRaidenService(None)
    raiden_service1 = MockRaidenService(None)

    transport0, transport1 = matrix_transports

    transport0._address = raiden_service0.address
    transport1._address = raiden_service1.address
    transport0.start(raiden_service0, raiden_service0.message_handler, None)
    transport1.start(raiden_service1, raiden_service1.message_handler, None)

    transport0.start_health_check(raiden_service1.address)
    transport1.start_health_check(raiden_service0.address)

    room_id = transport0._get_room_for_address(raiden_service1.address).room_id

    room_state0 = transport0._client.api.get_room_state(room_id)

    join_rule0 = [
        event["content"].get("join_rule")
        for event in room_state0
        if event["type"] == "m.room.join_rules"
    ][0]

    assert join_rule0 == expected_join_rule0

    room_state1 = transport1._client.api.get_room_state(room_id)

    join_rule1 = [
        event["content"].get("join_rule")
        for event in room_state1
        if event["type"] == "m.room.join_rules"
    ][0]

    assert join_rule1 == expected_join_rule1


@pytest.mark.parametrize(
    "private_rooms, expected_join_rule0, expected_join_rule1",
    [
        [[True, True], "invite", "invite"],
        [[True, False], "invite", "invite"],
        [[False, True], "public", "public"],
        [[False, False], "public", "public"],
    ],
)
@pytest.mark.parametrize("matrix_server_count", [2])
@pytest.mark.parametrize("number_of_transports", [2])
def test_matrix_invite_private_room_unhappy_case_2(
    matrix_transports, expected_join_rule0, expected_join_rule1
):
    raiden_service0 = MockRaidenService(None)
    raiden_service1 = MockRaidenService(None)

    transport0, transport1 = matrix_transports

    transport0._address = raiden_service0.address
    transport1._address = raiden_service1.address
    transport0.start(raiden_service0, raiden_service0.message_handler, None)
    transport1.start(raiden_service1, raiden_service1.message_handler, None)

    transport0.start_health_check(raiden_service1.address)
    transport1.start_health_check(raiden_service0.address)

    transport1.stop()

    room_id = transport0._get_room_for_address(raiden_service1.address).room_id

    transport1.start(raiden_service1, raiden_service1.message_handler, None)

    room_state0 = transport0._client.api.get_room_state(room_id)

    join_rule0 = [
        event["content"].get("join_rule")
        for event in room_state0
        if event["type"] == "m.room.join_rules"
    ][0]

    assert join_rule0 == expected_join_rule0

    room_state1 = transport1._client.api.get_room_state(room_id)

    join_rule1 = [
        event["content"].get("join_rule")
        for event in room_state1
        if event["type"] == "m.room.join_rules"
    ][0]

    assert join_rule1 == expected_join_rule1


@pytest.mark.parametrize(
    "private_rooms, expected_join_rule",
    [
        [[True, True], "invite"],
        [[True, False], "invite"],
        [[False, True], "public"],
        [[False, False], "public"],
    ],
)
@pytest.mark.parametrize("number_of_transports", [2])
@pytest.mark.parametrize("matrix_server_count", [2])
def test_matrix_invite_private_room_unhappy_case_3(matrix_transports, expected_join_rule):
    raiden_service0 = MockRaidenService(None)
    raiden_service1 = MockRaidenService(None)

    transport0, transport1 = matrix_transports

    transport0._address = raiden_service0.address
    transport1._address = raiden_service1.address
    transport0.start(raiden_service0, raiden_service0.message_handler, None)
    transport1.start(raiden_service1, raiden_service1.message_handler, None)

    transport0.start_health_check(raiden_service1.address)
    transport1.start_health_check(raiden_service0.address)

    transport1.stop()

    room_id = transport0._get_room_for_address(raiden_service1.address).room_id
    transport1.start(raiden_service1, raiden_service1.message_handler, None)

    transport0.stop()

    room_state1 = transport1._client.api.get_room_state(room_id)

    join_rule1 = [
        event["content"].get("join_rule")
        for event in room_state1
        if event["type"] == "m.room.join_rules"
    ][0]

    assert join_rule1 == expected_join_rule


@pytest.mark.parametrize("matrix_server_count", [3])
@pytest.mark.parametrize("number_of_transports", [3])
def test_matrix_user_roaming(matrix_transports):
    transport0, transport1, transport2 = matrix_transports
    received_messages0 = set()
    received_messages1 = set()

    message_handler0 = MessageHandler(received_messages0)
    message_handler1 = MessageHandler(received_messages1)

    raiden_service0 = MockRaidenService(message_handler0)
    raiden_service1 = MockRaidenService(message_handler1)

    transport0._address = raiden_service0.address
    transport1._address = raiden_service1.address
    transport0.start(raiden_service0, message_handler0, "")
    transport1.start(raiden_service1, message_handler1, "")

    transport0.start_health_check(raiden_service1.address)
    transport1.start_health_check(raiden_service0.address)

    assert ping_pong_message_success(transport0, transport1)

    transport0.stop()

    transport2._address = raiden_service0.address
    transport2.start(raiden_service0, message_handler0, "")

    transport2.start_health_check(raiden_service1.address)

    assert ping_pong_message_success(transport2, transport1)

    transport2.stop()

    transport0._address = raiden_service0.address
    transport0.start(raiden_service0, message_handler0, "")

    assert ping_pong_message_success(transport0, transport1)


@pytest.mark.xfail(reason="XFail until raiden-network/raiden#4030 is fixed")
@pytest.mark.parametrize("matrix_server_count", [3])
@pytest.mark.parametrize("number_of_transports", [6])
def test_matrix_multi_user_roaming(matrix_transports):
    # 6 transports on 3 servers, where 0,3, 1,4, etc are one the same server
    transport0, transport1, transport2, transport3, transport4, transport5 = matrix_transports
    received_messages0 = set()
    received_messages1 = set()

    message_handler0 = MessageHandler(received_messages0)
    message_handler1 = MessageHandler(received_messages1)

    raiden_service0 = MockRaidenService(message_handler0)
    raiden_service1 = MockRaidenService(message_handler1)

    # Both nodes on the same server
    transport0._address = raiden_service0.address
    transport3._address = raiden_service1.address
    transport0.start(raiden_service0, message_handler0, "")
    transport3.start(raiden_service1, message_handler1, "")

    transport0.start_health_check(raiden_service1.address)
    transport3.start_health_check(raiden_service0.address)

    assert ping_pong_message_success(transport0, transport3)

    # Node two switches to second server
    transport3.stop()

    transport4._address = raiden_service1.address
    transport4.start(raiden_service1, message_handler1, "")
    transport4.start_health_check(raiden_service0.address)
    gevent.sleep(0.5)

    assert ping_pong_message_success(transport0, transport4)

    # Node two switches to third server
    transport4.stop()

    transport5._address = raiden_service1.address
    transport5.start(raiden_service1, message_handler1, "")
    transport5.start_health_check(raiden_service0.address)
    gevent.sleep(0.5)

    assert ping_pong_message_success(transport0, transport5)
    # Node one switches to second server, Node two back to first
    transport0.stop()
    transport5.stop()
    transport1._address = raiden_service0.address
    transport1.start(raiden_service0, message_handler0, "")
    transport1.start_health_check(raiden_service1.address)
    transport3._address = raiden_service1.address
    transport3.start(raiden_service1, message_handler1, "")
    gevent.sleep(0.5)

    assert ping_pong_message_success(transport1, transport3)

    # Node two joins on second server again
    transport3.stop()

    transport4._address = raiden_service1.address
    transport4.start(raiden_service1, message_handler1, "")
    gevent.sleep(0.5)

    assert ping_pong_message_success(transport1, transport4)

    # Node two switches to third server
    transport4.stop()

    transport5._address = raiden_service1.address
    transport5.start(raiden_service1, message_handler1, "")
    gevent.sleep(0.5)

    assert ping_pong_message_success(transport1, transport5)

    # Node one switches to third server, node two switches to first server
    transport1.stop()
    transport5.stop()

    transport2._address = raiden_service0.address
    transport2.start(raiden_service0, message_handler0, "")
    transport2.start_health_check(raiden_service1.address)
    transport3._address = raiden_service1.address
    transport3.start(raiden_service1, message_handler1, "")
    gevent.sleep(0.5)

    assert ping_pong_message_success(transport2, transport3)

    # Node two switches to second server

    transport3.stop()
    transport4._address = raiden_service1.address
    transport4.start(raiden_service1, message_handler1, "")

    gevent.sleep(0.5)
    assert ping_pong_message_success(transport2, transport4)

    # Node two joins on third server

    transport4.stop()
    transport5._address = raiden_service1.address
    transport5.start(raiden_service1, message_handler1, "")

    gevent.sleep(0.5)
    assert ping_pong_message_success(transport2, transport5)


@pytest.mark.parametrize("private_rooms", [[True, True]])
@pytest.mark.parametrize("matrix_server_count", [2])
@pytest.mark.parametrize("number_of_transports", [2])
def test_reproduce_handle_invite_send_race_issue_3588(matrix_transports):
    transport0, transport1 = matrix_transports
    received_messages0 = set()
    received_messages1 = set()

    message_handler0 = MessageHandler(received_messages0)
    message_handler1 = MessageHandler(received_messages1)

    raiden_service0 = MockRaidenService(message_handler0)
    raiden_service1 = MockRaidenService(message_handler1)

    transport0._address = raiden_service0.address
    transport1._address = raiden_service1.address
    transport0.start(raiden_service0, message_handler0, "")
    transport1.start(raiden_service1, message_handler1, "")

    transport0.start_health_check(raiden_service1.address)
    transport1.start_health_check(raiden_service0.address)
    assert ping_pong_message_success(transport0, transport1)


@pytest.mark.parametrize("matrix_server_count", [1])
@pytest.mark.parametrize("number_of_transports", [2])
def test_send_to_device(matrix_transports):
    transport0, transport1 = matrix_transports
    received_messages0 = set()
    received_messages1 = set()

    message_handler0 = MessageHandler(received_messages0)
    message_handler1 = MessageHandler(received_messages1)

    raiden_service0 = MockRaidenService(message_handler0)
    raiden_service1 = MockRaidenService(message_handler1)
    transport1._receive_to_device = MagicMock()

    transport0._address = raiden_service0.address
    transport1._address = raiden_service1.address
    transport0.start(raiden_service0, message_handler0, "")
    transport1.start(raiden_service1, message_handler1, "")

    transport0.start_health_check(raiden_service1.address)
    transport1.start_health_check(raiden_service0.address)
    message = Processed(message_identifier=1)
    transport0._raiden_service.sign(message)
    transport0.send_to_device(raiden_service1.address, message)
    gevent.sleep(0.5)
    transport1._receive_to_device.assert_not_called()
    message = ToDevice(message_identifier=1)
    transport0._raiden_service.sign(message)
    transport0.send_to_device(raiden_service1.address, message)
    gevent.sleep(0.5)
    transport1._receive_to_device.assert_called()<|MERGE_RESOLUTION|>--- conflicted
+++ resolved
@@ -4,14 +4,9 @@
 
 import gevent
 import pytest
-<<<<<<< HEAD
-=======
-from eth_utils import to_checksum_address
 from gevent import Timeout
 
->>>>>>> 86f56943
 import raiden
-from gevent import Timeout
 from raiden.constants import (
     MONITORING_BROADCASTING_ROOM,
     PATH_FINDING_BROADCASTING_ROOM,
@@ -25,17 +20,12 @@
 from raiden.transfer.identifiers import QueueIdentifier
 from raiden.transfer.mediated_transfer.events import CHANNEL_IDENTIFIER_GLOBAL_QUEUE
 from raiden.transfer.state_change import ActionChannelClose, ActionUpdateTransportAuthData
-<<<<<<< HEAD
-=======
-from raiden.utils import privatekey_to_address
->>>>>>> 86f56943
 from raiden.utils.signer import LocalSigner
 from raiden.utils.typing import Address, List, Optional, Union
 from transport.matrix.client import Room
 from transport.matrix.node import MatrixNode as MatrixTransportNode
 from transport.matrix.utils import AddressReachability, make_room_alias
 from transport.message import Message as TransportMessage
-from transport.utils import MessageQueue
 
 USERID0 = "@Arthur:RestaurantAtTheEndOfTheUniverse"
 USERID1 = "@Alice:Wonderland"
@@ -96,19 +86,13 @@
         private_rooms=private_rooms,
     )
 
-<<<<<<< HEAD
     transport = MatrixTransportNode(raiden_service.address, config)
     transport._raiden_service = raiden_service
     transport.stop_event.clear()
-=======
-    address = to_checksum_address(privatekey_to_address(private_keys[0]))
-
-    transport = MatrixTransport(address=address, config=config)
-    transport._raiden_service = MockRaidenService()
-    transport._stop_event.clear()
->>>>>>> 86f56943
+
     transport._address_mgr.add_userid_for_address(factories.HOP1, USERID1)
     transport._client.user_id = USERID0
+
 
     monkeypatch.setattr(MatrixTransportNode, "_get_user", mock_get_user)
     monkeypatch.setattr(
@@ -428,15 +412,8 @@
     partner_address = factories.make_address()
     raiden_service = MockRaidenService(None)
 
-<<<<<<< HEAD
     transport = MatrixTransportNode(
         address=raiden_service.address,
-=======
-    address = to_checksum_address(privatekey_to_address(private_keys[0]))
-
-    transport = MatrixTransport(
-        address=address,
->>>>>>> 86f56943
         config={
             "global_rooms": global_rooms,
             "retries_before_backoff": retries_before_backoff,
@@ -513,19 +490,10 @@
     to be handled, and if no discovery room is found on any of the available_servers, one in
     our current server should be created
     """
-<<<<<<< HEAD
     raiden_service = MockRaidenService(None)
     transport = MatrixTransportNode(
         raiden_service.address,
         {
-=======
-
-    address = to_checksum_address(privatekey_to_address(private_keys[0]))
-
-    transport = MatrixTransport(
-        address=address,
-        config={
->>>>>>> 86f56943
             "global_rooms": global_rooms,
             "retries_before_backoff": retries_before_backoff,
             "retry_interval": retry_interval,
@@ -590,19 +558,10 @@
 def test_matrix_discovery_room_offline_server(
     local_matrix_servers, retries_before_backoff, retry_interval, private_rooms, global_rooms, private_keys
 ):
-<<<<<<< HEAD
     raiden_service = MockRaidenService(None)
     transport = MatrixTransportNode(
         raiden_service.address,
         {
-=======
-
-    address = to_checksum_address(privatekey_to_address(private_keys[0]))
-
-    transport = MatrixTransport(
-        address=address,
-        config={
->>>>>>> 86f56943
             "global_rooms": global_rooms,
             "retries_before_backoff": retries_before_backoff,
             "retry_interval": retry_interval,
@@ -625,19 +584,10 @@
 def test_matrix_send_global(
     local_matrix_servers, retries_before_backoff, retry_interval, private_rooms, global_rooms, private_keys
 ):
-<<<<<<< HEAD
     raiden_service = MockRaidenService(None)
     transport = MatrixTransportNode(
         raiden_service.address,
         {
-=======
-
-    address = to_checksum_address(privatekey_to_address(private_keys[0]))
-
-    transport = MatrixTransport(
-        address=address,
-        config={
->>>>>>> 86f56943
             "global_rooms": global_rooms + [MONITORING_BROADCASTING_ROOM],
             "retries_before_backoff": retries_before_backoff,
             "retry_interval": retry_interval,
