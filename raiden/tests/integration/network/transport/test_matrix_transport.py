--- conflicted
+++ resolved
@@ -4,21 +4,17 @@
 
 import gevent
 import pytest
+import raiden
 from gevent import Timeout
-
-import raiden
 from raiden.constants import (
     MONITORING_BROADCASTING_ROOM,
     PATH_FINDING_BROADCASTING_ROOM,
     UINT64_MAX)
 from raiden.exceptions import InsufficientFunds
 from raiden.messages import Delivered, Processed, SecretRequest, ToDevice
-<<<<<<< HEAD
 from raiden.network.transport.matrix import AddressReachability, MatrixNode as MatrixTransportNode, _RetryQueue
 from raiden.network.transport.matrix.client import Room
 from raiden.network.transport.matrix.utils import make_room_alias
-=======
->>>>>>> a2e63b46
 from raiden.tests.utils import factories
 from raiden.tests.utils.client import burn_eth
 from raiden.tests.utils.mocks import MockRaidenService
@@ -28,12 +24,9 @@
 from raiden.transfer.state_change import ActionChannelClose, ActionUpdateTransportAuthData
 from raiden.utils.signer import LocalSigner
 from raiden.utils.typing import Address, List, Optional, Union
-<<<<<<< HEAD
-=======
 from transport.matrix.client import Room
 from transport.matrix.transport import MatrixNode as MatrixTransportNode, _RetryQueue
 from transport.matrix.utils import AddressReachability, make_room_alias
->>>>>>> a2e63b46
 from transport.message import Message as TransportMessage
 
 USERID0 = "@Arthur:RestaurantAtTheEndOfTheUniverse"
@@ -61,11 +54,7 @@
     private_rooms,
     global_rooms,
 ):
-<<<<<<< HEAD
-    from raiden.network.transport.matrix.client import User
-=======
     from transport.matrix.client import User
->>>>>>> a2e63b46
 
     monkeypatch.setattr(User, "get_display_name", lambda _: "random_display_name")
 
