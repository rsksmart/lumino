from subprocess import Popen

import json5

from raiden.tests.integration.network.transport.rif_comms.process import RIF_COMMS_PATH, Process as CommsProcess
from raiden.tests.integration.network.transport.utils import generate_address
from transport.rif_comms.client import Client as RIFCommsClient


class Config:
    """
    Class to load and set configuration attributes for a RIF Comms node to be run.
    """

    api_endpoint_prefix = "localhost"
    env_file_prefix = "testing_"

<<<<<<< HEAD
    def __init__(self, node_number: int, amount_of_clients: int = 1, auto_connect = True):
=======
    def __init__(self, node_number: int, auto_connect=True):
>>>>>>> 6375a862
        """
        Load and set a configuration attributes for a RIF Comms node.
        A valid configuration file must exist at RIF_COMMS_PATH/config/testing_<node_number>.json5
        """
        self.env_name = self.env_file_prefix + str(node_number)
        # TODO: generate these files if needed
        self._env_file = RIF_COMMS_PATH.joinpath('config/' + self.env_name + '.json5')

        # load config from file
        with open(self._env_file, 'r') as reader:
            config = json5.loads(reader.read())
            self._listening_port = config['grpcPort']

        self.api_endpoint = self.api_endpoint_prefix + ":" + str(self._listening_port)
<<<<<<< HEAD
        self.amount_of_clients = amount_of_clients
=======
>>>>>>> 6375a862
        self.auto_connect = auto_connect


class Node:
    """
    Class for RIF Comms node program.
    """

    def __init__(self, config: Config):
        self.clients = list()
        self._api_endpoint = config.api_endpoint
        self._env_name = config.env_name
<<<<<<< HEAD
        for i in range(config.amount_of_clients):
            self.clients.append(RIFCommsClient(rsk_address=generate_address(), grpc_api_endpoint=self._api_endpoint))
=======

        self.client = RIFCommsClient(rsk_address=self.address, grpc_api_endpoint=self._api_endpoint)
>>>>>>> 6375a862
        self._auto_connect = config.auto_connect
        self._process = self.start()

    def start(self) -> Popen:
        """
        Start a RIF Comms node process and connect to it.
        """
        process = CommsProcess.start(env_name=self._env_name)
<<<<<<< HEAD
        for client in self.clients:
            if self._auto_connect:
                client.connect()
=======
        if self._auto_connect:
            self.client.connect()
>>>>>>> 6375a862
        return process

    def stop(self):
        """
        Disconnect from RIF Comms node program, and stop its process.
        """
        try:
            for client in self.clients:
                client.disconnect()

        finally:
            CommsProcess.stop(process=self._process)<|MERGE_RESOLUTION|>--- conflicted
+++ resolved
@@ -15,11 +15,7 @@
     api_endpoint_prefix = "localhost"
     env_file_prefix = "testing_"
 
-<<<<<<< HEAD
     def __init__(self, node_number: int, amount_of_clients: int = 1, auto_connect = True):
-=======
-    def __init__(self, node_number: int, auto_connect=True):
->>>>>>> 6375a862
         """
         Load and set a configuration attributes for a RIF Comms node.
         A valid configuration file must exist at RIF_COMMS_PATH/config/testing_<node_number>.json5
@@ -34,10 +30,7 @@
             self._listening_port = config['grpcPort']
 
         self.api_endpoint = self.api_endpoint_prefix + ":" + str(self._listening_port)
-<<<<<<< HEAD
         self.amount_of_clients = amount_of_clients
-=======
->>>>>>> 6375a862
         self.auto_connect = auto_connect
 
 
@@ -50,13 +43,8 @@
         self.clients = list()
         self._api_endpoint = config.api_endpoint
         self._env_name = config.env_name
-<<<<<<< HEAD
         for i in range(config.amount_of_clients):
             self.clients.append(RIFCommsClient(rsk_address=generate_address(), grpc_api_endpoint=self._api_endpoint))
-=======
-
-        self.client = RIFCommsClient(rsk_address=self.address, grpc_api_endpoint=self._api_endpoint)
->>>>>>> 6375a862
         self._auto_connect = config.auto_connect
         self._process = self.start()
 
@@ -65,14 +53,10 @@
         Start a RIF Comms node process and connect to it.
         """
         process = CommsProcess.start(env_name=self._env_name)
-<<<<<<< HEAD
         for client in self.clients:
             if self._auto_connect:
                 client.connect()
-=======
-        if self._auto_connect:
-            self.client.connect()
->>>>>>> 6375a862
+
         return process
 
     def stop(self):
