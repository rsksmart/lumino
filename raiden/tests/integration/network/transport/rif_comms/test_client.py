from typing import Dict

import pytest
from eth_utils import to_canonical_address
from grpc._channel import _InactiveRpcError

from raiden.tests.integration.network.transport.rif_comms.cluster import Cluster
from raiden.tests.integration.network.transport.rif_comms.node import Node as CommsNode, Config as CommsConfig
<<<<<<< HEAD
from transport.rif_comms.utils import notification_to_payload
=======
from raiden.tests.integration.network.transport.utils import generate_address
from transport.rif_comms.client import Client
from transport.rif_comms.utils import notification_to_payload, get_sender_from_notification
>>>>>>> 70c68325


@pytest.fixture()
@pytest.mark.parametrize("nodes_to_clients")
def comms_clients(nodes_to_clients: dict) -> Dict[int, Client]:
    cluster = Cluster(nodes_to_clients)
    yield cluster.get_clients()

    # teardown
    cluster.stop()


def test_connect():
    # the comms_nodes fixture is not used to prevent automatic connect
    nodes = []
    try:
        node = CommsNode(CommsConfig(node_id="A", amount_of_clients=1, auto_connect=False))
        nodes.append(node)
        client, address = node.clients[0], node.clients[0].rsk_address.address

        # no peer ID should be registered under this address yet
        with pytest.raises(_InactiveRpcError) as e:
            client._get_peer_id(address)

        assert "not found" in str.lower(e.value.details())

        # connect and check again
        client.connect()
        assert client._get_peer_id(address)
    finally:
        for node in nodes:
            node.stop()


def test_connect_repeated():
    # the comms_nodes fixture is not used to prevent automatic connect
    nodes = []
    try:
        node = CommsNode(CommsConfig(node_id="A", amount_of_clients=1, auto_connect=False))
        nodes.append(node)
        client, address = node.clients[0], node.clients[0].rsk_address.address

        client.connect()
        peer_id_1 = client._get_peer_id(address)

        # repeat connection and check peer id
        client.connect()
        peer_id_2 = client._get_peer_id(address)
        assert peer_id_2 == peer_id_1
    finally:
        for node in nodes:
            node.stop()


def test_connect_peers():
    # the comms_nodes fixture is not used to prevent automatic connect
    nodes = []
    try:
        node_1 = CommsNode(CommsConfig(node_id="A", amount_of_clients=1, auto_connect=False))
        nodes.append(node_1)
        client_1, address_1 = node_1.clients[0], node_1.clients[0].rsk_address.address

        node_2 = CommsNode(CommsConfig(node_id="B", amount_of_clients=1, auto_connect=False))
        nodes.append(node_2)
        client_2, address_2 = node_2.clients[0], node_2.clients[0].rsk_address.address

        # connect clients
        client_1.connect()
        client_2.connect()

        # check from peers that connections were successfully made
        assert client_1._get_peer_id(address_2)
        assert client_2._get_peer_id(address_1)
    finally:
        for node in nodes:
            node.stop()


@pytest.mark.parametrize("nodes_to_clients", [{"A": 1}, {"A": 2}])
def test_subscribe_to_invalid(comms_clients):
    unregistered_address = generate_address()
    for client in comms_clients.values():
        # no subscriptions should be present
        assert client._is_subscribed_to(unregistered_address) is False
        # subscribe to unregistered address
        topic_id, _ = client.subscribe_to(unregistered_address)
        # FIXME: this should probably throw an exception rather than an empty result
        assert topic_id is ""
        assert client._is_subscribed_to(unregistered_address) is False


@pytest.mark.parametrize("nodes_to_clients", [{"A": 1, "B": 1}, {"A": 2}])
def test_subscribe_to_self(comms_clients):
    client_1 = comms_clients[1]
    client_2 = comms_clients[2]

    # no subscription should be present
    assert client_1._is_subscribed_to(client_1.rsk_address.address) is False
    assert client_2._is_subscribed_to(client_2.rsk_address.address) is False

    # subscribe to self and check subscription
    client_1.subscribe_to(client_1.rsk_address.address)
    client_2.subscribe_to(client_2.rsk_address.address)

    assert client_1._is_subscribed_to(client_1.rsk_address.address) is True
    assert client_2._is_subscribed_to(client_2.rsk_address.address) is True

    # should not be subscribed to each other, even if they share comms node
    assert client_2._is_subscribed_to(client_1.rsk_address.address) is False
    assert client_1._is_subscribed_to(client_2.rsk_address.address) is False


@pytest.mark.parametrize("nodes_to_clients", [{"A": 1, "B": 1}, {"A": 2}])
def test_subscribe_to_peers(comms_clients):
    client_1 = comms_clients[1]
    client_2 = comms_clients[2]

    # no subscriptions should be present
    assert client_1._is_subscribed_to(client_2.rsk_address.address) is False
    assert client_2._is_subscribed_to(client_1.rsk_address.address) is False

    # subscribe from node 1 to 2 and check subscriptions
    topic_id_1, _ = client_1.subscribe_to(client_2.rsk_address.address)
    assert topic_id_1
    assert client_1._is_subscribed_to(client_1.rsk_address.address) is False
    assert client_1._is_subscribed_to(client_2.rsk_address.address) is True
    assert client_2._is_subscribed_to(client_1.rsk_address.address) is False
    assert client_2._is_subscribed_to(client_2.rsk_address.address) is False

    # subscribe from node 2 to 1 and check subscriptions
    topic_id_2, _ = client_2.subscribe_to(client_1.rsk_address.address)
    assert topic_id_2
    assert client_1._is_subscribed_to(client_1.rsk_address.address) is False
    assert client_1._is_subscribed_to(client_2.rsk_address.address) is True
    assert client_2._is_subscribed_to(client_1.rsk_address.address) is True
    assert client_2._is_subscribed_to(client_2.rsk_address.address) is False


@pytest.mark.parametrize("nodes_to_clients", [{"A": 1, "B": 1}, {"A": 2}])
def test_subscribe_to_repeated(comms_clients):
    client_1 = comms_clients[1]
    client_2 = comms_clients[2]

    # subscribe from node 1 to 2 and check subscription
    topic_id_1, _ = client_1.subscribe_to(client_2.rsk_address.address)
    assert topic_id_1
    assert client_1._is_subscribed_to(client_2.rsk_address.address) is True

    # subscribe again and check subscription
    topic_id_2, _ = client_1.subscribe_to(client_2.rsk_address.address)
    assert topic_id_1 == topic_id_2
    assert client_1._is_subscribed_to(client_2.rsk_address.address) is True


@pytest.mark.parametrize("nodes_to_clients", [{"A": 1}])
@pytest.mark.skip(reason="hangs, incomplete")
def test_send_message_invalid(comms_clients):
    client = comms_clients[1]
    # send message to unregistered peer
    # FIXME: raises no peers on routing table
    client.send_message("echo", generate_address())


@pytest.mark.parametrize("nodes_to_clients", [{"A": 1}])
def test_send_message_self(comms_clients):
    client = comms_clients[1]

    # subscribe to self, send and listen
    _, sub = client.subscribe_to(client.rsk_address.address)

    payload = "echo"
    client.send_message(payload, client.rsk_address.address)
    for resp in sub:
        received_message = notification_to_payload(resp)
        assert received_message == payload
        break  # only 1 message is expected


@pytest.mark.parametrize("nodes_to_clients", [{"A": 1, "B": 1}, {"A": 2}])
def test_send_message_peers(comms_clients):
    client_1 = comms_clients[1]
    client_2 = comms_clients[2]

<<<<<<< HEAD
@pytest.mark.parametrize("amount_of_nodes", [1])
def test_has_subscriber_self(comms_nodes):
    comms_node = comms_nodes[1]
    client, address = comms_node.client, comms_node.address
=======
    # subscribe both nodes to self to start listening
    _, sub_1_ = client_1.subscribe_to(client_1.rsk_address.address)
    _, sub_2 = client_2.subscribe_to(client_2.rsk_address.address)

    payload_1 = "hello from 1"
    payload_2 = "hello from 2"

    # send messages
    client_1.send_message(payload_1, client_2.rsk_address.address)
    client_2.send_message(payload_2, client_1.rsk_address.address)

    for resp in sub_1_:
        received_message = notification_to_payload(resp)
        assert received_message == payload_2
        break  # only 1 message is expected

    for resp in sub_2:
        received_message = notification_to_payload(resp)
        assert received_message == payload_1
        break  # only 1 message is expected


@pytest.mark.parametrize("nodes_to_clients", [{"A": 1, "B": 1}, {"A": 2}])
def test_send_message_sender(comms_clients):
    client_1 = comms_clients[1]
    client_2 = comms_clients[2]
>>>>>>> 70c68325

    # subscribe both nodes to each other
    _, sub_1 = client_1.subscribe_to(client_1.rsk_address.address)
    _, sub_2 = client_2.subscribe_to(client_2.rsk_address.address)

    # send messages and listen
    client_1.send_message("ping", client_2.rsk_address.address)
    client_2.send_message("pong", client_1.rsk_address.address)

    for resp in sub_1:
        sender = get_sender_from_notification(resp)
        assert sender == to_canonical_address(client_2.rsk_address.address)
        break  # only 1 message is expected

    for resp in sub_2:
        sender = get_sender_from_notification(resp)
        assert sender == to_canonical_address(client_1.rsk_address.address)
        break  # only 1 message is expected


@pytest.mark.parametrize("nodes_to_clients", [{"A": 1, "B": 1}, {"A": 2}])
def test_send_message_subscription(comms_clients):
    client_1 = comms_clients[1]
    client_2 = comms_clients[2]

    # node 2 must listen to its own topic
    _, sub = client_2.subscribe_to(client_2.rsk_address.address)

<<<<<<< HEAD
    # subscribe from node 1 to 2
    client_1.subscribe_to(address_2)

    # check subscriptions
    assert client_1.is_subscribed_to(address_1) is False
    assert client_1.is_subscribed_to(address_2) is True
    assert client_2.is_subscribed_to(address_1) is False
    assert client_2.is_subscribed_to(address_2) is False
=======
    # message should be successfully sent, no subscription needed
    payload = "marco"
    client_1.send_message(payload, client_2.rsk_address.address)
    for resp in sub:
        received_message = notification_to_payload(resp)
        assert received_message == payload
        break  # only 1 message is expected

    # send message with subscription
    client_1.subscribe_to(client_2.rsk_address.address)
    payload = "polo"
    client_1.send_message(payload, client_2.rsk_address.address)
    for resp in sub:
        received_message = notification_to_payload(resp)
        assert received_message == payload
        break  # only 1 message is expected

>>>>>>> 70c68325

def test_send_message_shutdown():
    # the comms_nodes fixture is not used in order to shut down nodes manually
    nodes = []
    try:
        node_1 = CommsNode(CommsConfig(node_id="A", amount_of_clients=1, auto_connect=False))
        nodes.append(node_1)
        client_1, address_1 = node_1.clients[0], node_1.clients[0].rsk_address.address

        node_2 = CommsNode(CommsConfig(node_id="B", amount_of_clients=1, auto_connect=False))
        nodes.append(node_2)
        client_2, address_2 = node_2.clients[0], node_2.clients[0].rsk_address.address

<<<<<<< HEAD
    # subscribe both nodes to each other
    client_1.subscribe_to(address_2)
    client_2.subscribe_to(address_1)

    # check subscriptions
    assert client_1.is_subscribed_to(address_1) is False
    assert client_1.is_subscribed_to(address_2) is True
    assert client_2.is_subscribed_to(address_1) is True
    assert client_2.is_subscribed_to(address_2) is False
=======
        # connect clients
        client_1.connect()
        client_2.connect()

        # shut down node 2
        node_2.stop()

        # send message
        client_1.send_message("into the void", address_2)  # no exception should be raised
    finally:
        for node in nodes:
            # because node 2 can be already stopped, we cannot call stop() indiscriminately
            if not node._process.poll():  # if True, node is still running
                node.stop()
>>>>>>> 70c68325


@pytest.mark.parametrize("nodes_to_clients", [{"A": 1}, {"A": 2}])
def test_unsubscribe_from_invalid(comms_clients):
    client = comms_clients[1]

<<<<<<< HEAD
    # subscribe both nodes to each other
    _, sub_1_to_2 = client_1.subscribe_to(address_2)
    _, sub_2_to_1 = client_2.subscribe_to(address_1)
=======
    # unsubscribe from non-subscribed address
    with pytest.raises(_InactiveRpcError) as e:
        client.unsubscribe_from(client.rsk_address.address)

    assert "not subscribed to" in str.lower(e.value.details())
>>>>>>> 70c68325

    # unsubscribe from unregistered address
    with pytest.raises(_InactiveRpcError) as e:
        client.unsubscribe_from(generate_address())

    assert "not subscribed to" in str.lower(e.value.details())


@pytest.mark.parametrize("nodes_to_clients", [{"A": 1, "B": 1}, {"A": 2}])
def test_unsubscribe_from_self(comms_clients):
    client_1 = comms_clients[1]
    client_2 = comms_clients[2]

    # subscribe to self, then unsubscribe from self
    client_1.subscribe_to(client_1.rsk_address.address)
    assert client_1._is_subscribed_to(client_1.rsk_address.address) is True
    assert client_1._is_subscribed_to(client_2.rsk_address.address) is False

    client_2.subscribe_to(client_2.rsk_address.address)
    assert client_2._is_subscribed_to(client_2.rsk_address.address) is True
    assert client_2._is_subscribed_to(client_1.rsk_address.address) is False

    client_1.unsubscribe_from(client_1.rsk_address.address)
    assert client_1._is_subscribed_to(client_1.rsk_address.address) is False
    assert client_2._is_subscribed_to(client_2.rsk_address.address) is True

    client_2.unsubscribe_from(client_2.rsk_address.address)
    assert client_2._is_subscribed_to(client_2.rsk_address.address) is False


@pytest.mark.parametrize("nodes_to_clients", [{"A": 1, "B": 1}, {"A": 2}])
def test_unsubscribe_from_peers(comms_clients):
    client_1 = comms_clients[1]
    client_2 = comms_clients[2]

    # subscribe both nodes to each other
    client_1.subscribe_to(client_2.rsk_address.address)
    client_2.subscribe_to(client_1.rsk_address.address)

    # unsubscribe both nodes from each other
    client_1.unsubscribe_from(client_2.rsk_address.address)
    assert client_1._is_subscribed_to(client_2.rsk_address.address) is False
    assert client_2._is_subscribed_to(client_1.rsk_address.address) is True  # check operations are independent
    client_2.unsubscribe_from(client_1.rsk_address.address)
    assert client_2._is_subscribed_to(client_1.rsk_address.address) is False
    assert client_1._is_subscribed_to(client_2.rsk_address.address) is False  # check operations are independent<|MERGE_RESOLUTION|>--- conflicted
+++ resolved
@@ -6,13 +6,9 @@
 
 from raiden.tests.integration.network.transport.rif_comms.cluster import Cluster
 from raiden.tests.integration.network.transport.rif_comms.node import Node as CommsNode, Config as CommsConfig
-<<<<<<< HEAD
-from transport.rif_comms.utils import notification_to_payload
-=======
 from raiden.tests.integration.network.transport.utils import generate_address
 from transport.rif_comms.client import Client
 from transport.rif_comms.utils import notification_to_payload, get_sender_from_notification
->>>>>>> 70c68325
 
 
 @pytest.fixture()
@@ -196,12 +192,6 @@
     client_1 = comms_clients[1]
     client_2 = comms_clients[2]
 
-<<<<<<< HEAD
-@pytest.mark.parametrize("amount_of_nodes", [1])
-def test_has_subscriber_self(comms_nodes):
-    comms_node = comms_nodes[1]
-    client, address = comms_node.client, comms_node.address
-=======
     # subscribe both nodes to self to start listening
     _, sub_1_ = client_1.subscribe_to(client_1.rsk_address.address)
     _, sub_2 = client_2.subscribe_to(client_2.rsk_address.address)
@@ -228,7 +218,6 @@
 def test_send_message_sender(comms_clients):
     client_1 = comms_clients[1]
     client_2 = comms_clients[2]
->>>>>>> 70c68325
 
     # subscribe both nodes to each other
     _, sub_1 = client_1.subscribe_to(client_1.rsk_address.address)
@@ -257,16 +246,6 @@
     # node 2 must listen to its own topic
     _, sub = client_2.subscribe_to(client_2.rsk_address.address)
 
-<<<<<<< HEAD
-    # subscribe from node 1 to 2
-    client_1.subscribe_to(address_2)
-
-    # check subscriptions
-    assert client_1.is_subscribed_to(address_1) is False
-    assert client_1.is_subscribed_to(address_2) is True
-    assert client_2.is_subscribed_to(address_1) is False
-    assert client_2.is_subscribed_to(address_2) is False
-=======
     # message should be successfully sent, no subscription needed
     payload = "marco"
     client_1.send_message(payload, client_2.rsk_address.address)
@@ -284,7 +263,6 @@
         assert received_message == payload
         break  # only 1 message is expected
 
->>>>>>> 70c68325
 
 def test_send_message_shutdown():
     # the comms_nodes fixture is not used in order to shut down nodes manually
@@ -298,17 +276,6 @@
         nodes.append(node_2)
         client_2, address_2 = node_2.clients[0], node_2.clients[0].rsk_address.address
 
-<<<<<<< HEAD
-    # subscribe both nodes to each other
-    client_1.subscribe_to(address_2)
-    client_2.subscribe_to(address_1)
-
-    # check subscriptions
-    assert client_1.is_subscribed_to(address_1) is False
-    assert client_1.is_subscribed_to(address_2) is True
-    assert client_2.is_subscribed_to(address_1) is True
-    assert client_2.is_subscribed_to(address_2) is False
-=======
         # connect clients
         client_1.connect()
         client_2.connect()
@@ -323,24 +290,17 @@
             # because node 2 can be already stopped, we cannot call stop() indiscriminately
             if not node._process.poll():  # if True, node is still running
                 node.stop()
->>>>>>> 70c68325
 
 
 @pytest.mark.parametrize("nodes_to_clients", [{"A": 1}, {"A": 2}])
 def test_unsubscribe_from_invalid(comms_clients):
     client = comms_clients[1]
 
-<<<<<<< HEAD
-    # subscribe both nodes to each other
-    _, sub_1_to_2 = client_1.subscribe_to(address_2)
-    _, sub_2_to_1 = client_2.subscribe_to(address_1)
-=======
     # unsubscribe from non-subscribed address
     with pytest.raises(_InactiveRpcError) as e:
         client.unsubscribe_from(client.rsk_address.address)
 
     assert "not subscribed to" in str.lower(e.value.details())
->>>>>>> 70c68325
 
     # unsubscribe from unregistered address
     with pytest.raises(_InactiveRpcError) as e:
