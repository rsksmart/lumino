from unittest.mock import Mock

import pytest

from raiden.app import App
from raiden.constants import (
    DISCOVERY_DEFAULT_ROOM,
    MONITORING_BROADCASTING_ROOM,
    PATH_FINDING_BROADCASTING_ROOM,
)
from raiden.message_handler import MessageHandler
<<<<<<< HEAD
from raiden.network.transport import MatrixNode as MatrixTransportNode
=======
>>>>>>> a2e63b46
from raiden.raiden_event_handler import RaidenEventHandler
from raiden.settings import DEFAULT_NUMBER_OF_BLOCK_CONFIRMATIONS
from raiden.tests.utils.detect_failure import raise_on_failure
from raiden.tests.utils.events import search_for_item
from raiden.tests.utils.network import CHAIN
from raiden.tests.utils.transfer import transfer
from raiden.transfer.state_change import Block
from transport.matrix.transport import MatrixNode as MatrixTransportNode


@pytest.mark.parametrize("number_of_nodes", [1])
@pytest.mark.parametrize("channels_per_node", [0])
@pytest.mark.parametrize("number_of_tokens", [1])
def test_regression_filters_must_be_installed_from_confirmed_block(raiden_network):
    """On restarts Raiden must install the filters from the last run's
    confirmed block instead of the latest known block.

    Regression test for: https://github.com/raiden-network/raiden/issues/2894.
    """
    raise_on_failure(
        raiden_network,
        run_test_regression_filters_must_be_installed_from_confirmed_block,
        raiden_network=raiden_network,
    )


def run_test_regression_filters_must_be_installed_from_confirmed_block(raiden_network):
    app0 = raiden_network[0]

    app0.raiden.alarm.stop()
    target_block_num = app0.raiden.chain.block_number() + DEFAULT_NUMBER_OF_BLOCK_CONFIRMATIONS + 1
    app0.raiden.chain.wait_until_block(target_block_num)

    latest_block = app0.raiden.chain.get_block(block_identifier="latest")
    app0.raiden._callback_new_block(latest_block=latest_block)
    target_block_num = latest_block["number"]

    app0_state_changes = app0.raiden.wal.storage.get_statechanges_by_identifier(
        from_identifier=0, to_identifier="latest"
    )

    assert search_for_item(
        app0_state_changes,
        Block,
        {"block_number": target_block_num - DEFAULT_NUMBER_OF_BLOCK_CONFIRMATIONS},
    )
    assert not search_for_item(app0_state_changes, Block, {"block_number": target_block_num})


@pytest.mark.xfail(reason="flaky, see issue #3714")
@pytest.mark.parametrize("number_of_nodes", [2])
@pytest.mark.parametrize("channels_per_node", [CHAIN])
@pytest.mark.parametrize(
    "global_rooms",
    [[DISCOVERY_DEFAULT_ROOM, PATH_FINDING_BROADCASTING_ROOM, MONITORING_BROADCASTING_ROOM]],
)
def test_regression_transport_global_queues_are_initialized_on_restart_for_services(
    raiden_network,
    number_of_nodes,
    token_addresses,
    network_wait,
    user_deposit_address,
    skip_if_not_matrix,  # pylint: disable=unused-argument
):
    """On restarts, Raiden will restore state and publish new balance proof
    updates to the global matrix room. This test will check for regressions
    in the order of which the global queues are initialized on startup.

    Regression test for: https://github.com/raiden-network/raiden/issues/3656.
    """
    raise_on_failure(
        raiden_network,
        run_test_regression_transport_global_queues_are_initialized_on_restart_for_services,
        raiden_network=raiden_network,
        number_of_nodes=number_of_nodes,
        token_addresses=token_addresses,
        network_wait=network_wait,
        user_deposit_address=user_deposit_address,
    )


def run_test_regression_transport_global_queues_are_initialized_on_restart_for_services(
    raiden_network, number_of_nodes, token_addresses, network_wait, user_deposit_address
):
    app0, app1 = raiden_network

    app0.config["services"]["monitoring_enabled"] = True

    # Send a transfer to make sure the state has a balance proof
    # to publish to the global matrix rooms
    token_address = token_addresses[0]

    amount = 10
    transfer(
        initiator_app=app1,
        target_app=app0,
        token_address=token_address,
        amount=amount,
        identifier=1,
        timeout=network_wait * number_of_nodes,
    )

    app0.stop()

    transport = MatrixTransportNode(app0.config["transport"]["matrix"])
    transport.send_async = Mock()
    transport._send_raw = Mock()

    old_start_transport = transport.start

    # Check that the queue is populated before the transport sends it and empties the queue
    def start_transport(*args, **kwargs):
        # Before restart the transport's global message queue should be initialized
        # There should be 2 messages in the global queue.
        # 1 for the PFS and the other for MS
        assert len(transport._global_send_queue) == 2
        # No other messages were sent at this point
        transport.send_async.assert_not_called()
        transport._send_raw.assert_not_called()
        old_start_transport(*args, **kwargs)

    transport.start = start_transport

    raiden_event_handler = RaidenEventHandler()
    message_handler = MessageHandler()
    app0_restart = App(
        config=app0.config,
        chain=app0.raiden.chain,
        query_start_block=0,
        default_registry=app0.raiden.default_registry,
        default_one_to_n_address=app0.raiden.default_one_to_n_address,
        default_secret_registry=app0.raiden.default_secret_registry,
        default_service_registry=app0.raiden.default_service_registry,
        transport=transport,
        raiden_event_handler=raiden_event_handler,
        message_handler=message_handler,
        discovery=app0.raiden.discovery,
        user_deposit=app0.raiden.chain.user_deposit(user_deposit_address),
    )
    app0_restart.start()<|MERGE_RESOLUTION|>--- conflicted
+++ resolved
@@ -1,7 +1,6 @@
 from unittest.mock import Mock
 
 import pytest
-
 from raiden.app import App
 from raiden.constants import (
     DISCOVERY_DEFAULT_ROOM,
@@ -9,10 +8,7 @@
     PATH_FINDING_BROADCASTING_ROOM,
 )
 from raiden.message_handler import MessageHandler
-<<<<<<< HEAD
 from raiden.network.transport import MatrixNode as MatrixTransportNode
-=======
->>>>>>> a2e63b46
 from raiden.raiden_event_handler import RaidenEventHandler
 from raiden.settings import DEFAULT_NUMBER_OF_BLOCK_CONFIRMATIONS
 from raiden.tests.utils.detect_failure import raise_on_failure
