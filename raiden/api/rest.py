import errno
import json
import logging
import socket

from http import HTTPStatus
from typing import Dict, Union

import gevent
import gevent.pool
import structlog
from eth_utils import encode_hex, decode_hex, to_checksum_address
from flask import Flask, make_response, send_from_directory, url_for, request

from flask_restful import Api, abort
from gevent.pywsgi import WSGIServer
from hexbytes import HexBytes

from raiden.api.validations.light_client_authorization import requires_api_key
from raiden.lightclient.handlers.light_client_message_handler import LightClientMessageHandler
from raiden_webui import RAIDEN_WEBUI_PATH

from raiden.api.validations.api_error_builder import ApiErrorBuilder
from raiden.api.validations.api_status_codes import ERROR_STATUS_CODES
from raiden.api.validations.channel_validator import ChannelValidator
from raiden.lightclient.handlers.light_client_service import LightClientService
from raiden.lightclient.lightclientmessages.light_client_non_closing_balance_proof import \
    LightClientNonClosingBalanceProof
from raiden.lightclient.models.light_client_protocol_message import LightClientProtocolMessageType
from raiden.messages import LockedTransfer, Delivered, RevealSecret, Unlock, SecretRequest, Processed, \
    LockExpired
from raiden.rns_constants import RNS_ADDRESS_ZERO
from raiden.utils.rns import is_rns_address
from webargs.flaskparser import parser
from raiden.api.objects import DashboardGraphItem
from raiden.api.objects import DashboardTableItem
from raiden.api.objects import DashboardGeneralItem
from flask_cors import CORS
from raiden.schedulers.setup import setup_schedule_config
from datetime import datetime
from web3 import Web3

from raiden.api.objects import AddressList, PartnersPerTokenList
from raiden.api.v1.encoding import (
    AddressListSchema,
    ChannelStateSchema,
    EventPaymentReceivedSuccessSchema,
    EventPaymentSentFailedSchema,
    EventPaymentSentSuccessSchema,
    HexAddressConverter,
    InvalidEndpoint,
    PartnersPerTokenListSchema,
    PaymentSchema,
    DashboardDataResponseSchema,
    DashboardDataResponseTableItemSchema,
    DashboardDataResponseGeneralItemSchema,
    LuminoAddressConverter)

from raiden.api.v1.resources import (
    AddressResource,
    BlockchainEventsNetworkResource,
    BlockchainEventsTokenResource,
    ChannelBlockchainEventsResource,
    ChannelsResource,
    ChannelsResourceLumino,
    ChannelsResourceByTokenAddress,
    ChannelsResourceByTokenAndPartnerAddress,
    ConnectionsInfoResource,
    ConnectionsResource,
    PartnersResourceByTokenAddress,
    PaymentResource,
    PendingTransfersResource,
    PendingTransfersResourceByTokenAddress,
    PendingTransfersResourceByTokenAndPartnerAddress,
    RaidenInternalEventsResource,
    RegisterTokenResource,
    GetTokenResource,
    TokensResource,
    DashboardResource,
    create_blueprint,
    NetworkResource, PaymentResourceLumino,
    SearchLuminoResource,
    TokenActionResource,
    InvoiceResource,
    PaymentInvoiceResource,
    ChannelsResourceLight,
    LightChannelsResourceByTokenAndPartnerAddress,
    LightClientMatrixCredentialsBuildResource,
    LightClientResource,
    PaymentLightResource,
    CreatePaymentLightResource,
    WatchtowerResource,
    LightClientMessageResource,
    RegisterSecretLightResource,
    UnlockPaymentLightResource,
    SettlementLightResourceByTokenAndPartnerAddress
)

from raiden.constants import GENESIS_BLOCK_NUMBER, UINT256_MAX, Environment, EMPTY_PAYMENT_HASH_INVOICE

from raiden.exceptions import (
    AddressWithoutCode,
    AlreadyRegisteredTokenAddress,
    APIServerPortInUseError,
    ChannelNotFound,
    DepositMismatch,
    DepositOverLimit,
    DuplicatedChannelError,
    InsufficientFunds,
    InsufficientGasReserve,
    InvalidAddress,
    InvalidAmount,
    InvalidBlockNumberInput,
    InvalidNumberInput,
    InvalidSecret,
    InvalidSecretHash,
    InvalidSettleTimeout,
    InvalidToken,
    PaymentConflict,
    SamePeerAddress,
    TokenNotRegistered,
    TransactionThrew,
    UnknownTokenAddress,
    RawTransactionFailed,
    UnhandledLightClient,
    RaidenRecoverableError,
    InvalidPaymentIdentifier
)
from raiden.transfer import channel, views
from raiden.transfer.events import (
    EventPaymentReceivedSuccess,
    EventPaymentSentFailed,
    EventPaymentSentSuccess,
)
from raiden.transfer.state import CHANNEL_STATE_CLOSED, CHANNEL_STATE_OPENED, NettingChannelState
from raiden.utils import (
    create_default_identifier,
    optional_address_to_string,
    pex,
    sha3,
    typing)
from raiden.utils.runnable import Runnable

from eth_utils import (
    to_canonical_address
)

from raiden.billing.invoices.constants.invoice_type import InvoiceType
from raiden.billing.invoices.constants.invoice_status import InvoiceStatus
from raiden.billing.invoices.decoder.invoice_decoder import get_tags_dict, get_unknown_tags_dict

from dateutil.relativedelta import relativedelta
from raiden.billing.invoices.util.time_util import is_invoice_expired, UTC_FORMAT
from raiden.billing.invoices.constants.errors import AUTO_PAY_INVOICE, INVOICE_EXPIRED, INVOICE_PAID

from raiden.utils.signer import recover
from raiden.ui.app import get_matrix_light_client_instance

log = structlog.get_logger(__name__)

LIGHT_CLIENT_API_KEY_HEADER = 'HTTP_X_API_KEY'

URLS_FN_V1 = [
    ("/channels", ChannelsResource),
    ("/channels/<hexaddress:token_address>", ChannelsResourceByTokenAddress),
    (
        "/channels/<hexaddress:token_address>/<hexaddress:partner_address>",
        ChannelsResourceByTokenAndPartnerAddress,
    ),
    ("/connections/<hexaddress:token_address>", ConnectionsResource),
    ("/connections", ConnectionsInfoResource),
    ("/payments/invoice", PaymentInvoiceResource),
    ("/payments", PaymentResource),
    ("/payments/<hexaddress:token_address>", PaymentResource, "token_paymentresource"),
    (
        "/payments/<hexaddress:token_address>/<hexaddress:target_address>",
        PaymentResource,
        "token_target_paymentresource",
    ),
    ("/tokens/<hexaddress:token_address>/partners", PartnersResourceByTokenAddress),
    ("/pending_transfers", PendingTransfersResource, "pending_transfers_resource"),
    (
        "/pending_transfers/<hexaddress:token_address>",
        PendingTransfersResourceByTokenAddress,
        "pending_transfers_resource_by_token",
    ),
    (
        "/pending_transfers/<hexaddress:token_address>/<hexaddress:partner_address>",
        PendingTransfersResourceByTokenAndPartnerAddress,
        "pending_transfers_resource_by_token_and_partner",
    ),
    ("/_debug/blockchain_events/network", BlockchainEventsNetworkResource),
    ("/_debug/blockchain_events/tokens/<hexaddress:token_address>", BlockchainEventsTokenResource),
    (
        "/_debug/blockchain_events/payment_networks/<hexaddress:token_address>/channels",
        ChannelBlockchainEventsResource,
        "tokenchanneleventsresourceblockchain",
    ),
    (
        (
            "/_debug/blockchain_events/payment_networks/"
            "<hexaddress:token_address>/channels/<hexaddress:partner_address>"
        ),
        ChannelBlockchainEventsResource,
    ),
    ("/_debug/raiden_events", RaidenInternalEventsResource),
    (
        '/channelsLumino',
        ChannelsResourceLumino,
    ),
    (
        '/paymentsLumino',
        PaymentResourceLumino,
    ),
    (
        '/dashboardLumino',
        DashboardResource,
    ),
    (
        '/network_graph/<hexaddress:token_network_address>',
        NetworkResource,
    ),
    (
        '/searchLumino',
        SearchLuminoResource,
    ),
    (
        '/tokenAction',
        TokenActionResource,
    ),
    (
        '/invoice',
        InvoiceResource,
    ),
]


URLS_COMMON_V1 = [
    ("/tokens", TokensResource),
    ("/tokens/<hexaddress:token_address>", RegisterTokenResource),
    ("/tokens/network/<hexaddress:token_network>", GetTokenResource),
    ("/address", AddressResource),
]

URLS_HUB_V1 = [
    ("/light_channels", ChannelsResourceLight),
    (
        "/light_channels/<hexaddress:token_address>/<hexaddress:creator_address>/<hexaddress:partner_address>",
        LightChannelsResourceByTokenAndPartnerAddress
    ),
    (
        "/light_channels/<hexaddress:token_address>/<hexaddress:creator_address>/<hexaddress:partner_address>/settle",
        SettlementLightResourceByTokenAndPartnerAddress
    ),
    ("/payments_light", PaymentLightResource),
    ("/payments_light/create", CreatePaymentLightResource, "create_payment"),
    ("/payments_light/unlock/<hexaddress:token_address>", UnlockPaymentLightResource),
    ('/payments_light/register_onchain_secret', RegisterSecretLightResource),
    ('/light_clients/', LightClientResource),
    ('/light_clients/matrix/credentials', LightClientMatrixCredentialsBuildResource,),
    ("/light_client_messages", LightClientMessageResource, "Message polling"),
    ("/watchtower", WatchtowerResource),
]


def api_response(result, status_code=HTTPStatus.OK):
    if status_code == HTTPStatus.NO_CONTENT:
        assert not result, "Provided 204 response with non-zero length response"
        data = ""
    else:
        data = json.dumps(result)

    log.debug("Request successful", response=result, status_code=status_code)
    response = make_response(
        (data, status_code, {"mimetype": "application/json", "Content-Type": "application/json"})
    )
    return response


def api_error(errors, status_code):
    assert status_code in ERROR_STATUS_CODES, "Programming error, unexpected error status code"
    log.error("Error processing request", errors=errors, status_code=status_code)
    response = make_response(
        (
            json.dumps(dict(errors=errors)),
            status_code,
            {"mimetype": "application/json", "Content-Type": "application/json"},
        )
    )
    return response


@parser.error_handler
def handle_request_parsing_error(err, _req, _schema, _err_status_code, _err_headers):
    """ This handles request parsing errors generated for example by schema
    field validation failing."""
    abort(HTTPStatus.BAD_REQUEST, errors=err.messages)


def endpoint_not_found(e):
    errors = ["invalid endpoint"]
    if isinstance(e, InvalidEndpoint):
        errors.append(e.description)
    return api_error(errors, HTTPStatus.NOT_FOUND)


def hexbytes_to_str(map_: Dict):
    """ Converts values that are of type `HexBytes` to strings. """
    for k, v in map_.items():
        if isinstance(v, HexBytes):
            map_[k] = encode_hex(v)


def encode_byte_values(map_: Dict):
    """ Converts values that are of type `bytes` to strings. """
    for k, v in map_.items():
        if isinstance(v, bytes):
            map_[k] = encode_hex(v)


def encode_object_to_str(map_: Dict):
    for k, v in map_.items():
        if isinstance(v, int) or k == "args":
            continue
        if not isinstance(v, str):
            map_[k] = repr(v)


def normalize_events_list(old_list):
    """Internally the `event_type` key is prefixed with underscore but the API
    returns an object without that prefix"""
    new_list = []
    for _event in old_list:
        new_event = dict(_event)
        if new_event.get("args"):
            new_event["args"] = dict(new_event["args"])
            encode_byte_values(new_event["args"])
        # remove the queue identifier
        if new_event.get("queue_identifier"):
            del new_event["queue_identifier"]
        # the events contain HexBytes values, convert those to strings
        hexbytes_to_str(new_event)
        # Some of the raiden events contain accounts and as such need to
        # be exported in hex to the outside world
        name = new_event["event"]
        if name == "EventPaymentReceivedSuccess":
            new_event["initiator"] = to_checksum_address(new_event["initiator"])
        if name in ("EventPaymentSentSuccess", "EventPaymentSentFailed"):
            new_event["target"] = to_checksum_address(new_event["target"])
        encode_byte_values(new_event)
        # encode unserializable objects
        encode_object_to_str(new_event)
        new_list.append(new_event)
    return new_list


def convert_to_serializable(event_list):
    returned_events = []
    for event in event_list:
        new_event = {"event": type(event).__name__}
        new_event.update(event.__dict__)
        returned_events.append(new_event)
    return returned_events


def restapi_setup_urls(flask_api_context, rest_api, urls):
    for url_tuple in urls:
        if len(url_tuple) == 2:
            route, resource_cls = url_tuple
            endpoint = resource_cls.__name__.lower()
        elif len(url_tuple) == 3:
            route, resource_cls, endpoint = url_tuple
        else:
            raise ValueError(f"Invalid URL format: {url_tuple!r}")
        flask_api_context.add_resource(
            resource_cls,
            route,
            resource_class_kwargs={"rest_api_object": rest_api},
            endpoint=endpoint,
        )


def restapi_setup_type_converters(flask_app, names_to_converters):
    for key, value in names_to_converters.items():
        flask_app.url_map.converters[key] = value


class APIServer(Runnable):
    """
    Runs the API-server that routes the endpoint to the resources.
    The API is wrapped in multiple layers, and the Server should be invoked this way::

        # instance of the raiden-api
        raiden_api = RaidenAPI(...)

        # wrap the raiden-api with rest-logic and encoding
        rest_api = RestAPI(raiden_api)

        # create the server and link the api-endpoints with flask / flask-restful middleware
        api_server = APIServer(rest_api, {'host: '127.0.0.1', 'port': 5001})

        # run the server greenlet
        api_server.start()
    """

    _api_prefix = "/api/1"

    def __init__(
        self, rest_api, config, cors_domain_list=None, web_ui=False, eth_rpc_endpoint=None, hub_mode=False
    ):
        super().__init__()
        if rest_api.version != 1:
            raise ValueError("Invalid api version: {}".format(rest_api.version))
        self._api_prefix = f"/api/v{rest_api.version}"

        flask_app = Flask(__name__)

        if cors_domain_list:
            CORS(flask_app, origins=cors_domain_list)

        flask_app.static_url_path = ''

        flask_app.static_folder = flask_app.root_path + '/webui/static'

        if eth_rpc_endpoint:
            if not eth_rpc_endpoint.startswith("http"):
                eth_rpc_endpoint = "http://{}".format(eth_rpc_endpoint)
            flask_app.config["WEB3_ENDPOINT"] = eth_rpc_endpoint

        blueprint = create_blueprint()
        flask_api_context = Api(blueprint, prefix=self._api_prefix)

        restapi_setup_type_converters(
            flask_app,
            {
                'hexaddress': HexAddressConverter,
                'luminoaddress': LuminoAddressConverter
            },
        )

        restapi_setup_urls(
            flask_api_context,
            rest_api,
            URLS_COMMON_V1 + URLS_HUB_V1 if hub_mode else URLS_COMMON_V1 + URLS_FN_V1
        )

        self.config = config
        self.rest_api = rest_api
        self.flask_app = flask_app
        self.blueprint = blueprint
        self.flask_api_context = flask_api_context

        self.wsgiserver = None
        self.flask_app.register_blueprint(self.blueprint)

        self.flask_app.config["WEBUI_PATH"] = RAIDEN_WEBUI_PATH

        self.flask_app.register_error_handler(HTTPStatus.NOT_FOUND, endpoint_not_found)
        self.flask_app.register_error_handler(Exception, self.unhandled_exception)
        self.flask_app.before_request(self._is_raiden_running)

        # needed so flask_restful propagates the exception to our error handler above
        # or else, it'll replace it with a E500 response
        self.flask_app.config["PROPAGATE_EXCEPTIONS"] = True

        @flask_app.before_request
        def validate_request():
            if request:
                request_headers = request.headers
                if 'HTTP_COOKIE' in request_headers.environ:
                    cookies = request_headers.environ['HTTP_COOKIE']

                    cookies = cookies.split('; ')

                    for cookie in cookies:
                        cookie = cookie.split('=')
                        if cookie[0] == "token" and request.method != 'GET' and request.path != '/api/v1/tokenAction':
                            self.rest_api.raiden_api.validate_token_app(cookie[1])
                elif 'HTTP_TOKEN' in request_headers.environ:
                    self.rest_api.raiden_api.validate_token_app(request_headers.environ['HTTP_TOKEN'])
                if LIGHT_CLIENT_API_KEY_HEADER in request_headers.environ:
                    # we check that this api key is for a valid LC and that the LC
                    # is associated with a valid matrix server
                    lc_validation_result = self.rest_api.raiden_api.validate_light_client(
                        request_headers.environ[LIGHT_CLIENT_API_KEY_HEADER]
                    )
                    if lc_validation_result:
                        return lc_validation_result

        if web_ui:
            self._set_ui_endpoint()
            for route in (
                '/ui/<path:file_name>', '/ui', '/ui/', '/index.html', '/', '/dashboard', '/tokens', '/payments',
                '/channels'):
                self.flask_app.add_url_rule(
                    route, route, view_func=self._serve_webui, methods=("GET",)
                )

        # Setup Schedule Config for background jobs
        node_address = to_checksum_address(self.rest_api.raiden_api.address)

        setup_schedule_config(config['explorerendpoint'], config['discoverable'], node_address,
                              self.rest_api.raiden_api.raiden)

        self._is_raiden_running()

    def _set_ui_endpoint(self):
        # Overrides the backend url in the ui bundle
        with open(self.flask_app.root_path + '/webui/static/endpointConfig.js') as f:
            lines = f.readlines()

        lines[0] = "const backendUrl='http://" + self.config['host'] + ":" + str(self.config['port']) + "'; \n"
        lines[1] = "const nodeAddress = '" + to_checksum_address(self.rest_api.raiden_api.address) + "'; \n"
        if self.config['rnsdomain']:
            lines[2] = "const rnsDomain = '" + self.config['rnsdomain'] + "';\n"
        else:
            lines[2] = "const rnsDomain = null \n"
        lines[3] = "const chainEndpoint = '" + self.config['rskendpoint'] + "'; \n"

        with open(self.flask_app.root_path + '/webui/static/endpointConfig.js', "w") as f:
            f.writelines(lines)

    def _is_raiden_running(self):
        # We cannot accept requests before the node has synchronized with the
        # blockchain, which is done during the call to RaidenService.start.
        # Otherwise there is no guarantee that the node is in a valid state and
        # that the actions are valid, e.g. deposit in a channel that has closed
        # while the node was offline.
        if not self.rest_api.raiden_api.raiden:
            raise RuntimeError("The RaidenService must be started before the API can be used")

    def _serve_webui(self, file_name='index.html'):  # pylint: disable=redefined-builtin
        return send_from_directory(self.flask_app.root_path + '/webui', file_name)

    def _run(self):
        try:
            # stop may have been executed before _run was scheduled, in this
            # case wsgiserver will be None
            if self.wsgiserver is not None:
                self.wsgiserver.serve_forever()
        except gevent.GreenletExit:  # pylint: disable=try-except-raise
            raise
        except Exception:
            self.stop()  # ensure cleanup and wait on subtasks
            raise

    def start(self):
        log.debug(
            "REST API starting",
            host=self.config["host"],
            port=self.config["port"],
            node=pex(self.rest_api.raiden_api.address),
        )

        # WSGI expects an stdlib logger. With structlog there's conflict of
        # method names. Rest unhandled exception will be re-raised here:
        wsgi_log = logging.getLogger(__name__ + ".pywsgi")

        # server.stop() clears the handle and the pool, this is okay since a
        # new WSGIServer is created on each start
        pool = gevent.pool.Pool()
        wsgiserver = WSGIServer(
            (self.config["host"], self.config["port"]),
            self.flask_app,
            log=wsgi_log,
            error_log=wsgi_log,
            spawn=pool,
        )

        try:
            wsgiserver.init_socket()
        except socket.error as e:
            if e.errno == errno.EADDRINUSE:
                raise APIServerPortInUseError()
            raise

        self.wsgiserver = wsgiserver

        log.debug(
            "REST API started",
            host=self.config["host"],
            port=self.config["port"],
            node=pex(self.rest_api.raiden_api.address),
        )

        super().start()

    def stop(self):
        log.debug(
            "REST API stoping",
            host=self.config["host"],
            port=self.config["port"],
            node=pex(self.rest_api.raiden_api.address),
        )

        if self.wsgiserver is not None:
            self.wsgiserver.stop()
            self.wsgiserver = None

        log.debug(
            "REST API stopped",
            host=self.config["host"],
            port=self.config["port"],
            node=pex(self.rest_api.raiden_api.address),
        )

    def unhandled_exception(self, exception: Exception):
        """ Flask.errorhandler when an exception wasn't correctly handled """
        log.critical(
            "Unhandled exception when processing endpoint request",
            exc_info=True,
            node=pex(self.rest_api.raiden_api.address),
        )
        self.greenlet.kill(exception)
        return api_error([str(exception)], HTTPStatus.INTERNAL_SERVER_ERROR)


def parse_message_number(message):
    if message["type"] == "LockedTransfer":
        message["payment_identifier"] = int(message["payment_identifier"])
        message["message_identifier"] = int(message["message_identifier"])
        message["locked_amount"] = int(message["locked_amount"])
        message["transferred_amount"] = int(message["transferred_amount"])
        message["lock"]["amount"] = int(message["lock"]["amount"])
    elif message["type"] == "Delivered":
        message["delivered_message_identifier"] = int(message["delivered_message_identifier"])
    elif message["type"] == "RevealSecret":
        message["message_identifier"] = int(message["message_identifier"])
    elif message["type"] == "Secret":
        message["payment_identifier"] = int(message["payment_identifier"])
        message["transferred_amount"] = int(message["transferred_amount"])
        message["message_identifier"] = int(message["message_identifier"])
        message["locked_amount"] = int(message["locked_amount"])
    elif message["type"] == "Processed":
        message["message_identifier"] = int(message["message_identifier"])
    elif message["type"] == "SecretRequest":
        message["payment_identifier"] = int(message["payment_identifier"])
        message["message_identifier"] = int(message["message_identifier"])
        message["amount"] = int(message["amount"])
    elif message["type"] == "LockExpired":
        message["message_identifier"] = int(message["message_identifier"])
        message["locked_amount"] = int(message["locked_amount"])
        message["transferred_amount"] = int(message["transferred_amount"])

    return message


class RestAPI:
    """
    This wraps around the actual RaidenAPI in api/python.
    It will provide the additional, neccessary RESTful logic and
    the proper JSON-encoding of the Objects provided by the RaidenAPI
    """

    version = 1

    def __init__(self, raiden_api):
        self.raiden_api = raiden_api
        self.channel_schema = ChannelStateSchema()
        self.address_list_schema = AddressListSchema()
        self.partner_per_token_list_schema = PartnersPerTokenListSchema()
        self.payment_schema = PaymentSchema()
        self.sent_success_payment_schema = EventPaymentSentSuccessSchema()
        self.received_success_payment_schema = EventPaymentReceivedSuccessSchema()
        self.failed_payment_schema = EventPaymentSentFailedSchema()
        self.dashboard_data_response_schema = DashboardDataResponseSchema()
        self.dashboard_data_response_table_item_schema = DashboardDataResponseTableItemSchema()
        self.dashboard_data_response_general_item_schema = DashboardDataResponseGeneralItemSchema()

    def get_our_address(self):
        return api_response(result=dict(our_address=to_checksum_address(self.raiden_api.address)))

    def register_token(
        self, registry_address: typing.PaymentNetworkID, token_address: typing.TokenAddress
    ):
        if self.raiden_api.raiden.config["environment_type"] == Environment.PRODUCTION:
            return api_error(
                errors="Registering a new token is currently disabled in the Ethereum mainnet",
                status_code=HTTPStatus.NOT_IMPLEMENTED,
            )

        conflict_exceptions = (
            InvalidAddress,
            AlreadyRegisteredTokenAddress,
            TransactionThrew,
            InvalidToken,
            AddressWithoutCode,
        )
        log.debug(
            "Registering token",
            node=pex(self.raiden_api.address),
            registry_address=to_checksum_address(registry_address),
            token_address=to_checksum_address(token_address),
        )
        try:
            token_network_address = self.raiden_api.token_network_register(
                registry_address=registry_address,
                token_address=token_address,
                channel_participant_deposit_limit=UINT256_MAX,
                token_network_deposit_limit=UINT256_MAX,
            )
        except conflict_exceptions as e:
            return api_error(errors=str(e), status_code=HTTPStatus.CONFLICT)
        except InsufficientFunds as e:
            return api_error(errors=str(e), status_code=HTTPStatus.PAYMENT_REQUIRED)

        return api_response(
            result=dict(token_network_address=to_checksum_address(token_network_address)),
            status_code=HTTPStatus.CREATED,
        )

    def open_light(
        self,
        registry_address: typing.PaymentNetworkID,
        creator_address: typing.Address,
        partner_address: typing.Address,
        token_address: typing.TokenAddress,
        signed_tx: typing.SignedTransaction,
        settle_timeout: typing.BlockTimeout = None
    ):
        log.debug(
            "Opening channel for light client",
            node=pex(creator_address),
            registry_address=to_checksum_address(registry_address),
            partner_address=to_checksum_address(partner_address),
            token_address=to_checksum_address(token_address),
            settle_timeout=settle_timeout,
        )

        token_exists = ChannelValidator.validate_token_exists(self.raiden_api.raiden.chain, token_address, log)
        if not token_exists.valid:
            return token_exists.error
        try:
            self.raiden_api.channel_open_light(registry_address, token_address, creator_address, partner_address,
                                               signed_tx,
                                               settle_timeout)
        except (
            InvalidAddress,
            InvalidSettleTimeout,
            SamePeerAddress,
            AddressWithoutCode,
            DuplicatedChannelError,
            TokenNotRegistered,
            UnhandledLightClient,
            RaidenRecoverableError
        ) as e:
            return ApiErrorBuilder.build_and_log_error(errors=str(e), status_code=HTTPStatus.CONFLICT, log=log)
        except RawTransactionFailed as e1:
            return ApiErrorBuilder.build_and_log_error(errors=str(e1), status_code=HTTPStatus.BAD_REQUEST, log=log)

        channel_state = views.get_channelstate_for(
            views.state_from_raiden(self.raiden_api.raiden),
            registry_address,
            token_address,
            creator_address,
            partner_address,
        )

        result = self.channel_schema.dump(channel_state)
        return api_response(result=result.data, status_code=HTTPStatus.CREATED)

    def open(
        self,
        registry_address: typing.PaymentNetworkID,
        partner_address: typing.RnsAddress,
        token_address: typing.TokenAddress,
        settle_timeout: typing.BlockTimeout = None,
        total_deposit: typing.TokenAmount = None,
    ):
        log.debug(
            "Opening channel",
            node=pex(self.raiden_api.address),
            registry_address=to_checksum_address(registry_address),
            partner_address=partner_address,
            token_address=to_checksum_address(token_address),
            settle_timeout=settle_timeout,
        )

        token_exists = ChannelValidator.validate_token_exists(self.raiden_api.raiden.chain, token_address, log)
        if not token_exists.valid:
            return token_exists.error

        enough_balance = ChannelValidator.enough_balance_to_deposit(total_deposit, self.raiden_api.raiden.address,
                                                                    token_exists.token, log)
        if not enough_balance.valid:
            return enough_balance.error

        # First we check if the address received is an RNS address and exists a Hex address
        address_to_send = partner_address
        if is_rns_address(partner_address):
            address_to_send = self.raiden_api.raiden.chain.get_address_from_rns(partner_address)
            if address_to_send == RNS_ADDRESS_ZERO:
                return api_error(
                    errors=str('RNS domain isnt registered'),
                    status_code=HTTPStatus.PAYMENT_REQUIRED,
                )
        try:
            self.raiden_api.channel_open(
                registry_address, token_address, to_canonical_address(address_to_send), settle_timeout
            )
        except (
            InvalidAddress,
            InvalidSettleTimeout,
            SamePeerAddress,
            AddressWithoutCode,
            DuplicatedChannelError,
            TokenNotRegistered,
        ) as e:
            return ApiErrorBuilder.build_and_log_error(errors=str(e), status_code=HTTPStatus.CONFLICT, log=log)
        except (InsufficientFunds, InsufficientGasReserve) as e:
            return ApiErrorBuilder.build_and_log_error(errors=str(e), status_code=HTTPStatus.PAYMENT_REQUIRED, log=log)

        if total_deposit:
            # make initial deposit
            log.debug(
                "Depositing to new channel",
                node=pex(self.raiden_api.address),
                registry_address=to_checksum_address(registry_address),
                token_address=to_checksum_address(token_address),
                partner_address=address_to_send,
                total_deposit=total_deposit,
            )
            try:
                self.raiden_api.set_total_channel_deposit(
                    registry_address=registry_address,
                    token_address=token_address,
                    creator_address=to_canonical_address(self.raiden_api.address),
                    partner_address=to_canonical_address(address_to_send),
                    total_deposit=total_deposit,
                )
            except InsufficientFunds as e:
                return ApiErrorBuilder.build_and_log_error(errors=str(e), status_code=HTTPStatus.PAYMENT_REQUIRED,
                                                           log=log)
            except (DepositOverLimit, DepositMismatch) as e:
                return ApiErrorBuilder.build_and_log_error(errors=str(e), status_code=HTTPStatus.CONFLICT, log=log)

        channel_state = views.get_channelstate_for(
            views.state_from_raiden(self.raiden_api.raiden),
            registry_address,
            token_address,
            self.raiden_api.address,
            to_canonical_address(address_to_send),
        )

        result = self.channel_schema.dump(channel_state)
        return api_response(result=result.data, status_code=HTTPStatus.CREATED)

    def connect(
        self,
        registry_address: typing.PaymentNetworkID,
        token_address: typing.TokenAddress,
        funds: typing.TokenAmount,
        initial_channel_target: int = None,
        joinable_funds_target: float = None,
    ):
        log.debug(
            "Connecting to token network",
            node=pex(self.raiden_api.address),
            registry_address=to_checksum_address(registry_address),
            token_address=to_checksum_address(token_address),
            funds=funds,
            initial_channel_target=initial_channel_target,
            joinable_funds_target=joinable_funds_target,
        )
        try:
            self.raiden_api.token_network_connect(
                registry_address,
                token_address,
                funds,
                initial_channel_target,
                joinable_funds_target,
            )
        except (InsufficientFunds, InsufficientGasReserve) as e:
            return api_error(errors=str(e), status_code=HTTPStatus.PAYMENT_REQUIRED)
        except (InvalidAmount, InvalidAddress) as e:
            return api_error(errors=str(e), status_code=HTTPStatus.CONFLICT)

        return api_response(result=dict(), status_code=HTTPStatus.NO_CONTENT)

    def leave(self, registry_address: typing.PaymentNetworkID, token_address: typing.TokenAddress):
        log.debug(
            "Leaving token network",
            node=pex(self.raiden_api.address),
            registry_address=to_checksum_address(registry_address),
            token_address=to_checksum_address(token_address),
        )
        closed_channels = self.raiden_api.token_network_leave(registry_address, token_address)
        closed_channels = [
            self.channel_schema.dump(channel_state).data for channel_state in closed_channels
        ]
        return api_response(result=closed_channels)

    @requires_api_key
    def register_secret_light(self, signed_tx: typing.SignedTransaction):
        try:
            self.raiden_api.register_secret_light(signed_tx)
            return api_response(result=dict(), status_code=HTTPStatus.OK)
        except InsufficientFunds as e:
            return api_error(errors=str(e), status_code=HTTPStatus.PAYMENT_REQUIRED)
        except (RawTransactionFailed, InvalidPaymentIdentifier) as e:
            return ApiErrorBuilder.build_and_log_error(errors=str(e), status_code=HTTPStatus.BAD_REQUEST, log=log)
        except Exception as e:
            return ApiErrorBuilder.build_and_log_error(errors=str(e), status_code=HTTPStatus.INTERNAL_SERVER_ERROR, log=log)


    def get_connection_managers_info(self, registry_address: typing.PaymentNetworkID):
        """Get a dict whose keys are token addresses and whose values are
        open channels, funds of last request, sum of deposits and number of channels"""
        log.debug(
            "Getting connection managers info",
            node=pex(self.raiden_api.address),
            registry_address=to_checksum_address(registry_address),
        )
        connection_managers = dict()

        for token in self.raiden_api.get_tokens_list(registry_address):
            token_network_identifier = views.get_token_network_identifier_by_token_address(
                views.state_from_raiden(self.raiden_api.raiden),
                payment_network_id=registry_address,
                token_address=token,
            )

            try:
                connection_manager = self.raiden_api.raiden.connection_manager_for_token_network(
                    token_network_identifier
                )
            except InvalidAddress:
                connection_manager = None

            open_channels = views.get_channelstate_open(
                chain_state=views.state_from_raiden(self.raiden_api.raiden),
                payment_network_id=registry_address,
                token_address=token,
            )
            if connection_manager is not None and open_channels:
                connection_managers[to_checksum_address(connection_manager.token_address)] = {
                    "funds": connection_manager.funds,
                    "sum_deposits": views.get_our_capacity_for_token_network(
                        views.state_from_raiden(self.raiden_api.raiden), registry_address, token
                    ),
                    "channels": len(open_channels),
                }

        return connection_managers

    def get_channel_list(
        self,
        registry_address: typing.PaymentNetworkID,
        token_address: typing.TokenAddress = None,
        partner_address: typing.Address = None,

    ):
        log.debug(
            "Getting channel list",
            node=pex(self.raiden_api.address),
            registry_address=to_checksum_address(registry_address),
            token_address=optional_address_to_string(token_address),
            partner_address=optional_address_to_string(partner_address)
        )
        raiden_service_result = self.raiden_api.get_channel_list(
            registry_address,
            token_address,
            partner_address
        )
        assert isinstance(raiden_service_result, list)
        result = [
            self.channel_schema.dump(channel_schema).data
            for channel_schema in raiden_service_result
        ]
        return api_response(result=result)

    def get_channel_list_for_tokens(
        self,
        registry_address: typing.PaymentNetworkID,
        token_addresses: typing.ByteString = None
    ):

        result = self.raiden_api.get_channel_list_for_tokens(
            registry_address,
            token_addresses
        )
        for item in result:
            assert isinstance(item["channels"], list)
            parsed_channels = [
                self.channel_schema.dump(channel_schema).data
                for channel_schema in item["channels"]
            ]
            item["channels"] = parsed_channels
            item["can_join"] = True
            if len(parsed_channels) > 0:
                item["can_join"] = False

        return api_response(result=result)

    def get_tokens_list(self, registry_address: typing.PaymentNetworkID):
        log.debug(
            "Getting token list",
            node=pex(self.raiden_api.address),
            registry_address=to_checksum_address(registry_address),
        )
        raiden_service_result = self.raiden_api.get_tokens_list(registry_address)
        assert isinstance(raiden_service_result, list)
        tokens_list = AddressList(raiden_service_result)
        result = self.address_list_schema.dump(tokens_list)
        return api_response(result=result.data)

    def get_token_network_for_token(
        self, registry_address: typing.PaymentNetworkID, token_address: typing.TokenAddress
    ):
        log.debug(
            "Getting token network for token",
            node=pex(self.raiden_api.address),
            token_address=to_checksum_address(token_address),
        )
        token_network_address = self.raiden_api.get_token_network_address_for_token_address(
            registry_address=registry_address, token_address=token_address
        )

        if token_network_address is not None:
            return api_response(result=to_checksum_address(token_network_address))
        else:
            pretty_address = to_checksum_address(token_address)
            message = f'No token network registered for token "{pretty_address}"'
            return api_error(message, status_code=HTTPStatus.NOT_FOUND)

    def get_token_for_token_network(
        self, registry_address: typing.PaymentNetworkID, token_network: typing.TokenNetworkID
    ):
        log.debug(
            "Getting token for token network",
            node=pex(self.raiden_api.address),
            token_network=to_checksum_address(token_network),
        )
        token_address = self.raiden_api.get_token_address_for_token_network_address(
            registry_address=registry_address, token_network=token_network
        )

        if token_address is not None:
            return api_response(result=to_checksum_address(token_address))
        else:
            pretty_address = to_checksum_address(token_network)
            message = f'No token registered for token network "{pretty_address}"'
            return api_error(message, status_code=HTTPStatus.NOT_FOUND)

    def get_blockchain_events_network(
        self,
        registry_address: typing.PaymentNetworkID,
        from_block: typing.BlockSpecification = GENESIS_BLOCK_NUMBER,
        to_block: typing.BlockSpecification = "latest",
    ):
        log.debug(
            "Getting network events",
            node=pex(self.raiden_api.address),
            registry_address=to_checksum_address(registry_address),
            from_block=from_block,
            to_block=to_block,
        )
        try:
            raiden_service_result = self.raiden_api.get_blockchain_events_network(
                registry_address=registry_address, from_block=from_block, to_block=to_block
            )
        except InvalidBlockNumberInput as e:
            return api_error(str(e), status_code=HTTPStatus.CONFLICT)

        return api_response(result=normalize_events_list(raiden_service_result))

    def get_blockchain_events_token_network(
        self,
        token_address: typing.TokenAddress,
        from_block: typing.BlockSpecification = GENESIS_BLOCK_NUMBER,
        to_block: typing.BlockSpecification = "latest",
    ):
        log.debug(
            "Getting token network blockchain events",
            node=pex(self.raiden_api.address),
            token_address=to_checksum_address(token_address),
            from_block=from_block,
            to_block=to_block,
        )
        try:
            raiden_service_result = self.raiden_api.get_blockchain_events_token_network(
                token_address=token_address, from_block=from_block, to_block=to_block
            )
            return api_response(result=normalize_events_list(raiden_service_result))
        except UnknownTokenAddress as e:
            return api_error(str(e), status_code=HTTPStatus.NOT_FOUND)
        except (InvalidBlockNumberInput, InvalidAddress) as e:
            return api_error(str(e), status_code=HTTPStatus.CONFLICT)

    def get_raiden_events_payment_history_with_timestamps_v2(
        self,
        token_network_identifier: typing.Address = None,
        initiator_address: typing.Address = None,
        target_address: typing.Address = None,
        from_date: typing.LogTime = None,
        to_date: typing.LogTime = None,
        event_type: int = None,
        limit: int = None,
        offset: int = None,
    ):
        log.info(
            'Getting payment history',
            node=pex(self.raiden_api.address),
            token_network_identifier=optional_address_to_string(token_network_identifier),
            initiator_address=optional_address_to_string(initiator_address),
            target_address=optional_address_to_string(target_address),
            from_date=from_date,
            to_date=to_date,
            event_type=event_type,
            limit=limit,
            offset=offset,
        )
        try:
            service_result = self.raiden_api.get_raiden_events_payment_history_with_timestamps_v2(
                token_network_identifier=token_network_identifier,
                initiator_address=initiator_address,
                target_address=target_address,
                from_date=from_date,
                to_date=to_date,
                event_type=event_type,
                limit=limit,
                offset=offset,
            )
        except (InvalidNumberInput, InvalidAddress) as e:
            return api_error(str(e), status_code=HTTPStatus.CONFLICT)

        result = []
        for event in service_result:
            if isinstance(event.wrapped_event, EventPaymentSentSuccess):
                serialized_event = self.sent_success_payment_schema.dump(event)
            elif isinstance(event.wrapped_event, EventPaymentSentFailed):
                serialized_event = self.failed_payment_schema.dump(event)
            elif isinstance(event.wrapped_event, EventPaymentReceivedSuccess):
                serialized_event = self.received_success_payment_schema.dump(event)
            else:
                log.warning(
                    'Unexpected event',
                    node=pex(self.raiden_api.address),
                    unexpected_event=event.wrapped_event,
                )

            result.append(serialized_event.data)

        return api_response(result=result)

    def get_raiden_events_payment_history_with_timestamps(
        self,
        token_address: typing.TokenAddress = None,
        target_address: typing.Address = None,
        limit: int = None,
        offset: int = None,
    ):
        log.debug(
            "Getting payment history",
            node=pex(self.raiden_api.address),
            token_address=optional_address_to_string(token_address),
            target_address=optional_address_to_string(target_address),
            limit=limit,
            offset=offset,
        )
        try:
            service_result = self.raiden_api.get_raiden_events_payment_history_with_timestamps(
                token_address=token_address,
                target_address=target_address,
                limit=limit,
                offset=offset,
            )
        except (InvalidNumberInput, InvalidAddress) as e:
            return api_error(str(e), status_code=HTTPStatus.CONFLICT)

        result = []
        for event in service_result:
            if isinstance(event.wrapped_event, EventPaymentSentSuccess):
                serialized_event = self.sent_success_payment_schema.dump(event)
            elif isinstance(event.wrapped_event, EventPaymentSentFailed):
                serialized_event = self.failed_payment_schema.dump(event)
            elif isinstance(event.wrapped_event, EventPaymentReceivedSuccess):
                serialized_event = self.received_success_payment_schema.dump(event)
            else:
                log.warning(
                    "Unexpected event",
                    node=pex(self.raiden_api.address),
                    unexpected_event=event.wrapped_event,
                )

            result.append(serialized_event.data)
        return api_response(result=result)

    def get_dashboard_data(self, registry_address: typing.PaymentNetworkID, graph_from_date, graph_to_date,
                           table_limit: int = None):
        result = self.raiden_api.get_dashboard_data(graph_from_date, graph_to_date, table_limit)
        token_list = self.raiden_api.get_tokens_list(registry_address)

        result = self._map_data(result, token_list)

        return api_response(result=result)

    def _map_data(self, data_param, token_list):
        data_graph = data_param["data_graph"]
        data_table = data_param["data_table"]
        data_general_payments = data_param["data_general_payments"]

        result = {"data_graph": self._map_data_graph(data_graph),
                  "data_table": self._map_data_table(data_table),
                  "data_token": self._map_data_token(token_list),
                  "data_general_payments": self._map_data_general_payments(data_general_payments)}

        return result

    def _map_data_general_payments(self, data_general_payments):
        result = []
        for general_item in data_general_payments:
            general_item_obj = DashboardGeneralItem()
            general_item_obj.event_type_code = general_item[0]
            general_item_obj.event_type_class_name = general_item[1]
            general_item_obj.quantity = general_item[2]

            general_item_serialized = self.dashboard_data_response_general_item_schema.dump(general_item_obj)
            result.append(general_item_serialized.data)

        return result

    def _map_data_token(self, token_list):
        assert isinstance(token_list, list)
        tokens_list = AddressList(token_list)
        result = self.address_list_schema.dump(tokens_list)
        return result.data

    def _map_data_table(self, table_data):
        result = {"payments_received": [],
                  "payments_sent": []}
        payments_received = []
        payments_sent = []
        for key in table_data:
            list_item = table_data[key]
            for tuple_item in list_item:
                table_item_serialized = self._get_dashboard_table_item_serialized(key, tuple_item[0], tuple_item[1])
                if key == "payments_received":
                    payments_received.append(table_item_serialized)
                else:
                    payments_sent.append(table_item_serialized)

            result["payments_received"] = payments_received
            result["payments_sent"] = payments_sent

        return result

    def _get_dashboard_table_item_serialized(self, event_type, log_time, data_param):
        data = json.loads(data_param)
        dashboard_table_item = DashboardTableItem()
        dashboard_table_item.identifier = data["identifier"]
        dashboard_table_item.log_time = log_time
        dashboard_table_item.amount = data["amount"]

        if event_type == "payments_received":
            dashboard_table_item.initiator = data["initiator"]
        else:
            dashboard_table_item.target = data["target"]

        table_payment_received_item_obj_serialized = self.dashboard_data_response_table_item_schema.dump(
            dashboard_table_item)

        return table_payment_received_item_obj_serialized.data

    def _map_data_graph(self, graph_data):
        result = []
        for graph_item in graph_data:
            graph_item_obj = DashboardGraphItem(graph_item[0],
                                                graph_item[1],
                                                graph_item[2],
                                                graph_item[3],
                                                graph_item[4],
                                                graph_item[5],
                                                graph_item[6])
            result.append(graph_item_obj)

        items_group_by_months = self._get_items_group_by_month(result)
        return items_group_by_months

    def _get_items_group_by_month(self, data):
        months = ['JAN', 'FEB', 'MAR', 'APR', 'MAY', 'JUN', 'JUL', 'AUG', 'SET', 'OCT', 'NOV', 'DIC']

        result = []
        for month in months:
            item = {}
            events_by_month = self._get_events_group_by_month(month, data)
            if len(events_by_month) > 0:
                item["month_of_year_label"] = month
            for event in events_by_month:
                item[event.event_type_label] = event.quantity

            if len(item) > 0:
                result.append(item)

        return result

    @staticmethod
    def _get_events_group_by_month(month, data):
        return [dashboardItem for dashboardItem in data if dashboardItem.month_of_year_label == month]

    def get_raiden_internal_events_with_timestamps(self, limit, offset):
        return [
            str(e)
            for e in self.raiden_api.raiden.wal.storage.get_events_with_timestamps(
                limit=limit, offset=offset
            )
        ]

    def get_blockchain_events_channel(
        self,
        token_address: typing.TokenAddress,
        partner_address: typing.Address = None,
        from_block: typing.BlockSpecification = GENESIS_BLOCK_NUMBER,
        to_block: typing.BlockSpecification = "latest",
    ):
        log.debug(
            "Getting channel blockchain events",
            node=pex(self.raiden_api.address),
            token_address=to_checksum_address(token_address),
            partner_address=optional_address_to_string(partner_address),
            from_block=from_block,
            to_block=to_block,
        )
        try:
            raiden_service_result = self.raiden_api.get_blockchain_events_channel(
                token_address=token_address,
                partner_address=partner_address,
                from_block=from_block,
                to_block=to_block,
            )
            return api_response(result=normalize_events_list(raiden_service_result))
        except (InvalidBlockNumberInput, InvalidAddress) as e:
            return api_error(str(e), status_code=HTTPStatus.CONFLICT)
        except UnknownTokenAddress as e:
            return api_error(str(e), status_code=HTTPStatus.NOT_FOUND)

    def get_channel(
        self,
        registry_address: typing.PaymentNetworkID,
        token_address: typing.TokenAddress,
        partner_address: typing.Address,
    ):
        log.debug(
            "Getting channel",
            node=pex(self.raiden_api.address),
            registry_address=to_checksum_address(registry_address),
            token_address=to_checksum_address(token_address),
            partner_address=to_checksum_address(partner_address),
        )
        try:
            channel_state = self.raiden_api.get_channel(
                registry_address=registry_address,
                token_address=token_address,
                creator_address=self.raiden_api.address,
                partner_address=partner_address,
                channel_id_to_check=None
            )
            result = self.channel_schema.dump(channel_state)
            return api_response(result=result.data)
        except ChannelNotFound as e:
            return api_error(errors=str(e), status_code=HTTPStatus.NOT_FOUND)

    def get_partners_by_token(
        self, registry_address: typing.PaymentNetworkID, token_address: typing.TokenAddress
    ):
        log.debug(
            "Getting partners by token",
            node=pex(self.raiden_api.address),
            registry_address=to_checksum_address(registry_address),
            token_address=to_checksum_address(token_address),
        )
        return_list = []
        try:
            raiden_service_result = self.raiden_api.get_channel_list(
                registry_address, token_address
            )
        except InvalidAddress as e:
            return api_error(errors=str(e), status_code=HTTPStatus.CONFLICT)

        for result in raiden_service_result:
            return_list.append(
                {
                    "partner_address": result.partner_state.address,
                    "channel": url_for(
                        # TODO: Somehow nicely parameterize this for future versions
                        "v1_resources.channelsresourcebytokenandpartneraddress",
                        token_address=token_address,
                        partner_address=result.partner_state.address,
                    ),
                }
            )

        schema_list = PartnersPerTokenList(return_list)
        result = self.partner_per_token_list_schema.dump(schema_list)
        return api_response(result=result.data)

    def initiate_payment_with_invoice(self, registry_address: typing.PaymentNetworkID, coded_invoice):

        invoice_decoded = self.raiden_api.decode_invoice(coded_invoice)

        persistent_invoice = self.raiden_api.get_invoice(encode_hex(invoice_decoded.paymenthash))

        tags_dict = get_tags_dict(invoice_decoded.tags)
        unknown_tags_dict = get_unknown_tags_dict(invoice_decoded.unknown_tags)

        if persistent_invoice is None:
            expiration_date = datetime.utcfromtimestamp(invoice_decoded.date) \
                              + relativedelta(seconds=tags_dict['expires'])

            # When the invoice is received and the node don't have it saved,
            # then the secret is not generated
            # Look this when the payment protocol has changed TODO
            data = {"type": InvoiceType.RECEIVED.value,
                    "status": InvoiceStatus.PENDING.value,
                    "already_coded_invoice": True,
                    "payment_hash": encode_hex(invoice_decoded.paymenthash),
                    "encode": coded_invoice,
                    "expiration_date": expiration_date.isoformat(),
                    "secret": None,
                    "currency": invoice_decoded.currency,
                    "amount": str(invoice_decoded.amount),
                    "description": tags_dict['description'],
                    "target_address": encode_hex(unknown_tags_dict['target_address'].bytes),
                    "token_address": encode_hex(unknown_tags_dict['token_address'].bytes),
                    "created_at": datetime.utcfromtimestamp(invoice_decoded.date).strftime(UTC_FORMAT),
                    "expires": tags_dict['expires']
                    }

            # currency_symbol, token_address, partner_address, amount, description
            new_invoice = self.raiden_api.create_invoice(data)

            if new_invoice is not None:
                result = self.make_payment_with_invoice(registry_address, new_invoice)

        elif persistent_invoice["status"] == InvoiceStatus.PENDING.value and \
            not is_invoice_expired(persistent_invoice["expiration_date"]):

            result = self.make_payment_with_invoice(registry_address, persistent_invoice)
        elif persistent_invoice["status"] == InvoiceStatus.PAID.value:
            return api_error(
                errors=INVOICE_PAID,
                status_code=HTTPStatus.CONFLICT,
            )
        elif is_invoice_expired(persistent_invoice["expiration_date"]):
            return api_error(
                errors=INVOICE_EXPIRED,
                status_code=HTTPStatus.CONFLICT,
            )
        else:
            return api_error(
                errors=AUTO_PAY_INVOICE,
                status_code=HTTPStatus.CONFLICT,
            )

        return result

    def make_payment_with_invoice(self, registry_address, invoice):
        wei_amount = Web3.toWei(invoice['amount'], 'ether')
        # We make payment with data of invoice
        result = self.initiate_payment(registry_address,
                                       to_canonical_address(invoice['token_address']),
                                       to_canonical_address(invoice['target_address']),
                                       wei_amount,
                                       None,
                                       None,
                                       None,
                                       decode_hex(invoice['payment_hash']))
        if result.status_code == HTTPStatus.OK:
            data = {"status": InvoiceStatus.PAID.value,
                    "payment_hash": invoice['payment_hash']}
            self.raiden_api.update_invoice(data)

        return result

    def initiate_payment(
        self,
        registry_address: typing.PaymentNetworkID,
        token_address: typing.TokenAddress,
        target_address: typing.Address,
        amount: typing.TokenAmount,
        identifier: typing.PaymentID,
        secret: typing.Secret,
        secret_hash: typing.SecretHash,
        payment_hash_invoice: typing.PaymentHashInvoice
    ):
        log.debug(
            "Initiating payment",
            node=pex(self.raiden_api.address),
            registry_address=to_checksum_address(registry_address),
            token_address=to_checksum_address(token_address),
            target_address=target_address,
            amount=amount,
            payment_identifier=identifier,
            secret=secret,
            secret_hash=secret_hash,
        )

        if identifier is None:
            identifier = create_default_identifier()

        try:
            # First we check if the address received is an RNS address or a hexadecimal address
            if is_rns_address(target_address):
                rns_resolved_address = self.raiden_api.raiden.chain.get_address_from_rns(target_address)
                if rns_resolved_address == RNS_ADDRESS_ZERO:
                    raise InvalidAddress('Invalid RNS address. The domain isnt registered.')
                else:
                    target_address = to_canonical_address(rns_resolved_address)

            payment_status = self.raiden_api.transfer(
                registry_address=registry_address,
                token_address=token_address,
                target=target_address,
                amount=amount,
                identifier=identifier,
                secret=secret,
                secrethash=secret_hash,
                payment_hash_invoice=payment_hash_invoice
            )
        except (
            InvalidAmount,
            InvalidAddress,
            InvalidSecret,
            InvalidSecretHash,
            PaymentConflict,
            UnknownTokenAddress,
        ) as e:
            return api_error(errors=str(e), status_code=HTTPStatus.CONFLICT)
        except InsufficientFunds as e:
            return api_error(errors=str(e), status_code=HTTPStatus.PAYMENT_REQUIRED)

        if payment_status.payment_done.get() is False:
            return api_error(
                errors="Payment couldn't be completed "
                       "(insufficient funds, no route to target or target offline).",
                status_code=HTTPStatus.CONFLICT,
            )

        secret = payment_status.payment_done.get()

        payment = {
            "initiator_address": self.raiden_api.address,
            "registry_address": registry_address,
            "token_address": token_address,
            "target_address": target_address,
            "amount": amount,
            "identifier": identifier,
            "secret": secret,
            "secret_hash": sha3(secret),
        }
        result = self.payment_schema.dump(payment)
        return api_response(result=result.data)

    def initiate_send_delivered_light(self, sender_address: typing.Address, receiver_address: typing.Address,
                                      delivered: Delivered, msg_order: int, payment_id: int,
                                      message_type: LightClientProtocolMessageType):
        self.raiden_api.initiate_send_delivered_light(sender_address, receiver_address, delivered, msg_order,
                                                      payment_id, message_type)

    def initiate_send_processed_light(self, sender_address: typing.Address, receiver_address: typing.Address,
                                      processed: Processed, msg_order: int, payment_id: int,
                                      message_type: LightClientProtocolMessageType):
        self.raiden_api.initiate_send_processed_light(sender_address, receiver_address, processed, msg_order,
                                                      payment_id, message_type)

    def initiate_send_secret_reveal_light(self, sender_address: typing.Address, receiver_address: typing.Address,
                                          reveal_secret: RevealSecret):
        self.raiden_api.initiate_send_secret_reveal_light(sender_address, receiver_address, reveal_secret)

    def initiate_send_balance_proof(self, sender_address: typing.Address, receiver_address: typing.Address,
                                    unlock: Unlock
                                    ):
        self.raiden_api.initiate_send_balance_proof(sender_address, receiver_address, unlock)

    def initiate_send_secret_request_light(self, sender_address: typing.Address, receiver_address: typing.Address,
                                           secret_request: SecretRequest
                                           ):
        self.raiden_api.initiate_send_secret_request_light(sender_address, receiver_address, secret_request)

    def initiate_send_lock_expired_light(self, sender_address: typing.Address, receiver_address: typing.Address,
                                         lock_expired: LockExpired, payment_id:int):
        self.raiden_api.initiate_send_lock_expired_light(sender_address, receiver_address, lock_expired, payment_id)

    def initiate_payment_light(
        self,
        registry_address: typing.PaymentNetworkID,
        token_address: typing.TokenAddress,
        creator_address: typing.Address,
        target_address: typing.Address,
        amount: typing.TokenAmount,
        payment_identifier: typing.PaymentID,
        message_identifier: typing.PaymentID,
        secret_hash: typing.SecretHash,
        transfer_prev_secrethash: typing.SecretHash,
        payment_hash_invoice: typing.PaymentHashInvoice,
        signed_locked_transfer: LockedTransfer,
        channel_identifier: typing.ChannelID
    ):
        log.debug(
            "Initiating payment light",
            registry_address=to_checksum_address(registry_address),
            token_address=to_checksum_address(token_address),
            creator_address=creator_address,
            target_address=target_address,
            amount=amount,
            payment_identifier=payment_identifier,
            secret_hash=secret_hash,
        )

        if payment_identifier is None:
            raise InvalidPaymentIdentifier("Payment identifier isnt present")

        if message_identifier is None:
            raise InvalidPaymentIdentifier("Message identifier isnt present")

        try:
            self.raiden_api.transfer_async_light(
                registry_address=registry_address,
                token_address=token_address,
                creator=creator_address,
                target=target_address,
                amount=amount,
                identifier=payment_identifier,
                secrethash=secret_hash,
                transfer_prev_secrethash=transfer_prev_secrethash,
                payment_hash_invoice=payment_hash_invoice,
                signed_locked_transfer=signed_locked_transfer,
                channel_identifier=channel_identifier
            )
        except (
            InvalidAmount,
            InvalidAddress,
            InvalidSecretHash,
            PaymentConflict,
            UnknownTokenAddress,
            InvalidPaymentIdentifier
        ) as e:
            return api_error(errors=str(e), status_code=HTTPStatus.CONFLICT)
        except InsufficientFunds as e:
            return api_error(errors=str(e), status_code=HTTPStatus.PAYMENT_REQUIRED)
        return None

    def settlement_light(self,
                         registry_address: typing.PaymentNetworkID,
                         internal_msg_identifier: int,
                         token_address: typing.TokenAddress,
                         creator_address: typing.Address,
                         partner_address: typing.Address,
                         channel_identifier: typing.ChannelID,
                         signed_settle_tx: typing.SignedTransaction):
        """ This operation validates and send the settlement signed transaction for a LC """
        log.debug(
            "Settling channel light",
            node=pex(creator_address),
            registry_address=to_checksum_address(registry_address),
            internal_msg_identifier=internal_msg_identifier,
            token_address=to_checksum_address(token_address),
            creator_address=to_checksum_address(creator_address),
            partner_address=to_checksum_address(partner_address),
            channel_identifier=channel_identifier
        )

        if not signed_settle_tx:
            result = api_error(
                errors="Signed settle transaction is required",
                status_code=HTTPStatus.BAD_REQUEST,
            )
            return result
        if not channel_identifier:
            result = api_error(
                errors="Channel identifier is required",
                status_code=HTTPStatus.BAD_REQUEST,
            )
            return result

        message = LightClientMessageHandler.get_light_client_protocol_message_by_internal_identifier(
            internal_msg_identifier=internal_msg_identifier,
            wal=self.raiden_api.raiden.wal
        )

        if not message:
            return ApiErrorBuilder.build_and_log_error(
                errors="Light Client Message with internal_msg_identifier = {} not found"
                       .format(internal_msg_identifier),
                status_code=HTTPStatus.BAD_REQUEST,
                log=log
            )

        if message.is_signed:
            return ApiErrorBuilder.build_and_log_error(
                errors="Failed trying to settle a channel that's already settled",
                status_code=HTTPStatus.CONFLICT,
                log=log
            )

        LightClientMessageHandler.update_onchain_light_client_protocol_message_set_signed_transaction(
            internal_msg_identifier=internal_msg_identifier,
            signed_message=signed_settle_tx,
            wal=self.raiden_api.raiden.wal
        )

        try:
            channel_state = self.raiden_api.channel_settle_light(
                registry_address=registry_address,
                token_address=token_address,
                creator_address=creator_address,
                partner_address=partner_address,
                channel_identifier=channel_identifier,
                signed_settle_tx=signed_settle_tx
            )
        except Exception as e:
            return ApiErrorBuilder.build_and_log_error(errors=str(e), status_code=HTTPStatus.BAD_REQUEST, log=log)

        return self.update_channel_state(registry_address, channel_state)

    def _deposit_light(
        self,
        registry_address: typing.PaymentNetworkID,
        channel_state: NettingChannelState,
        total_deposit: typing.TokenAmount,
        signed_approval_tx: typing.SignedTransaction,
        signed_deposit_tx: typing.SignedTransaction,

    ):
        log.debug(
            "Depositing to light channel",
            node=pex(channel_state.our_state.address),
            registry_address=to_checksum_address(registry_address),
            channel_identifier=channel_state.identifier,
            total_deposit=total_deposit,
        )
        if channel.get_status(channel_state) != CHANNEL_STATE_OPENED:
            return api_error(
                errors="Can't set total deposit on a closed channel",
                status_code=HTTPStatus.CONFLICT,
            )

        try:
            self.raiden_api.set_total_channel_deposit_light(
                registry_address,
                channel_state.token_address,
                channel_state.our_state.address,
                channel_state.partner_state.address,
                signed_approval_tx,
                signed_deposit_tx,
                total_deposit,
            )
        except InsufficientFunds as e:
            return ApiErrorBuilder.build_and_log_error(errors=str(e), status_code=HTTPStatus.PAYMENT_REQUIRED, log=log)
        except DepositOverLimit as e:
            return ApiErrorBuilder.build_and_log_error(errors=str(e), status_code=HTTPStatus.CONFLICT, log=log)
        except DepositMismatch as e:
            return ApiErrorBuilder.build_and_log_error(errors=str(e), status_code=HTTPStatus.CONFLICT, log=log)
        except RawTransactionFailed as e:
            return ApiErrorBuilder.build_and_log_error(errors=str(e), status_code=HTTPStatus.BAD_REQUEST, log=log)
        except RaidenRecoverableError as e:
            return ApiErrorBuilder.build_and_log_error(errors=str(e), status_code=HTTPStatus.BAD_REQUEST, log=log)

        updated_channel_state = self.raiden_api.get_channel(
            registry_address, channel_state.token_address, channel_state.our_state.address,
            channel_state.partner_state.address, None
        )

        result = self.channel_schema.dump(updated_channel_state)
        return api_response(result=result.data)

    def _deposit(
        self,
        registry_address: typing.PaymentNetworkID,
        channel_state: NettingChannelState,
        total_deposit: typing.TokenAmount,
    ):
        log.debug(
            "Depositing to channel",
            node=pex(self.raiden_api.address),
            registry_address=to_checksum_address(registry_address),
            channel_identifier=channel_state.identifier,
            total_deposit=total_deposit,
        )

        if channel.get_status(channel_state) != CHANNEL_STATE_OPENED:
            return api_error(
                errors="Can't set total deposit on a closed channel",
                status_code=HTTPStatus.CONFLICT,
            )

        try:
            self.raiden_api.set_total_channel_deposit(
                registry_address,
                channel_state.token_address,
                self.raiden_api.address,
                channel_state.partner_state.address,
                total_deposit
            )
        except InsufficientFunds as e:
            return api_error(errors=str(e), status_code=HTTPStatus.PAYMENT_REQUIRED)
        except DepositOverLimit as e:
            return api_error(errors=str(e), status_code=HTTPStatus.CONFLICT)
        except DepositMismatch as e:
            return api_error(errors=str(e), status_code=HTTPStatus.CONFLICT)
        except RaidenRecoverableError as e:
            return ApiErrorBuilder.build_and_log_error(errors=str(e), status_code=HTTPStatus.BAD_REQUEST, log=log)

        updated_channel_state = self.raiden_api.get_channel(
            registry_address, channel_state.token_address, channel_state.our_state.address,
            channel_state.partner_state.address, None
        )

        result = self.channel_schema.dump(updated_channel_state)
        return api_response(result=result.data)

    def _close_light(
        self,
        registry_address: typing.PaymentNetworkID,
        channel_state: NettingChannelState,
        signed_close_tx: typing.SignedTransaction):

        log.debug(
            "Closing light channel",
            node=pex(self.raiden_api.address),
            registry_address=to_checksum_address(registry_address),
            channel_identifier=channel_state.identifier
        )

        self.validate_channel_status(channel_state)

        try:
            self.raiden_api.channel_close_light(
                registry_address,
                channel_state.token_address,
                channel_state.partner_state.address,
                signed_close_tx=signed_close_tx
            )
        except InsufficientFunds as e:
            return api_error(errors=str(e), status_code=HTTPStatus.PAYMENT_REQUIRED)

        return self.update_channel_state(registry_address, channel_state)

    def _close(
        self, registry_address: typing.PaymentNetworkID, channel_state: NettingChannelState
    ):
        log.debug(
            "Closing channel",
            node=pex(self.raiden_api.address),
            registry_address=to_checksum_address(registry_address),
            channel_identifier=channel_state.identifier,
        )

        self.validate_channel_status(channel_state)

        try:
            self.raiden_api.channel_close(
                registry_address, channel_state.token_address, channel_state.partner_state.address
            )
        except InsufficientFunds as e:
            return api_error(errors=str(e), status_code=HTTPStatus.PAYMENT_REQUIRED)

        return self.update_channel_state(registry_address, channel_state)

    @staticmethod
    def validate_channel_status(channel_state):
        if channel.get_status(channel_state) != CHANNEL_STATE_OPENED:
            return api_error(
                errors="Attempted to close an already closed channel",
                status_code=HTTPStatus.CONFLICT,
            )
        return None

    def update_channel_state(self, registry_address, channel_state):
        updated_channel_state = self.raiden_api.get_channel(
            registry_address,
            channel_state.token_address,
            channel_state.our_state.address,
            channel_state.partner_state.address,
            channel_state.canonical_identifier.channel_identifier
        )

        result = self.channel_schema.dump(updated_channel_state)
        return api_response(result=result.data)

    def patch_light_channel(
        self,
        registry_address: typing.PaymentNetworkID,
        token_address: typing.TokenAddress,
        creator_address: typing.Address,
        partner_address: typing.Address,
        signed_approval_tx: typing.SignedTransaction,
        signed_deposit_tx: typing.SignedTransaction,
        signed_close_tx: typing.SignedTransaction,
        total_deposit: typing.TokenAmount = None,
        state: str = None
    ):
        log.debug(
            "Patching light channel",
            node=pex(creator_address),
            registry_address=to_checksum_address(registry_address),
            token_address=to_checksum_address(token_address),
            creator_address=to_checksum_address(creator_address),
            partner_address=to_checksum_address(partner_address),
            total_deposit=total_deposit,
            state=state,
        )

        if total_deposit is not None and state is not None:
            return api_error(
                errors="Can not update a channel's total deposit and state at the same time",
                status_code=HTTPStatus.CONFLICT,
            )

        if total_deposit is None and state is None:
            return api_error(
                errors="Nothing to do. Should either provide 'total_deposit' or 'state' argument",
                status_code=HTTPStatus.BAD_REQUEST,
            )
        if total_deposit and total_deposit < 0:
            return api_error(
                errors="Amount to deposit must not be negative.", status_code=HTTPStatus.CONFLICT
            )

        try:
            channel_state = self.raiden_api.get_channel(
                registry_address=registry_address,
                token_address=token_address,
                creator_address=creator_address,
                partner_address=partner_address,
                channel_id_to_check=None
            )

        except ChannelNotFound:
            return api_error(
                errors="Requested channel for token {} between {} and {} not found".format(
                    to_checksum_address(token_address),
                    to_checksum_address(creator_address),
                    to_checksum_address(partner_address)
                ),
                status_code=HTTPStatus.CONFLICT,
            )
        except InvalidAddress as e:
            return api_error(errors=str(e), status_code=HTTPStatus.CONFLICT)

        if total_deposit is not None:
            result = self._deposit_light(registry_address, channel_state, total_deposit, signed_approval_tx,
                                         signed_deposit_tx)

        elif state == CHANNEL_STATE_CLOSED:
            result = self._close_light(registry_address, channel_state, signed_close_tx)
        else:  # should never happen, channel_state is validated in the schema
            result = api_error(
                errors="Provided invalid channel state {}".format(state),
                status_code=HTTPStatus.BAD_REQUEST,
            )
        return result

    def patch_channel(
        self,
        registry_address: typing.PaymentNetworkID,
        token_address: typing.TokenAddress,
        partner_address: typing.Address,
        total_deposit: typing.TokenAmount = None,
        state: str = None,
    ):
        log.debug(
            "Patching channel",
            node=pex(self.raiden_api.address),
            registry_address=to_checksum_address(registry_address),
            token_address=to_checksum_address(token_address),
            partner_address=to_checksum_address(partner_address),
            total_deposit=total_deposit,
            state=state,
        )

        if total_deposit is not None and state is not None:
            return api_error(
                errors="Can not update a channel's total deposit and state at the same time",
                status_code=HTTPStatus.CONFLICT,
            )

        if total_deposit is None and state is None:
            return api_error(
                errors="Nothing to do. Should either provide 'total_deposit' or 'state' argument",
                status_code=HTTPStatus.BAD_REQUEST,
            )
        if total_deposit and total_deposit < 0:
            return api_error(
                errors="Amount to deposit must not be negative.", status_code=HTTPStatus.CONFLICT
            )

        try:
            channel_state = self.raiden_api.get_channel(
                registry_address=registry_address,
                token_address=token_address,
                creator_address=self.raiden_api.address,
                partner_address=partner_address,
                channel_id_to_check=None
            )

        except ChannelNotFound:
            return api_error(
                errors="Requested channel for token {} and partner {} not found".format(
                    to_checksum_address(token_address), to_checksum_address(partner_address)
                ),
                status_code=HTTPStatus.CONFLICT,
            )
        except InvalidAddress as e:
            return api_error(errors=str(e), status_code=HTTPStatus.CONFLICT)

        if total_deposit is not None:
            result = self._deposit(registry_address, channel_state, total_deposit)

        elif state == CHANNEL_STATE_CLOSED:
            result = self._close(registry_address, channel_state)

        else:  # should never happen, channel_state is validated in the schema
            result = api_error(
                errors="Provided invalid channel state {}".format(state),
                status_code=HTTPStatus.BAD_REQUEST,
            )
        return result

    def get_pending_transfers(self, token_address=None, partner_address=None):
        try:
            return api_response(
                self.raiden_api.get_pending_transfers(
                    token_address=token_address, partner_address=partner_address
                )
            )
        except (ChannelNotFound, UnknownTokenAddress) as e:
            return api_error(errors=str(e), status_code=HTTPStatus.NOT_FOUND)

    def get_network_graph(self, token_network_address=None):
        if token_network_address is None:
            return api_error(
                errors="Token network address must not be empty.",
                status_code=HTTPStatus.BAD_REQUEST,
            )

        network_graph = self.raiden_api.get_network_graph(token_network_address)

        if network_graph is None:
            return api_error(
                errors="Internal server error getting network_graph.",
                status_code=HTTPStatus.INTERNAL_SERVER_ERROR,
            )
        return api_response(result=network_graph.to_dict())

    def write_token_action(self, action):
        new_token = self.raiden_api.write_token_action(action)
        if new_token is None:
            return api_error(
                errors="Internal server error getting get_token.",
                status_code=HTTPStatus.INTERNAL_SERVER_ERROR,
            )
        return api_response(new_token)

    def get_token_action(self, token):
        token_data = self.raiden_api.get_token_action(token)
        if token_data is None:
            result = {}
        if isinstance(token_data, tuple):
            result = {}
            result['identifier'] = token_data[0]
            result['token'] = token_data[1]
            result['expires_at'] = token_data[2]
            result['action_request'] = token_data[3]

        return api_response(result)

    def search_lumino(self, registry_address: typing.PaymentNetworkID, query=None, only_receivers=None):
        if query is None:
            return api_error(
                errors="Query param must not be empty.",
                status_code=HTTPStatus.BAD_REQUEST,
            )

        search_result = self.raiden_api.search_lumino(registry_address, query, only_receivers)

        if search_result is None:
            return api_error(
                errors="Internal server error search_raiden.",
                status_code=HTTPStatus.INTERNAL_SERVER_ERROR,
            )
        return api_response(result=search_result)

    def create_invoice(self,
                       currency_symbol,
                       token_address,
                       partner_address,
                       amount,
                       description,
                       expires):

        if amount and amount < 0:
            return api_error(
                errors="Amount to deposit must not be negative.", status_code=HTTPStatus.CONFLICT
            )

        data = {"currency_symbol": currency_symbol,
                "token_address": token_address,
                "partner_address": partner_address,
                "amount": amount,
                "description": description,
                "invoice_type": InvoiceType.ISSUED.value,
                "invoice_status": InvoiceStatus.PENDING.value,
                "already_coded_invoice": False,
                "expires": expires}

        invoice = self.raiden_api.create_invoice(data)

        return api_response(invoice)

    def get_data_for_registration_request(self, address):
        data_to_sign = self.raiden_api.get_data_for_registration_request(address)
        return api_response(data_to_sign)

    def register_light_client(self,
                              address,
                              signed_password,
                              signed_display_name,
                              signed_seed_retry,
                              password,
                              display_name,
                              seed_retry):

        # Recover lighclient address from password and signed_password
        address_recovered_from_signed_password = recover(data=password.encode(),
                                                         signature=decode_hex(signed_password))

        # Recover lighclient address from display and signed_display_name
        address_recovered_from_signed_display_name = recover(data=display_name.encode(),
                                                             signature=decode_hex(signed_display_name))

        # Recover lightclient addres from seed retry and signed_seed_retry
        address_recovered_from_signed_seed_retry = recover(data=seed_retry.encode(),
                                                           signature=decode_hex(signed_seed_retry))

        if address_recovered_from_signed_password != address or \
            address_recovered_from_signed_display_name != address or \
            address_recovered_from_signed_seed_retry != address:
            return api_error(
                errors="The signed data provided is not valid.",
                status_code=HTTPStatus.CONFLICT,
            )

        light_client = self.raiden_api.register_light_client(
            address,
            signed_password,
            password,
            signed_display_name,
            signed_seed_retry)

        if light_client is not None and light_client["result_code"] == 200:

            matrix_light_client_transport_instance = get_matrix_light_client_instance(
                self.raiden_api.raiden.config["transport"]["matrix"],
                password=light_client["encrypt_signed_password"],
                display_name=light_client["encrypt_signed_display_name"],
                seed_retry=light_client["encrypt_signed_seed_retry"],
                address=light_client["address"])

            self.raiden_api.raiden.start_transport_in_runtime(transport=matrix_light_client_transport_instance,
                                                              chain_state=views.state_from_raiden(
                                                                  self.raiden_api.raiden))

            self.raiden_api.raiden.transport.light_client_transports.append(matrix_light_client_transport_instance)

        return api_response(light_client)

    def get_light_client_protocol_message(self, from_message: int):
        headers = request.headers
        api_key = headers.get("x-api-key")
        if not api_key:
            return ApiErrorBuilder.build_and_log_error(errors="Missing api_key auth header",
                                                       status_code=HTTPStatus.BAD_REQUEST, log=log)

        light_client = LightClientService.get_by_api_key(api_key, self.raiden_api.raiden.wal)
        if not light_client:
            return ApiErrorBuilder.build_and_log_error(
                errors="There is no light client associated with the api key provided",
                status_code=HTTPStatus.FORBIDDEN, log=log)

        messages = LightClientService.get_light_client_messages(from_message, light_client.address,
                                                                self.raiden_api.raiden.wal)
        response = [message.to_dict() for message in messages]
        return api_response(response)

    def receive_light_client_update_balance_proof(self,
                                                  sender: typing.AddressHex,
                                                  light_client_payment_id: int,
                                                  secret_hash: typing.SecretHash,
                                                  nonce: int,
                                                  channel_id: int,
                                                  token_network_address: typing.TokenNetworkAddress,
                                                  lc_bp_signature: typing.Signature,
                                                  partner_balance_proof: Union[Unlock, LockedTransfer]):
        headers = request.headers
        api_key = headers.get("x-api-key")
        if not api_key:
            return ApiErrorBuilder.build_and_log_error(errors="Missing api_key auth header",
                                                       status_code=HTTPStatus.BAD_REQUEST, log=log)

        partner_balance_proof = parse_message_number(partner_balance_proof)
        non_closing_bp_tx_data = LightClientNonClosingBalanceProof(sender,
                                                                   light_client_payment_id,
                                                                   secret_hash,
                                                                   nonce,
                                                                   channel_id,
                                                                   token_network_address,
                                                                   partner_balance_proof,
                                                                   lc_bp_signature)

        stored = LightClientMessageHandler.store_update_non_closing_balance_proof(non_closing_bp_tx_data,
                                                                                  self.raiden_api.raiden.wal.storage)

        return api_response(str(stored))

    def receive_light_client_protocol_message(self,
                                              payment_id: int,
                                              message_order: int,
                                              sender: typing.AddressHex,
                                              receiver: typing.AddressHex,
                                              message: Dict,
                                              message_type_value: str,
                                              additional_metadata: Dict = None
                                              ):
        # TODO mmartinez7 pending msg validations
        # TODO call from dict will work but we need to validate each parameter in order to know if there are no extra or missing params.
        # TODO we also need to check if message id an order received make sense

        headers = request.headers
        api_key = headers.get("x-api-key")
        if not api_key:
            return ApiErrorBuilder.build_and_log_error(errors="Missing api_key auth header",
                                                       status_code=HTTPStatus.BAD_REQUEST, log=log)

        message = parse_message_number(message)
        payment_request = LightClientService.get_light_client_payment(payment_id, self.raiden_api.raiden.wal.storage)
        if not payment_request:
            return ApiErrorBuilder.build_and_log_error(errors="No payment associated",
                                                       status_code=HTTPStatus.BAD_REQUEST, log=log)

        message_type = LightClientProtocolMessageType[message_type_value]

        if message["type"] == "LockedTransfer":
            previous_hash = additional_metadata.get("previous_hash") if additional_metadata is not None else None
            lt = LockedTransfer.from_dict(message)
            self.initiate_payment_light(self.raiden_api.raiden.default_registry.address, lt.token, lt.initiator,
                                        lt.target, lt.locked_amount, lt.payment_identifier, payment_request.payment_id,
                                        lt.lock.secrethash,previous_hash,
                                        EMPTY_PAYMENT_HASH_INVOICE, lt, lt.channel_identifier)
        elif message["type"] == "Delivered":
            delivered = Delivered.from_dict(message)
            self.initiate_send_delivered_light(sender, receiver, delivered, message_order, payment_request.payment_id,
                                               message_type)
        elif message["type"] == "Processed":
            processed = Processed.from_dict(message)
            self.initiate_send_processed_light(sender, receiver, processed, message_order, payment_request.payment_id,
                                               message_type)
        elif message["type"] == "RevealSecret":
            reveal_secret = RevealSecret.from_dict(message)
            self.initiate_send_secret_reveal_light(sender, receiver, reveal_secret)
        elif message["type"] == "Secret":
            unlock = Unlock.from_dict(message)
            self.initiate_send_balance_proof(sender, receiver, unlock)
        elif message["type"] == "SecretRequest":
            secret_request = SecretRequest.from_dict(message)
            self.initiate_send_secret_request_light(sender, receiver, secret_request)
        elif message["type"] == "LockExpired":
            lock_expired = LockExpired.from_dict(message)
            self.initiate_send_lock_expired_light(sender, receiver, lock_expired, payment_request.payment_id)

        return api_response("Received, message should be sent to partner")

    @requires_api_key
    def post_unlock_payment_light(self, internal_msg_identifier: int, signed_tx: typing.SignedTransaction, token_address: typing.TokenAddress):
        try:
            message = LightClientMessageHandler.get_light_client_protocol_message_by_internal_identifier(
                internal_msg_identifier=internal_msg_identifier,
                wal=self.raiden_api.raiden.wal
            )

            if not message:
                return ApiErrorBuilder.build_and_log_error(
                    errors=f"Light Client Message with internal_msg_identifier = {internal_msg_identifier} not found",
                    status_code=HTTPStatus.BAD_REQUEST,
                    log=log
                )

            if message.is_signed:
                return ApiErrorBuilder.build_and_log_error(
                    errors=f"Transaction for Message with internal_msg_identifier = {internal_msg_identifier} already sent",
                    status_code=HTTPStatus.CONFLICT,
                    log=log
                )
            LightClientMessageHandler.update_onchain_light_client_protocol_message_set_signed_transaction(
                    internal_msg_identifier, signed_tx, self.raiden_api.raiden.wal
            )
            self.raiden_api.unlock_payment_light(signed_tx, token_address)
            return api_response(result=dict(), status_code=HTTPStatus.OK)
        except InsufficientFunds as e:
            return api_error(errors=str(e), status_code=HTTPStatus.PAYMENT_REQUIRED)
        except (RawTransactionFailed, InvalidPaymentIdentifier) as e:
            return ApiErrorBuilder.build_and_log_error(errors=str(e), status_code=HTTPStatus.BAD_REQUEST, log=log)
        except Exception as e:
            return ApiErrorBuilder.build_and_log_error(errors=str(e), status_code=HTTPStatus.INTERNAL_SERVER_ERROR,
                                                       log=log)

    def create_light_client_payment(
        self,
        registry_address: typing.PaymentNetworkID,
        creator_address: typing.AddressHex,
        partner_address: typing.AddressHex,
        token_address: typing.TokenAddress,
        amount: typing.TokenAmount,
        secrethash: typing.SecretHash,
        prev_secrethash: typing.SecretHash = None
    ):
        headers = request.headers
        api_key = headers.get("x-api-key")
        if not api_key:
            return ApiErrorBuilder.build_and_log_error(errors="Missing api_key auth header",
                                                       status_code=HTTPStatus.BAD_REQUEST, log=log)

        light_client = LightClientService.get_by_api_key(api_key, self.raiden_api.raiden.wal)
        if not light_client:
            return ApiErrorBuilder.build_and_log_error(
                errors="There is no light client associated with the api key provided",
                status_code=HTTPStatus.FORBIDDEN, log=log)
        try:
            hub_message = self.raiden_api.create_light_client_payment(registry_address, creator_address,
                                                                      partner_address, token_address,
                                                                      amount, secrethash, prev_secrethash)
            return api_response(hub_message.to_dict())
        except ChannelNotFound as e:
            return ApiErrorBuilder.build_and_log_error(errors=str(e), status_code=HTTPStatus.NOT_FOUND, log=log)
        except UnhandledLightClient as e:
<<<<<<< HEAD
            return ApiErrorBuilder.build_and_log_error(errors=str(e), status_code=HTTPStatus.FORBIDDEN, log=log)
=======
            return ApiErrorBuilder.build_and_log_error(errors=str(e), status_code=HTTPStatus.FORBIDDEN, log=log)

    def post_unlock_payment_light(self, signed_tx: typing.SignedTransaction, token_address: typing.TokenAddress):
        try:
            self.raiden_api.unlock_payment_light(signed_tx, token_address)
            return api_response(result=dict(), status_code=HTTPStatus.OK)
        except InsufficientFunds as e:
            return api_error(errors=str(e), status_code=HTTPStatus.PAYMENT_REQUIRED)
        except (RawTransactionFailed, InvalidPaymentIdentifier) as e:
            return ApiErrorBuilder.build_and_log_error(errors=str(e), status_code=HTTPStatus.BAD_REQUEST, log=log)
        except Exception as e:
            return ApiErrorBuilder.build_and_log_error(
                errors=str(e), status_code=HTTPStatus.INTERNAL_SERVER_ERROR, log=log
            )
>>>>>>> 155bb415
<|MERGE_RESOLUTION|>--- conflicted
+++ resolved
@@ -2333,21 +2333,4 @@
         except ChannelNotFound as e:
             return ApiErrorBuilder.build_and_log_error(errors=str(e), status_code=HTTPStatus.NOT_FOUND, log=log)
         except UnhandledLightClient as e:
-<<<<<<< HEAD
             return ApiErrorBuilder.build_and_log_error(errors=str(e), status_code=HTTPStatus.FORBIDDEN, log=log)
-=======
-            return ApiErrorBuilder.build_and_log_error(errors=str(e), status_code=HTTPStatus.FORBIDDEN, log=log)
-
-    def post_unlock_payment_light(self, signed_tx: typing.SignedTransaction, token_address: typing.TokenAddress):
-        try:
-            self.raiden_api.unlock_payment_light(signed_tx, token_address)
-            return api_response(result=dict(), status_code=HTTPStatus.OK)
-        except InsufficientFunds as e:
-            return api_error(errors=str(e), status_code=HTTPStatus.PAYMENT_REQUIRED)
-        except (RawTransactionFailed, InvalidPaymentIdentifier) as e:
-            return ApiErrorBuilder.build_and_log_error(errors=str(e), status_code=HTTPStatus.BAD_REQUEST, log=log)
-        except Exception as e:
-            return ApiErrorBuilder.build_and_log_error(
-                errors=str(e), status_code=HTTPStatus.INTERNAL_SERVER_ERROR, log=log
-            )
->>>>>>> 155bb415
