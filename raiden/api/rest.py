--- conflicted
+++ resolved
@@ -70,13 +70,11 @@
     create_blueprint,
     NetworkResource, PaymentResourceLumino,
     SearchLuminoResource,
-<<<<<<< HEAD
     TokenActionResource,
     InvoiceResource,
-    PaymentInvoiceResource)
-=======
-    TokenActionResource, ChannelsResourceLight)
->>>>>>> d3e6b9f5
+    PaymentInvoiceResource,
+    ChannelsResourceLight
+)
 
 from raiden.constants import GENESIS_BLOCK_NUMBER, UINT256_MAX, Environment
 
@@ -672,15 +670,10 @@
         result = self.channel_schema.dump(channel_state)
         return api_response(result=result.data, status_code=HTTPStatus.CREATED)
 
-
     def open(
         self,
         registry_address: typing.PaymentNetworkID,
-<<<<<<< HEAD
         partner_address: typing.RnsAddress,
-=======
-        partner_address: typing.Address,
->>>>>>> d3e6b9f5
         token_address: typing.TokenAddress,
         settle_timeout: typing.BlockTimeout = None,
         total_deposit: typing.TokenAmount = None,
@@ -689,11 +682,7 @@
             "Opening channel",
             node=pex(self.raiden_api.address),
             registry_address=to_checksum_address(registry_address),
-<<<<<<< HEAD
             partner_address=partner_address,
-=======
-            partner_address=to_checksum_address(partner_address),
->>>>>>> d3e6b9f5
             token_address=to_checksum_address(token_address),
             settle_timeout=settle_timeout,
         )
@@ -702,7 +691,11 @@
         if not token_exists.valid:
             return token_exists.error
 
-<<<<<<< HEAD
+        enough_balance = ChannelValidator.enough_balance_to_deposit(total_deposit, self.raiden_api.raiden.address,
+                                                                    token_exists.token, log)
+        if not enough_balance.valid:
+            return enough_balance.error
+
         # First we check if the address received is an RNS address and exists a Hex address
         address_to_send = partner_address
         if is_rns_address(partner_address):
@@ -712,28 +705,9 @@
                     errors=str('RNS domain isnt registered'),
                     status_code=HTTPStatus.PAYMENT_REQUIRED,
                 )
-
         try:
             self.raiden_api.channel_open(
-                registry_address,
-                token_address,
-                to_canonical_address(address_to_send),
-                settle_timeout,
-            )
-        except (InvalidAddress, InvalidSettleTimeout, SamePeerAddress,
-                AddressWithoutCode, DuplicatedChannelError, TokenNotRegistered) as e:
-            return api_error(
-                errors=str(e),
-                status_code=HTTPStatus.CONFLICT,
-=======
-        enough_balance = ChannelValidator.enough_balance_to_deposit(total_deposit, self.raiden_api.raiden.address, token_exists.token, log)
-        if not enough_balance.valid:
-            return enough_balance.error
-
-        try:
-            self.raiden_api.channel_open(
-                registry_address, token_address, partner_address, settle_timeout
->>>>>>> d3e6b9f5
+                registry_address, token_address, to_canonical_address(address_to_send), settle_timeout
             )
         except (
             InvalidAddress,
@@ -754,26 +728,19 @@
                 node=pex(self.raiden_api.address),
                 registry_address=to_checksum_address(registry_address),
                 token_address=to_checksum_address(token_address),
-<<<<<<< HEAD
-                address_to_send=address_to_send,
-=======
-                partner_address=to_checksum_address(partner_address),
->>>>>>> d3e6b9f5
+                partner_address=address_to_send,
                 total_deposit=total_deposit,
             )
             try:
                 self.raiden_api.set_total_channel_deposit(
                     registry_address=registry_address,
                     token_address=token_address,
-<<<<<<< HEAD
                     partner_address=to_canonical_address(address_to_send),
-=======
-                    partner_address=partner_address,
->>>>>>> d3e6b9f5
                     total_deposit=total_deposit,
                 )
             except InsufficientFunds as e:
-                return ApiErrorBuilder.build_and_log_error(errors=str(e), status_code=HTTPStatus.PAYMENT_REQUIRED, log=log)
+                return ApiErrorBuilder.build_and_log_error(errors=str(e), status_code=HTTPStatus.PAYMENT_REQUIRED,
+                                                           log=log)
             except (DepositOverLimit, DepositMismatch) as e:
                 return ApiErrorBuilder.build_and_log_error(errors=str(e), status_code=HTTPStatus.CONFLICT, log=log)
 
@@ -781,12 +748,8 @@
             views.state_from_raiden(self.raiden_api.raiden),
             registry_address,
             token_address,
-<<<<<<< HEAD
+            self.raiden_api.address,
             to_canonical_address(address_to_send),
-=======
-            self.raiden_api.address,
-            partner_address,
->>>>>>> d3e6b9f5
         )
 
         result = self.channel_schema.dump(channel_state)
