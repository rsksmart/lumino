--- conflicted
+++ resolved
@@ -893,11 +893,7 @@
     @requires_api_key
     def register_secret_light(self, internal_msg_identifier: int, signed_tx: typing.SignedTransaction):
         try:
-<<<<<<< HEAD
             message = LightClientMessageHandler.get_message_by_internal_identifier(
-=======
-            message = LightClientMessageHandler.get_light_client_protocol_message_by_internal_identifier(
->>>>>>> 88765373
                 internal_msg_identifier=internal_msg_identifier,
                 wal=self.raiden_api.raiden.wal
             )
@@ -1702,11 +1698,7 @@
             )
             return result
 
-<<<<<<< HEAD
         message = LightClientMessageHandler.get_message_by_internal_identifier(
-=======
-        message = LightClientMessageHandler.get_light_client_protocol_message_by_internal_identifier(
->>>>>>> 88765373
             internal_msg_identifier=internal_msg_identifier,
             wal=self.raiden_api.raiden.wal
         )
@@ -1741,23 +1733,15 @@
                 channel_identifier=channel_identifier,
                 signed_settle_tx=signed_settle_tx
             )
-<<<<<<< HEAD
-        except Exception as e:
-            return ApiErrorBuilder.build_and_log_error(errors=str(e), status_code=HTTPStatus.BAD_REQUEST, log=log)
-
-        return self.update_channel_state(registry_address, channel_state)
-
-=======
             return self.update_channel_state(registry_address, channel_state)
         except ChannelNotFound as e:
             return api_error(
-                errors="Channel is already unlocked.",
+                errors="Channel is already settled.",
                 status_code=HTTPStatus.NOT_FOUND
             )
         except Exception as e:
             return ApiErrorBuilder.build_and_log_error(errors=str(e), status_code=HTTPStatus.BAD_REQUEST, log=log)
 
->>>>>>> 88765373
     def _deposit_light(
         self,
         registry_address: typing.PaymentNetworkID,
@@ -2318,11 +2302,7 @@
     @requires_api_key
     def post_unlock_payment_light(self, internal_msg_identifier: int, signed_tx: typing.SignedTransaction, token_address: typing.TokenAddress):
         try:
-<<<<<<< HEAD
             message = LightClientMessageHandler.get_message_by_internal_identifier(
-=======
-            message = LightClientMessageHandler.get_light_client_protocol_message_by_internal_identifier(
->>>>>>> 88765373
                 internal_msg_identifier=internal_msg_identifier,
                 wal=self.raiden_api.raiden.wal
             )
