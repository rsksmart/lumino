--- conflicted
+++ resolved
@@ -88,17 +88,13 @@
     LightClientMatrixCredentialsBuildResource,
     LightClientResource,
     PaymentLightResource,
-<<<<<<< HEAD
     CreatePaymentLightResource,
     WatchtowerResource,
     LightClientMessageResource,
     RegisterSecretLightResource,
-    UnlockPaymentLightResource
+    UnlockPaymentLightResource,
+    SettlementLightResourceByTokenAndPartnerAddress
 )
-=======
-    CreatePaymentLightResource, WatchtowerResource, LightClientMessageResource,
-    SettlementLightResourceByTokenAndPartnerAddress)
->>>>>>> 55cd4caa
 
 from raiden.constants import GENESIS_BLOCK_NUMBER, UINT256_MAX, Environment, EMPTY_PAYMENT_HASH_INVOICE
 
