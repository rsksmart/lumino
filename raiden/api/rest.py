import errno
import json
import logging
import socket

from http import HTTPStatus
from typing import Dict

import gevent
import gevent.pool
import structlog
from eth_utils import encode_hex, decode_hex, to_checksum_address
from flask import Flask, make_response, send_from_directory, url_for, request

from flask_restful import Api, abort
from gevent.pywsgi import WSGIServer
from hexbytes import HexBytes
from raiden_webui import RAIDEN_WEBUI_PATH

from raiden.api.validations.api_error_builder import ApiErrorBuilder
from raiden.api.validations.api_status_codes import ERROR_STATUS_CODES
from raiden.api.validations.channel_validator import ChannelValidator
<<<<<<< HEAD
from raiden.lightclient.light_client_service import LightClientService
from raiden.messages import LockedTransfer
=======
>>>>>>> e50f7967
from raiden.rns_constants import RNS_ADDRESS_ZERO
from raiden.utils.rns import is_rns_address
from webargs.flaskparser import parser
from raiden.api.objects import DashboardGraphItem
from raiden.api.objects import DashboardTableItem
from raiden.api.objects import DashboardGeneralItem
from flask_cors import CORS
from raiden.schedulers.setup import setup_schedule_config
from datetime import datetime
from web3 import Web3

from raiden.api.objects import AddressList, PartnersPerTokenList
from raiden.api.v1.encoding import (
    AddressListSchema,
    ChannelStateSchema,
    EventPaymentReceivedSuccessSchema,
    EventPaymentSentFailedSchema,
    EventPaymentSentSuccessSchema,
    HexAddressConverter,
    InvalidEndpoint,
    PartnersPerTokenListSchema,
    PaymentSchema,
    DashboardDataResponseSchema,
    DashboardDataResponseTableItemSchema,
    DashboardDataResponseGeneralItemSchema,
    LuminoAddressConverter)

from raiden.api.v1.resources import (
    AddressResource,
    BlockchainEventsNetworkResource,
    BlockchainEventsTokenResource,
    ChannelBlockchainEventsResource,
    ChannelsResource,
    ChannelsResourceLumino,
    ChannelsResourceByTokenAddress,
    ChannelsResourceByTokenAndPartnerAddress,
    ConnectionsInfoResource,
    ConnectionsResource,
    PartnersResourceByTokenAddress,
    PaymentResource,
    PendingTransfersResource,
    PendingTransfersResourceByTokenAddress,
    PendingTransfersResourceByTokenAndPartnerAddress,
    RaidenInternalEventsResource,
    RegisterTokenResource,
    TokensResource,
    DashboardResource,
    create_blueprint,
    NetworkResource, PaymentResourceLumino,
    SearchLuminoResource,
    TokenActionResource,
    InvoiceResource,
    PaymentInvoiceResource,
    ChannelsResourceLight,
<<<<<<< HEAD
    LightChannelsResourceByTokenAndPartnerAddress,
    LightClientMatrixCredentialsBuildResource,
    LightClientResource,
    PaymentLightResource
)

from raiden.constants import GENESIS_BLOCK_NUMBER, UINT256_MAX, Environment, EMPTY_PAYMENT_HASH_INVOICE

=======
    LightChannelsResourceByTokenAndPartnerAddress)

from raiden.constants import GENESIS_BLOCK_NUMBER, UINT256_MAX, Environment

>>>>>>> e50f7967
from raiden.exceptions import (
    AddressWithoutCode,
    AlreadyRegisteredTokenAddress,
    APIServerPortInUseError,
    ChannelNotFound,
    DepositMismatch,
    DepositOverLimit,
    DuplicatedChannelError,
    InsufficientFunds,
    InsufficientGasReserve,
    InvalidAddress,
    InvalidAmount,
    InvalidBlockNumberInput,
    InvalidNumberInput,
    InvalidSecret,
    InvalidSecretHash,
    InvalidSettleTimeout,
    InvalidToken,
    PaymentConflict,
    SamePeerAddress,
    TokenNotRegistered,
    TransactionThrew,
    UnknownTokenAddress,
<<<<<<< HEAD
    RawTransactionFailed, UnhandledLightClient, RaidenRecoverableError, InvalidPaymentIdentifier)
=======
    RawTransactionFailed, UnhandledLightClient, RaidenRecoverableError)
>>>>>>> e50f7967
from raiden.transfer import channel, views
from raiden.transfer.events import (
    EventPaymentReceivedSuccess,
    EventPaymentSentFailed,
    EventPaymentSentSuccess,
)
from raiden.transfer.state import CHANNEL_STATE_CLOSED, CHANNEL_STATE_OPENED, NettingChannelState
from raiden.utils import (
    create_default_identifier,
    optional_address_to_string,
    pex,
    sha3,
    typing,
    random_secret, Secret)
from raiden.utils.runnable import Runnable

from eth_utils import (
    to_canonical_address,
    to_normalized_address
)

from raiden.billing.invoices.constants.invoice_type import InvoiceType
from raiden.billing.invoices.constants.invoice_status import InvoiceStatus
from raiden.billing.invoices.decoder.invoice_decoder import get_tags_dict, get_unknown_tags_dict

from dateutil.relativedelta import relativedelta
from raiden.billing.invoices.util.time_util import is_invoice_expired, UTC_FORMAT
from raiden.billing.invoices.constants.errors import AUTO_PAY_INVOICE, INVOICE_EXPIRED, INVOICE_PAID
from raiden.utils.typing import PaymentID

from raiden.utils.signer import recover
from raiden.ui.app import get_matrix_light_client_instance

<<<<<<< HEAD
log = structlog.get_logger(__name__)

=======
>>>>>>> e50f7967
URLS_V1 = [
    ("/address", AddressResource),
    ("/channels", ChannelsResource),
    ("/light_channels", ChannelsResourceLight),
<<<<<<< HEAD
=======

>>>>>>> e50f7967
    ("/channels/<hexaddress:token_address>", ChannelsResourceByTokenAddress),
    (
        "/channels/<hexaddress:token_address>/<hexaddress:partner_address>",
        ChannelsResourceByTokenAndPartnerAddress,
    ),
    (
        "/light_channels/<hexaddress:token_address>/<hexaddress:creator_address>/<hexaddress:partner_address>",
        LightChannelsResourceByTokenAndPartnerAddress
    ),
    ("/connections/<hexaddress:token_address>", ConnectionsResource),
    ("/connections", ConnectionsInfoResource),
    ("/payments/invoice", PaymentInvoiceResource),
    ("/payments", PaymentResource),
    ("/payments/<hexaddress:token_address>", PaymentResource, "token_paymentresource"),
    (
        "/payments/<hexaddress:token_address>/<hexaddress:target_address>",
        PaymentResource,
        "token_target_paymentresource",
    ),
    ("/payments_light", PaymentLightResource),
    ("/payments_light/<int:offset>", PaymentLightResource, "get_paymentmessageresource"),

    ("/tokens", TokensResource),
    ("/tokens/<hexaddress:token_address>/partners", PartnersResourceByTokenAddress),
    ("/tokens/<hexaddress:token_address>", RegisterTokenResource),
    ("/pending_transfers", PendingTransfersResource, "pending_transfers_resource"),
    (
        "/pending_transfers/<hexaddress:token_address>",
        PendingTransfersResourceByTokenAddress,
        "pending_transfers_resource_by_token",
    ),
    (
        "/pending_transfers/<hexaddress:token_address>/<hexaddress:partner_address>",
        PendingTransfersResourceByTokenAndPartnerAddress,
        "pending_transfers_resource_by_token_and_partner",
    ),
    ("/_debug/blockchain_events/network", BlockchainEventsNetworkResource),
    ("/_debug/blockchain_events/tokens/<hexaddress:token_address>", BlockchainEventsTokenResource),
    (
        "/_debug/blockchain_events/payment_networks/<hexaddress:token_address>/channels",
        ChannelBlockchainEventsResource,
        "tokenchanneleventsresourceblockchain",
    ),
    (
        (
            "/_debug/blockchain_events/payment_networks/"
            "<hexaddress:token_address>/channels/<hexaddress:partner_address>"
        ),
        ChannelBlockchainEventsResource,
    ),
    ("/_debug/raiden_events", RaidenInternalEventsResource),
    (
        '/channelsLumino',
        ChannelsResourceLumino,
    ),
    (
        '/paymentsLumino',
        PaymentResourceLumino,
    ),
    (
        '/dashboardLumino',
        DashboardResource,
    ),
    (
        '/network_graph/<hexaddress:token_network_address>',
        NetworkResource,
    ),
    (
        '/searchLumino',
        SearchLuminoResource,
    ),
    (
        '/tokenAction',
        TokenActionResource,
    ),
    (
        '/invoice',
        InvoiceResource,
    ),
    (
        '/light_clients/matrix/credentials',
        LightClientMatrixCredentialsBuildResource,
    ),
    (
        '/light_clients/',
        LightClientResource
    ),

]


def api_response(result, status_code=HTTPStatus.OK):
    if status_code == HTTPStatus.NO_CONTENT:
        assert not result, "Provided 204 response with non-zero length response"
        data = ""
    else:
        data = json.dumps(result)

    log.debug("Request successful", response=result, status_code=status_code)
    response = make_response(
        (data, status_code, {"mimetype": "application/json", "Content-Type": "application/json"})
    )
    return response


def api_error(errors, status_code):
    assert status_code in ERROR_STATUS_CODES, "Programming error, unexpected error status code"
    log.error("Error processing request", errors=errors, status_code=status_code)
    response = make_response(
        (
            json.dumps(dict(errors=errors)),
            status_code,
            {"mimetype": "application/json", "Content-Type": "application/json"},
        )
    )
    return response


@parser.error_handler
def handle_request_parsing_error(err, _req, _schema, _err_status_code, _err_headers):
    """ This handles request parsing errors generated for example by schema
    field validation failing."""
    abort(HTTPStatus.BAD_REQUEST, errors=err.messages)


def endpoint_not_found(e):
    errors = ["invalid endpoint"]
    if isinstance(e, InvalidEndpoint):
        errors.append(e.description)
    return api_error(errors, HTTPStatus.NOT_FOUND)


def hexbytes_to_str(map_: Dict):
    """ Converts values that are of type `HexBytes` to strings. """
    for k, v in map_.items():
        if isinstance(v, HexBytes):
            map_[k] = encode_hex(v)


def encode_byte_values(map_: Dict):
    """ Converts values that are of type `bytes` to strings. """
    for k, v in map_.items():
        if isinstance(v, bytes):
            map_[k] = encode_hex(v)


def encode_object_to_str(map_: Dict):
    for k, v in map_.items():
        if isinstance(v, int) or k == "args":
            continue
        if not isinstance(v, str):
            map_[k] = repr(v)


def normalize_events_list(old_list):
    """Internally the `event_type` key is prefixed with underscore but the API
    returns an object without that prefix"""
    new_list = []
    for _event in old_list:
        new_event = dict(_event)
        if new_event.get("args"):
            new_event["args"] = dict(new_event["args"])
            encode_byte_values(new_event["args"])
        # remove the queue identifier
        if new_event.get("queue_identifier"):
            del new_event["queue_identifier"]
        # the events contain HexBytes values, convert those to strings
        hexbytes_to_str(new_event)
        # Some of the raiden events contain accounts and as such need to
        # be exported in hex to the outside world
        name = new_event["event"]
        if name == "EventPaymentReceivedSuccess":
            new_event["initiator"] = to_checksum_address(new_event["initiator"])
        if name in ("EventPaymentSentSuccess", "EventPaymentSentFailed"):
            new_event["target"] = to_checksum_address(new_event["target"])
        encode_byte_values(new_event)
        # encode unserializable objects
        encode_object_to_str(new_event)
        new_list.append(new_event)
    return new_list


def convert_to_serializable(event_list):
    returned_events = []
    for event in event_list:
        new_event = {"event": type(event).__name__}
        new_event.update(event.__dict__)
        returned_events.append(new_event)
    return returned_events


def restapi_setup_urls(flask_api_context, rest_api, urls):
    for url_tuple in urls:
        if len(url_tuple) == 2:
            route, resource_cls = url_tuple
            endpoint = resource_cls.__name__.lower()
        elif len(url_tuple) == 3:
            route, resource_cls, endpoint = url_tuple
        else:
            raise ValueError(f"Invalid URL format: {url_tuple!r}")
        flask_api_context.add_resource(
            resource_cls,
            route,
            resource_class_kwargs={"rest_api_object": rest_api},
            endpoint=endpoint,
        )


def restapi_setup_type_converters(flask_app, names_to_converters):
    for key, value in names_to_converters.items():
        flask_app.url_map.converters[key] = value


class APIServer(Runnable):
    """
    Runs the API-server that routes the endpoint to the resources.
    The API is wrapped in multiple layers, and the Server should be invoked this way::

        # instance of the raiden-api
        raiden_api = RaidenAPI(...)

        # wrap the raiden-api with rest-logic and encoding
        rest_api = RestAPI(raiden_api)

        # create the server and link the api-endpoints with flask / flask-restful middleware
        api_server = APIServer(rest_api, {'host: '127.0.0.1', 'port': 5001})

        # run the server greenlet
        api_server.start()
    """

    _api_prefix = "/api/1"

    def __init__(
        self, rest_api, config, cors_domain_list=None, web_ui=False, eth_rpc_endpoint=None
    ):
        super().__init__()
        if rest_api.version != 1:
            raise ValueError("Invalid api version: {}".format(rest_api.version))
        self._api_prefix = f"/api/v{rest_api.version}"

        flask_app = Flask(__name__)

        if cors_domain_list:
            CORS(flask_app, origins=cors_domain_list)

        flask_app.static_url_path = ''

        flask_app.static_folder = flask_app.root_path + '/webui/static'

        if eth_rpc_endpoint:
            if not eth_rpc_endpoint.startswith("http"):
                eth_rpc_endpoint = "http://{}".format(eth_rpc_endpoint)
            flask_app.config["WEB3_ENDPOINT"] = eth_rpc_endpoint

        blueprint = create_blueprint()
        flask_api_context = Api(blueprint, prefix=self._api_prefix)

        restapi_setup_type_converters(
            flask_app,
            {
                'hexaddress': HexAddressConverter,
                'luminoaddress': LuminoAddressConverter
            },
        )

        restapi_setup_urls(
            flask_api_context,
            rest_api,
            URLS_V1
        )

        self.config = config
        self.rest_api = rest_api
        self.flask_app = flask_app
        self.blueprint = blueprint
        self.flask_api_context = flask_api_context

        self.wsgiserver = None
        self.flask_app.register_blueprint(self.blueprint)

        self.flask_app.config["WEBUI_PATH"] = RAIDEN_WEBUI_PATH

        self.flask_app.register_error_handler(HTTPStatus.NOT_FOUND, endpoint_not_found)
        self.flask_app.register_error_handler(Exception, self.unhandled_exception)
        self.flask_app.before_request(self._is_raiden_running)

        # needed so flask_restful propagates the exception to our error handler above
        # or else, it'll replace it with a E500 response
        self.flask_app.config["PROPAGATE_EXCEPTIONS"] = True

        @flask_app.before_request
        def validate_request():
            if request:
                request_headers = request.headers
                if 'HTTP_COOKIE' in request_headers.environ:
                    cookies = request_headers.environ['HTTP_COOKIE']

                    cookies = cookies.split('; ')

                    for cookie in cookies:
                        cookie = cookie.split('=')
                        if cookie[0] == "token" and request.method != 'GET' and request.path != '/api/v1/tokenAction':
                            self.rest_api.raiden_api.validate_token_app(cookie[1])
                elif 'HTTP_TOKEN' in request_headers.environ:
                    self.rest_api.raiden_api.validate_token_app(request_headers.environ['HTTP_TOKEN'])

        if web_ui:
            self._set_ui_endpoint()
            for route in (
                '/ui/<path:file_name>', '/ui', '/ui/', '/index.html', '/', '/dashboard', '/tokens', '/payments',
                '/channels'):
                self.flask_app.add_url_rule(
                    route, route, view_func=self._serve_webui, methods=("GET",)
                )

        # Setup Schedule Config for background jobs
        node_address = to_checksum_address(self.rest_api.raiden_api.address)

        setup_schedule_config(self, config['explorerendpoint'], config['discoverable'], node_address,
                              self.rest_api.raiden_api.raiden)

        self._is_raiden_running()

    def _set_ui_endpoint(self):
        # Overrides the backend url in the ui bundle
        with open(self.flask_app.root_path + '/webui/static/endpointConfig.js') as f:
            lines = f.readlines()

        lines[0] = "const backendUrl='http://" + self.config['host'] + ":" + str(self.config['port']) + "'; \n"
        lines[1] = "const nodeAddress = '" + to_checksum_address(self.rest_api.raiden_api.address) + "'; \n"
        if self.config['rnsdomain']:
            lines[2] = "const rnsDomain = '" + self.config['rnsdomain'] + "';\n"
        else:
            lines[2] = "const rnsDomain = null \n"
        lines[3] = "const chainEndpoint = '" + self.config['rskendpoint'] + "'; \n"

        with open(self.flask_app.root_path + '/webui/static/endpointConfig.js', "w") as f:
            f.writelines(lines)

    def _is_raiden_running(self):
        # We cannot accept requests before the node has synchronized with the
        # blockchain, which is done during the call to RaidenService.start.
        # Otherwise there is no guarantee that the node is in a valid state and
        # that the actions are valid, e.g. deposit in a channel that has closed
        # while the node was offline.
        if not self.rest_api.raiden_api.raiden:
            raise RuntimeError("The RaidenService must be started before the API can be used")

    def _serve_webui(self, file_name='index.html'):  # pylint: disable=redefined-builtin
        return send_from_directory(self.flask_app.root_path + '/webui', 'index.html')

    def _run(self):
        try:
            # stop may have been executed before _run was scheduled, in this
            # case wsgiserver will be None
            if self.wsgiserver is not None:
                self.wsgiserver.serve_forever()
        except gevent.GreenletExit:  # pylint: disable=try-except-raise
            raise
        except Exception:
            self.stop()  # ensure cleanup and wait on subtasks
            raise

    def start(self):
        log.debug(
            "REST API starting",
            host=self.config["host"],
            port=self.config["port"],
            node=pex(self.rest_api.raiden_api.address),
        )

        # WSGI expects an stdlib logger. With structlog there's conflict of
        # method names. Rest unhandled exception will be re-raised here:
        wsgi_log = logging.getLogger(__name__ + ".pywsgi")

        # server.stop() clears the handle and the pool, this is okay since a
        # new WSGIServer is created on each start
        pool = gevent.pool.Pool()
        wsgiserver = WSGIServer(
            (self.config["host"], self.config["port"]),
            self.flask_app,
            log=wsgi_log,
            error_log=wsgi_log,
            spawn=pool,
        )

        try:
            wsgiserver.init_socket()
        except socket.error as e:
            if e.errno == errno.EADDRINUSE:
                raise APIServerPortInUseError()
            raise

        self.wsgiserver = wsgiserver

        log.debug(
            "REST API started",
            host=self.config["host"],
            port=self.config["port"],
            node=pex(self.rest_api.raiden_api.address),
        )

        super().start()

    def stop(self):
        log.debug(
            "REST API stoping",
            host=self.config["host"],
            port=self.config["port"],
            node=pex(self.rest_api.raiden_api.address),
        )

        if self.wsgiserver is not None:
            self.wsgiserver.stop()
            self.wsgiserver = None

        log.debug(
            "REST API stopped",
            host=self.config["host"],
            port=self.config["port"],
            node=pex(self.rest_api.raiden_api.address),
        )

    def unhandled_exception(self, exception: Exception):
        """ Flask.errorhandler when an exception wasn't correctly handled """
        log.critical(
            "Unhandled exception when processing endpoint request",
            exc_info=True,
            node=pex(self.rest_api.raiden_api.address),
        )
        self.greenlet.kill(exception)
        return api_error([str(exception)], HTTPStatus.INTERNAL_SERVER_ERROR)


class RestAPI:
    """
    This wraps around the actual RaidenAPI in api/python.
    It will provide the additional, neccessary RESTful logic and
    the proper JSON-encoding of the Objects provided by the RaidenAPI
    """

    version = 1

    def __init__(self, raiden_api):
        self.raiden_api = raiden_api
        self.channel_schema = ChannelStateSchema()
        self.address_list_schema = AddressListSchema()
        self.partner_per_token_list_schema = PartnersPerTokenListSchema()
        self.payment_schema = PaymentSchema()
        self.sent_success_payment_schema = EventPaymentSentSuccessSchema()
        self.received_success_payment_schema = EventPaymentReceivedSuccessSchema()
        self.failed_payment_schema = EventPaymentSentFailedSchema()
        self.dashboard_data_response_schema = DashboardDataResponseSchema()
        self.dashboard_data_response_table_item_schema = DashboardDataResponseTableItemSchema()
        self.dashboard_data_response_general_item_schema = DashboardDataResponseGeneralItemSchema()

    def get_our_address(self):
        return api_response(result=dict(our_address=to_checksum_address(self.raiden_api.address)))

    def register_token(
        self, registry_address: typing.PaymentNetworkID, token_address: typing.TokenAddress
    ):
        if self.raiden_api.raiden.config["environment_type"] == Environment.PRODUCTION:
            return api_error(
                errors="Registering a new token is currently disabled in the Ethereum mainnet",
                status_code=HTTPStatus.NOT_IMPLEMENTED,
            )

        conflict_exceptions = (
            InvalidAddress,
            AlreadyRegisteredTokenAddress,
            TransactionThrew,
            InvalidToken,
            AddressWithoutCode,
        )
        log.debug(
            "Registering token",
            node=pex(self.raiden_api.address),
            registry_address=to_checksum_address(registry_address),
            token_address=to_checksum_address(token_address),
        )
        try:
            token_network_address = self.raiden_api.token_network_register(
                registry_address=registry_address,
                token_address=token_address,
                channel_participant_deposit_limit=UINT256_MAX,
                token_network_deposit_limit=UINT256_MAX,
            )
        except conflict_exceptions as e:
            return api_error(errors=str(e), status_code=HTTPStatus.CONFLICT)
        except InsufficientFunds as e:
            return api_error(errors=str(e), status_code=HTTPStatus.PAYMENT_REQUIRED)

        return api_response(
            result=dict(token_network_address=to_checksum_address(token_network_address)),
            status_code=HTTPStatus.CREATED,
        )

    def open_light(
        self,
        registry_address: typing.PaymentNetworkID,
        creator_address: typing.Address,
        partner_address: typing.Address,
        token_address: typing.TokenAddress,
        signed_tx: typing.SignedTransaction,
        settle_timeout: typing.BlockTimeout = None,
        total_deposit: typing.TokenAmount = None,
    ):
        log.debug(
            "Opening channel for light client",
            node=pex(creator_address),
            registry_address=to_checksum_address(registry_address),
            partner_address=to_checksum_address(partner_address),
            token_address=to_checksum_address(token_address),
            settle_timeout=settle_timeout,
        )

        token_exists = ChannelValidator.validate_token_exists(self.raiden_api.raiden.chain, token_address, log)
        if not token_exists.valid:
            return token_exists.error
        try:
            self.raiden_api.channel_open_light(registry_address, token_address, creator_address, partner_address,
                                               signed_tx,
                                               settle_timeout)
        except (
            InvalidAddress,
            InvalidSettleTimeout,
            SamePeerAddress,
            AddressWithoutCode,
            DuplicatedChannelError,
            TokenNotRegistered,
            UnhandledLightClient,
            RaidenRecoverableError
        ) as e:
            return ApiErrorBuilder.build_and_log_error(errors=str(e), status_code=HTTPStatus.CONFLICT, log=log)
        except RawTransactionFailed as e1:
            return ApiErrorBuilder.build_and_log_error(errors=str(e1), status_code=HTTPStatus.BAD_REQUEST, log=log)

        channel_state = views.get_channelstate_for(
            views.state_from_raiden(self.raiden_api.raiden),
            registry_address,
            token_address,
            creator_address,
            partner_address,
        )

        result = self.channel_schema.dump(channel_state)
        return api_response(result=result.data, status_code=HTTPStatus.CREATED)

    def open(
        self,
        registry_address: typing.PaymentNetworkID,
        partner_address: typing.RnsAddress,
        token_address: typing.TokenAddress,
        settle_timeout: typing.BlockTimeout = None,
        total_deposit: typing.TokenAmount = None,
    ):
        log.debug(
            "Opening channel",
            node=pex(self.raiden_api.address),
            registry_address=to_checksum_address(registry_address),
            partner_address=partner_address,
            token_address=to_checksum_address(token_address),
            settle_timeout=settle_timeout,
        )

        token_exists = ChannelValidator.validate_token_exists(self.raiden_api.raiden.chain, token_address, log)
        if not token_exists.valid:
            return token_exists.error

        enough_balance = ChannelValidator.enough_balance_to_deposit(total_deposit, self.raiden_api.raiden.address,
                                                                    token_exists.token, log)
        if not enough_balance.valid:
            return enough_balance.error

        # First we check if the address received is an RNS address and exists a Hex address
        address_to_send = partner_address
        if is_rns_address(partner_address):
            address_to_send = self.raiden_api.raiden.chain.get_address_from_rns(partner_address)
            if address_to_send == RNS_ADDRESS_ZERO:
                return api_error(
                    errors=str('RNS domain isnt registered'),
                    status_code=HTTPStatus.PAYMENT_REQUIRED,
                )
        try:
            self.raiden_api.channel_open(
                registry_address, token_address, to_canonical_address(address_to_send), settle_timeout
            )
        except (
            InvalidAddress,
            InvalidSettleTimeout,
            SamePeerAddress,
            AddressWithoutCode,
            DuplicatedChannelError,
            TokenNotRegistered,
        ) as e:
            return ApiErrorBuilder.build_and_log_error(errors=str(e), status_code=HTTPStatus.CONFLICT, log=log)
        except (InsufficientFunds, InsufficientGasReserve) as e:
            return ApiErrorBuilder.build_and_log_error(errors=str(e), status_code=HTTPStatus.PAYMENT_REQUIRED, log=log)

        if total_deposit:
            # make initial deposit
            log.debug(
                "Depositing to new channel",
                node=pex(self.raiden_api.address),
                registry_address=to_checksum_address(registry_address),
                token_address=to_checksum_address(token_address),
                partner_address=address_to_send,
                total_deposit=total_deposit,
            )
            try:
                self.raiden_api.set_total_channel_deposit(
                    registry_address=registry_address,
                    token_address=token_address,
                    creator_address=to_canonical_address(self.raiden_api.address),
                    partner_address=to_canonical_address(address_to_send),
                    total_deposit=total_deposit,
                )
            except InsufficientFunds as e:
                return ApiErrorBuilder.build_and_log_error(errors=str(e), status_code=HTTPStatus.PAYMENT_REQUIRED,
                                                           log=log)
            except (DepositOverLimit, DepositMismatch) as e:
                return ApiErrorBuilder.build_and_log_error(errors=str(e), status_code=HTTPStatus.CONFLICT, log=log)

        channel_state = views.get_channelstate_for(
            views.state_from_raiden(self.raiden_api.raiden),
            registry_address,
            token_address,
            self.raiden_api.address,
            to_canonical_address(address_to_send),
        )

        result = self.channel_schema.dump(channel_state)
        return api_response(result=result.data, status_code=HTTPStatus.CREATED)

    def connect(
        self,
        registry_address: typing.PaymentNetworkID,
        token_address: typing.TokenAddress,
        funds: typing.TokenAmount,
        initial_channel_target: int = None,
        joinable_funds_target: float = None,
    ):
        log.debug(
            "Connecting to token network",
            node=pex(self.raiden_api.address),
            registry_address=to_checksum_address(registry_address),
            token_address=to_checksum_address(token_address),
            funds=funds,
            initial_channel_target=initial_channel_target,
            joinable_funds_target=joinable_funds_target,
        )
        try:
            self.raiden_api.token_network_connect(
                registry_address,
                token_address,
                funds,
                initial_channel_target,
                joinable_funds_target,
            )
        except (InsufficientFunds, InsufficientGasReserve) as e:
            return api_error(errors=str(e), status_code=HTTPStatus.PAYMENT_REQUIRED)
        except (InvalidAmount, InvalidAddress) as e:
            return api_error(errors=str(e), status_code=HTTPStatus.CONFLICT)

        return api_response(result=dict(), status_code=HTTPStatus.NO_CONTENT)

    def leave(self, registry_address: typing.PaymentNetworkID, token_address: typing.TokenAddress):
        log.debug(
            "Leaving token network",
            node=pex(self.raiden_api.address),
            registry_address=to_checksum_address(registry_address),
            token_address=to_checksum_address(token_address),
        )
        closed_channels = self.raiden_api.token_network_leave(registry_address, token_address)
        closed_channels = [
            self.channel_schema.dump(channel_state).data for channel_state in closed_channels
        ]
        return api_response(result=closed_channels)

    def get_connection_managers_info(self, registry_address: typing.PaymentNetworkID):
        """Get a dict whose keys are token addresses and whose values are
        open channels, funds of last request, sum of deposits and number of channels"""
        log.debug(
            "Getting connection managers info",
            node=pex(self.raiden_api.address),
            registry_address=to_checksum_address(registry_address),
        )
        connection_managers = dict()

        for token in self.raiden_api.get_tokens_list(registry_address):
            token_network_identifier = views.get_token_network_identifier_by_token_address(
                views.state_from_raiden(self.raiden_api.raiden),
                payment_network_id=registry_address,
                token_address=token,
            )

            try:
                connection_manager = self.raiden_api.raiden.connection_manager_for_token_network(
                    token_network_identifier
                )
            except InvalidAddress:
                connection_manager = None

            open_channels = views.get_channelstate_open(
                chain_state=views.state_from_raiden(self.raiden_api.raiden),
                payment_network_id=registry_address,
                token_address=token,
            )
            if connection_manager is not None and open_channels:
                connection_managers[to_checksum_address(connection_manager.token_address)] = {
                    "funds": connection_manager.funds,
                    "sum_deposits": views.get_our_capacity_for_token_network(
                        views.state_from_raiden(self.raiden_api.raiden), registry_address, token
                    ),
                    "channels": len(open_channels),
                }

        return connection_managers

    def get_channel_list(
        self,
        registry_address: typing.PaymentNetworkID,
        token_address: typing.TokenAddress = None,
        partner_address: typing.Address = None,

    ):
        log.debug(
            "Getting channel list",
            node=pex(self.raiden_api.address),
            registry_address=to_checksum_address(registry_address),
            token_address=optional_address_to_string(token_address),
            partner_address=optional_address_to_string(partner_address)
        )
        raiden_service_result = self.raiden_api.get_channel_list(
            registry_address,
            token_address,
            partner_address
        )
        assert isinstance(raiden_service_result, list)
        result = [
            self.channel_schema.dump(channel_schema).data
            for channel_schema in raiden_service_result
        ]
        return api_response(result=result)

    def get_channel_list_for_tokens(
        self,
        registry_address: typing.PaymentNetworkID,
        token_addresses: typing.ByteString = None
    ):

        result = self.raiden_api.get_channel_list_for_tokens(
            registry_address,
            token_addresses
        )
        for item in result:
            assert isinstance(item["channels"], list)
            parsed_channels = [
                self.channel_schema.dump(channel_schema).data
                for channel_schema in item["channels"]
            ]
            item["channels"] = parsed_channels
            item["can_join"] = True
            if len(parsed_channels) > 0:
                item["can_join"] = False

        return api_response(result=result)

    def get_tokens_list(self, registry_address: typing.PaymentNetworkID):
        log.debug(
            "Getting token list",
            node=pex(self.raiden_api.address),
            registry_address=to_checksum_address(registry_address),
        )
        raiden_service_result = self.raiden_api.get_tokens_list(registry_address)
        assert isinstance(raiden_service_result, list)
        tokens_list = AddressList(raiden_service_result)
        result = self.address_list_schema.dump(tokens_list)
        return api_response(result=result.data)

    def get_token_network_for_token(
        self, registry_address: typing.PaymentNetworkID, token_address: typing.TokenAddress
    ):
        log.debug(
            "Getting token network for token",
            node=pex(self.raiden_api.address),
            token_address=to_checksum_address(token_address),
        )
        token_network_address = self.raiden_api.get_token_network_address_for_token_address(
            registry_address=registry_address, token_address=token_address
        )

        if token_network_address is not None:
            return api_response(result=to_checksum_address(token_network_address))
        else:
            pretty_address = to_checksum_address(token_address)
            message = f'No token network registered for token "{pretty_address}"'
            return api_error(message, status_code=HTTPStatus.NOT_FOUND)

    def get_blockchain_events_network(
        self,
        registry_address: typing.PaymentNetworkID,
        from_block: typing.BlockSpecification = GENESIS_BLOCK_NUMBER,
        to_block: typing.BlockSpecification = "latest",
    ):
        log.debug(
            "Getting network events",
            node=pex(self.raiden_api.address),
            registry_address=to_checksum_address(registry_address),
            from_block=from_block,
            to_block=to_block,
        )
        try:
            raiden_service_result = self.raiden_api.get_blockchain_events_network(
                registry_address=registry_address, from_block=from_block, to_block=to_block
            )
        except InvalidBlockNumberInput as e:
            return api_error(str(e), status_code=HTTPStatus.CONFLICT)

        return api_response(result=normalize_events_list(raiden_service_result))

    def get_blockchain_events_token_network(
        self,
        token_address: typing.TokenAddress,
        from_block: typing.BlockSpecification = GENESIS_BLOCK_NUMBER,
        to_block: typing.BlockSpecification = "latest",
    ):
        log.debug(
            "Getting token network blockchain events",
            node=pex(self.raiden_api.address),
            token_address=to_checksum_address(token_address),
            from_block=from_block,
            to_block=to_block,
        )
        try:
            raiden_service_result = self.raiden_api.get_blockchain_events_token_network(
                token_address=token_address, from_block=from_block, to_block=to_block
            )
            return api_response(result=normalize_events_list(raiden_service_result))
        except UnknownTokenAddress as e:
            return api_error(str(e), status_code=HTTPStatus.NOT_FOUND)
        except (InvalidBlockNumberInput, InvalidAddress) as e:
            return api_error(str(e), status_code=HTTPStatus.CONFLICT)

    def get_raiden_events_payment_history_with_timestamps_v2(
        self,
        token_network_identifier: typing.Address = None,
        initiator_address: typing.Address = None,
        target_address: typing.Address = None,
        from_date: typing.LogTime = None,
        to_date: typing.LogTime = None,
        event_type: int = None,
        limit: int = None,
        offset: int = None,
    ):
        log.info(
            'Getting payment history',
            node=pex(self.raiden_api.address),
            token_network_identifier=optional_address_to_string(token_network_identifier),
            initiator_address=optional_address_to_string(initiator_address),
            target_address=optional_address_to_string(target_address),
            from_date=from_date,
            to_date=to_date,
            event_type=event_type,
            limit=limit,
            offset=offset,
        )
        try:
            service_result = self.raiden_api.get_raiden_events_payment_history_with_timestamps_v2(
                token_network_identifier=token_network_identifier,
                initiator_address=initiator_address,
                target_address=target_address,
                from_date=from_date,
                to_date=to_date,
                event_type=event_type,
                limit=limit,
                offset=offset,
            )
        except (InvalidNumberInput, InvalidAddress) as e:
            return api_error(str(e), status_code=HTTPStatus.CONFLICT)

        result = []
        for event in service_result:
            if isinstance(event.wrapped_event, EventPaymentSentSuccess):
                serialized_event = self.sent_success_payment_schema.dump(event)
            elif isinstance(event.wrapped_event, EventPaymentSentFailed):
                serialized_event = self.failed_payment_schema.dump(event)
            elif isinstance(event.wrapped_event, EventPaymentReceivedSuccess):
                serialized_event = self.received_success_payment_schema.dump(event)
            else:
                log.warning(
                    'Unexpected event',
                    node=pex(self.raiden_api.address),
                    unexpected_event=event.wrapped_event,
                )

            result.append(serialized_event.data)

        return api_response(result=result)

    def get_raiden_events_payment_history_with_timestamps(
        self,
        token_address: typing.TokenAddress = None,
        target_address: typing.Address = None,
        limit: int = None,
        offset: int = None,
    ):
        log.debug(
            "Getting payment history",
            node=pex(self.raiden_api.address),
            token_address=optional_address_to_string(token_address),
            target_address=optional_address_to_string(target_address),
            limit=limit,
            offset=offset,
        )
        try:
            service_result = self.raiden_api.get_raiden_events_payment_history_with_timestamps(
                token_address=token_address,
                target_address=target_address,
                limit=limit,
                offset=offset,
            )
        except (InvalidNumberInput, InvalidAddress) as e:
            return api_error(str(e), status_code=HTTPStatus.CONFLICT)

        result = []
        for event in service_result:
            if isinstance(event.wrapped_event, EventPaymentSentSuccess):
                serialized_event = self.sent_success_payment_schema.dump(event)
            elif isinstance(event.wrapped_event, EventPaymentSentFailed):
                serialized_event = self.failed_payment_schema.dump(event)
            elif isinstance(event.wrapped_event, EventPaymentReceivedSuccess):
                serialized_event = self.received_success_payment_schema.dump(event)
            else:
                log.warning(
                    "Unexpected event",
                    node=pex(self.raiden_api.address),
                    unexpected_event=event.wrapped_event,
                )

            result.append(serialized_event.data)
        return api_response(result=result)

    def get_dashboard_data(self, registry_address: typing.PaymentNetworkID, graph_from_date, graph_to_date,
                           table_limit: int = None):
        result = self.raiden_api.get_dashboard_data(graph_from_date, graph_to_date, table_limit)
        token_list = self.raiden_api.get_tokens_list(registry_address)

        result = self._map_data(result, token_list)

        return api_response(result=result)

    def _map_data(self, data_param, token_list):
        data_graph = data_param["data_graph"]
        data_table = data_param["data_table"]
        data_general_payments = data_param["data_general_payments"]

        result = {"data_graph": self._map_data_graph(data_graph),
                  "data_table": self._map_data_table(data_table),
                  "data_token": self._map_data_token(token_list),
                  "data_general_payments": self._map_data_general_payments(data_general_payments)}

        return result

    def _map_data_general_payments(self, data_general_payments):
        result = []
        for general_item in data_general_payments:
            general_item_obj = DashboardGeneralItem()
            general_item_obj.event_type_code = general_item[0]
            general_item_obj.event_type_class_name = general_item[1]
            general_item_obj.quantity = general_item[2]

            general_item_serialized = self.dashboard_data_response_general_item_schema.dump(general_item_obj)
            result.append(general_item_serialized.data)

        return result

    def _map_data_token(self, token_list):
        assert isinstance(token_list, list)
        tokens_list = AddressList(token_list)
        result = self.address_list_schema.dump(tokens_list)
        return result.data

    def _map_data_table(self, table_data):
        result = {"payments_received": [],
                  "payments_sent": []}
        payments_received = []
        payments_sent = []
        for key in table_data:
            list_item = table_data[key]
            for tuple_item in list_item:
                table_item_serialized = self._get_dashboard_table_item_serialized(key, tuple_item[0], tuple_item[1])
                if key == "payments_received":
                    payments_received.append(table_item_serialized)
                else:
                    payments_sent.append(table_item_serialized)

            result["payments_received"] = payments_received
            result["payments_sent"] = payments_sent

        return result

    def _get_dashboard_table_item_serialized(self, event_type, log_time, data_param):
        data = json.loads(data_param)
        dashboard_table_item = DashboardTableItem()
        dashboard_table_item.identifier = data["identifier"]
        dashboard_table_item.log_time = log_time
        dashboard_table_item.amount = data["amount"]

        if event_type == "payments_received":
            dashboard_table_item.initiator = data["initiator"]
        else:
            dashboard_table_item.target = data["target"]

        table_payment_received_item_obj_serialized = self.dashboard_data_response_table_item_schema.dump(
            dashboard_table_item)

        return table_payment_received_item_obj_serialized.data

    def _map_data_graph(self, graph_data):
        result = []
        for graph_item in graph_data:
            graph_item_obj = DashboardGraphItem(graph_item[0],
                                                graph_item[1],
                                                graph_item[2],
                                                graph_item[3],
                                                graph_item[4],
                                                graph_item[5],
                                                graph_item[6])
            result.append(graph_item_obj)

        items_group_by_months = self._get_items_group_by_month(result)
        return items_group_by_months

    def _get_items_group_by_month(self, data):
        months = ['JAN', 'FEB', 'MAR', 'APR', 'MAY', 'JUN', 'JUL', 'AUG', 'SET', 'OCT', 'NOV', 'DIC']

        result = []
        for month in months:
            item = {}
            events_by_month = self._get_events_group_by_month(month, data)
            if len(events_by_month) > 0:
                item["month_of_year_label"] = month
            for event in events_by_month:
                item[event.event_type_label] = event.quantity

            if len(item) > 0:
                result.append(item)

        return result

    def _get_events_group_by_month(self, month, data):
        return [dashboardItem for dashboardItem in data if dashboardItem.month_of_year_label == month]

    def get_raiden_internal_events_with_timestamps(self, limit, offset):
        return [
            str(e)
            for e in self.raiden_api.raiden.wal.storage.get_events_with_timestamps(
                limit=limit, offset=offset
            )
        ]

    def get_blockchain_events_channel(
        self,
        token_address: typing.TokenAddress,
        partner_address: typing.Address = None,
        from_block: typing.BlockSpecification = GENESIS_BLOCK_NUMBER,
        to_block: typing.BlockSpecification = "latest",
    ):
        log.debug(
            "Getting channel blockchain events",
            node=pex(self.raiden_api.address),
            token_address=to_checksum_address(token_address),
            partner_address=optional_address_to_string(partner_address),
            from_block=from_block,
            to_block=to_block,
        )
        try:
            raiden_service_result = self.raiden_api.get_blockchain_events_channel(
                token_address=token_address,
                partner_address=partner_address,
                from_block=from_block,
                to_block=to_block,
            )
            return api_response(result=normalize_events_list(raiden_service_result))
        except (InvalidBlockNumberInput, InvalidAddress) as e:
            return api_error(str(e), status_code=HTTPStatus.CONFLICT)
        except UnknownTokenAddress as e:
            return api_error(str(e), status_code=HTTPStatus.NOT_FOUND)

    def get_channel(
        self,
        registry_address: typing.PaymentNetworkID,
        token_address: typing.TokenAddress,
        partner_address: typing.Address,
    ):
        log.debug(
            "Getting channel",
            node=pex(self.raiden_api.address),
            registry_address=to_checksum_address(registry_address),
            token_address=to_checksum_address(token_address),
            partner_address=to_checksum_address(partner_address),
        )
        try:
            channel_state = self.raiden_api.get_channel(
                registry_address=registry_address,
                token_address=token_address,
                creator_address=self.raiden_api.address,
                partner_address=partner_address,
                channel_id_to_check=None
            )
            result = self.channel_schema.dump(channel_state)
            return api_response(result=result.data)
        except ChannelNotFound as e:
            return api_error(errors=str(e), status_code=HTTPStatus.NOT_FOUND)

    def get_partners_by_token(
        self, registry_address: typing.PaymentNetworkID, token_address: typing.TokenAddress
    ):
        log.debug(
            "Getting partners by token",
            node=pex(self.raiden_api.address),
            registry_address=to_checksum_address(registry_address),
            token_address=to_checksum_address(token_address),
        )
        return_list = []
        try:
            raiden_service_result = self.raiden_api.get_channel_list(
                registry_address, token_address
            )
        except InvalidAddress as e:
            return api_error(errors=str(e), status_code=HTTPStatus.CONFLICT)

        for result in raiden_service_result:
            return_list.append(
                {
                    "partner_address": result.partner_state.address,
                    "channel": url_for(
                        # TODO: Somehow nicely parameterize this for future versions
                        "v1_resources.channelsresourcebytokenandpartneraddress",
                        token_address=token_address,
                        partner_address=result.partner_state.address,
                    ),
                }
            )

        schema_list = PartnersPerTokenList(return_list)
        result = self.partner_per_token_list_schema.dump(schema_list)
        return api_response(result=result.data)

    def initiate_payment_with_invoice(self, registry_address: typing.PaymentNetworkID, coded_invoice):

        invoice_decoded = self.raiden_api.decode_invoice(coded_invoice)

        persistent_invoice = self.raiden_api.get_invoice(encode_hex(invoice_decoded.paymenthash))

        tags_dict = get_tags_dict(invoice_decoded.tags)
        unknown_tags_dict = get_unknown_tags_dict(invoice_decoded.unknown_tags)

        if persistent_invoice is None:
            expiration_date = datetime.utcfromtimestamp(invoice_decoded.date) \
                              + relativedelta(seconds=tags_dict['expires'])

            # When the invoice is received and the node don't have it saved,
            # then the secret is not generated
            # Look this when the payment protocol has changed TODO
            data = {"type": InvoiceType.RECEIVED.value,
                    "status": InvoiceStatus.PENDING.value,
                    "already_coded_invoice": True,
                    "payment_hash": encode_hex(invoice_decoded.paymenthash),
                    "encode": coded_invoice,
                    "expiration_date": expiration_date.isoformat(),
                    "secret": None,
                    "currency": invoice_decoded.currency,
                    "amount": str(invoice_decoded.amount),
                    "description": tags_dict['description'],
                    "target_address": encode_hex(unknown_tags_dict['target_address'].bytes),
                    "token_address": encode_hex(unknown_tags_dict['token_address'].bytes),
                    "created_at": datetime.utcfromtimestamp(invoice_decoded.date).strftime(UTC_FORMAT),
                    "expires": tags_dict['expires']
                    }

            # currency_symbol, token_address, partner_address, amount, description
            new_invoice = self.raiden_api.create_invoice(data)

            if new_invoice is not None:
                result = self.make_payment_with_invoice(registry_address, new_invoice)

        elif persistent_invoice["status"] == InvoiceStatus.PENDING.value and \
            not is_invoice_expired(persistent_invoice["expiration_date"]):

            result = self.make_payment_with_invoice(registry_address, persistent_invoice)
        elif persistent_invoice["status"] == InvoiceStatus.PAID.value:
            return api_error(
                errors=INVOICE_PAID,
                status_code=HTTPStatus.CONFLICT,
            )
        elif is_invoice_expired(persistent_invoice["expiration_date"]):
            return api_error(
                errors=INVOICE_EXPIRED,
                status_code=HTTPStatus.CONFLICT,
            )
        else:
            return api_error(
                errors=AUTO_PAY_INVOICE,
                status_code=HTTPStatus.CONFLICT,
            )

        return result

    def make_payment_with_invoice(self, registry_address, invoice):
        wei_amount = Web3.toWei(invoice['amount'], 'ether')
        # We make payment with data of invoice
        result = self.initiate_payment(registry_address,
                                       to_canonical_address(invoice['token_address']),
                                       to_canonical_address(invoice['target_address']),
                                       wei_amount,
                                       None,
                                       None,
                                       None,
                                       decode_hex(invoice['payment_hash']))
        if result.status_code == HTTPStatus.OK:
            data = {"status": InvoiceStatus.PAID.value,
                    "payment_hash": invoice['payment_hash']}
            self.raiden_api.update_invoice(data)

        return result

    def initiate_payment(
        self,
        registry_address: typing.PaymentNetworkID,
        token_address: typing.TokenAddress,
        target_address: typing.Address,
        amount: typing.TokenAmount,
        identifier: typing.PaymentID,
        secret: typing.Secret,
        secret_hash: typing.SecretHash,
        payment_hash_invoice: typing.PaymentHashInvoice
    ):
        log.debug(
            "Initiating payment",
            node=pex(self.raiden_api.address),
            registry_address=to_checksum_address(registry_address),
            token_address=to_checksum_address(token_address),
            target_address=target_address,
            amount=amount,
            payment_identifier=identifier,
            secret=secret,
            secret_hash=secret_hash,
        )

        if identifier is None:
            identifier = create_default_identifier()

        try:
            # First we check if the address received is an RNS address or a hexadecimal address
            if is_rns_address(target_address):
                rns_resolved_address = self.raiden_api.raiden.chain.get_address_from_rns(target_address)
                if rns_resolved_address == RNS_ADDRESS_ZERO:
                    raise InvalidAddress('Invalid RNS address. The domain isnt registered.')
                else:
                    target_address = to_canonical_address(rns_resolved_address)

            payment_status = self.raiden_api.transfer(
                registry_address=registry_address,
                token_address=token_address,
                target=target_address,
                amount=amount,
                identifier=identifier,
                secret=secret,
                secrethash=secret_hash,
                payment_hash_invoice=payment_hash_invoice
            )
        except (
            InvalidAmount,
            InvalidAddress,
            InvalidSecret,
            InvalidSecretHash,
            PaymentConflict,
            UnknownTokenAddress,
        ) as e:
            return api_error(errors=str(e), status_code=HTTPStatus.CONFLICT)
        except InsufficientFunds as e:
            return api_error(errors=str(e), status_code=HTTPStatus.PAYMENT_REQUIRED)

        if payment_status.payment_done.get() is False:
            return api_error(
                errors="Payment couldn't be completed "
                       "(insufficient funds, no route to target or target offline).",
                status_code=HTTPStatus.CONFLICT,
            )

        secret = payment_status.payment_done.get()

        payment = {
            "initiator_address": self.raiden_api.address,
            "registry_address": registry_address,
            "token_address": token_address,
            "target_address": target_address,
            "amount": amount,
            "identifier": identifier,
            "secret": secret,
            "secret_hash": sha3(secret),
        }
        result = self.payment_schema.dump(payment)
        return api_response(result=result.data)

<<<<<<< HEAD
    def initiate_payment_light(
        self,
        registry_address: typing.PaymentNetworkID,
        token_address: typing.TokenAddress,
        creator_address: typing.Address,
        target_address: typing.Address,
        amount: typing.TokenAmount,
        payment_identifier: typing.PaymentID,
        message_identifier: typing.PaymentID,
        secret_hash: typing.SecretHash,
        payment_hash_invoice: typing.PaymentHashInvoice,
        signed_locked_transfer: LockedTransfer
    ):
        log.debug(
            "Initiating payment light",
            registry_address=to_checksum_address(registry_address),
            token_address=to_checksum_address(token_address),
            creator_address=creator_address,
            target_address=target_address,
            amount=amount,
            payment_identifier=payment_identifier,
            secret_hash=secret_hash,
        )

        if payment_identifier is None:
            raise InvalidPaymentIdentifier("Payment identifier isnt present")

        if message_identifier is None:
            raise InvalidPaymentIdentifier("Message identifier isnt present")

        try:
            self.raiden_api.transfer_async_light(
                registry_address=registry_address,
                token_address=token_address,
                creator=creator_address,
                target=target_address,
                amount=amount,
                identifier=payment_identifier,
                secrethash=secret_hash,
                payment_hash_invoice=payment_hash_invoice,
                signed_locked_transfer=signed_locked_transfer
            )
        except (
            InvalidAmount,
            InvalidAddress,
            InvalidSecretHash,
            PaymentConflict,
            UnknownTokenAddress,
            InvalidPaymentIdentifier
        ) as e:
            return api_error(errors=str(e), status_code=HTTPStatus.CONFLICT)
        except InsufficientFunds as e:
            return api_error(errors=str(e), status_code=HTTPStatus.PAYMENT_REQUIRED)

        # if payment_status.payment_done.get() is False:
        #     return api_error(
        #         errors="Payment couldn't be completed "
        #                "(insufficient funds, no route to target or target offline).",
        #         status_code=HTTPStatus.CONFLICT,
        #     )
        #
        # secret = payment_status.payment_done.get()
        #
        # payment = {
        #     "initiator_address": self.raiden_api.address,
        #     "registry_address": registry_address,
        #     "token_address": token_address,
        #     "target_address": target_address,
        #     "amount": amount,
        #     "identifier": identifier,
        #     "secret": secret,
        #     "secret_hash": sha3(secret),
        # }
        # result = self.payment_schema.dump(payment)
        # return api_response(result=result.data)
        return None

=======
>>>>>>> e50f7967
    def _deposit_light(
        self,
        registry_address: typing.PaymentNetworkID,
        channel_state: NettingChannelState,
        total_deposit: typing.TokenAmount,
        signed_approval_tx: typing.SignedTransaction,
        signed_deposit_tx: typing.SignedTransaction,

    ):
        log.debug(
            "Depositing to light channel",
            node=pex(channel_state.our_state.address),
            registry_address=to_checksum_address(registry_address),
            channel_identifier=channel_state.identifier,
            total_deposit=total_deposit,
        )
        if channel.get_status(channel_state) != CHANNEL_STATE_OPENED:
            return api_error(
                errors="Can't set total deposit on a closed channel",
                status_code=HTTPStatus.CONFLICT,
            )

        try:
            self.raiden_api.set_total_channel_deposit_light(
                registry_address,
                channel_state.token_address,
                channel_state.our_state.address,
                channel_state.partner_state.address,
                signed_approval_tx,
                signed_deposit_tx,
                total_deposit,
            )
        except InsufficientFunds as e:
            return ApiErrorBuilder.build_and_log_error(errors=str(e), status_code=HTTPStatus.PAYMENT_REQUIRED, log=log)
        except DepositOverLimit as e:
            return ApiErrorBuilder.build_and_log_error(errors=str(e), status_code=HTTPStatus.CONFLICT, log=log)
        except DepositMismatch as e:
            return ApiErrorBuilder.build_and_log_error(errors=str(e), status_code=HTTPStatus.CONFLICT, log=log)
        except RawTransactionFailed as e:
            return ApiErrorBuilder.build_and_log_error(errors=str(e), status_code=HTTPStatus.BAD_REQUEST, log=log)
        except RaidenRecoverableError as e:
            return ApiErrorBuilder.build_and_log_error(errors=str(e), status_code=HTTPStatus.BAD_REQUEST, log=log)

        updated_channel_state = self.raiden_api.get_channel(
            registry_address, channel_state.token_address, channel_state.our_state.address,
<<<<<<< HEAD
            channel_state.partner_state.address
=======
            channel_state.partner_state.address, None
>>>>>>> e50f7967
        )

        result = self.channel_schema.dump(updated_channel_state)
        return api_response(result=result.data)

    def _deposit(
        self,
        registry_address: typing.PaymentNetworkID,
        channel_state: NettingChannelState,
        total_deposit: typing.TokenAmount,
    ):
        log.debug(
            "Depositing to channel",
            node=pex(self.raiden_api.address),
            registry_address=to_checksum_address(registry_address),
            channel_identifier=channel_state.identifier,
            total_deposit=total_deposit,
        )

        if channel.get_status(channel_state) != CHANNEL_STATE_OPENED:
            return api_error(
                errors="Can't set total deposit on a closed channel",
                status_code=HTTPStatus.CONFLICT,
            )

        try:
            self.raiden_api.set_total_channel_deposit(
                registry_address,
                channel_state.token_address,
                self.raiden_api.address,
                channel_state.partner_state.address,
                total_deposit
            )
        except InsufficientFunds as e:
            return api_error(errors=str(e), status_code=HTTPStatus.PAYMENT_REQUIRED)
        except DepositOverLimit as e:
            return api_error(errors=str(e), status_code=HTTPStatus.CONFLICT)
        except DepositMismatch as e:
            return api_error(errors=str(e), status_code=HTTPStatus.CONFLICT)
        except RaidenRecoverableError as e:
            return ApiErrorBuilder.build_and_log_error(errors=str(e), status_code=HTTPStatus.BAD_REQUEST, log=log)

        updated_channel_state = self.raiden_api.get_channel(
            registry_address, channel_state.token_address, channel_state.our_state.address,
<<<<<<< HEAD
            channel_state.partner_state.address
=======
            channel_state.partner_state.address, None
>>>>>>> e50f7967
        )

        result = self.channel_schema.dump(updated_channel_state)
        return api_response(result=result.data)

    def _close_light(
        self,
        registry_address: typing.PaymentNetworkID,
        channel_state: NettingChannelState,
        signed_close_tx: typing.SignedTransaction):

        log.debug(
            "Closing light channel",
            node=pex(self.raiden_api.address),
            registry_address=to_checksum_address(registry_address),
            channel_identifier=channel_state.identifier
        )

        self.validate_channel_status(channel_state)

        try:
            self.raiden_api.channel_close_light(
                registry_address,
                channel_state.token_address,
                channel_state.partner_state.address,
                signed_close_tx=signed_close_tx
            )
        except InsufficientFunds as e:
            return api_error(errors=str(e), status_code=HTTPStatus.PAYMENT_REQUIRED)

        return self.update_channel_state(registry_address, channel_state)

    def _close(
        self, registry_address: typing.PaymentNetworkID, channel_state: NettingChannelState
    ):
        log.debug(
            "Closing channel",
            node=pex(self.raiden_api.address),
            registry_address=to_checksum_address(registry_address),
            channel_identifier=channel_state.identifier,
        )

        self.validate_channel_status(channel_state)

        try:
            self.raiden_api.channel_close(
                registry_address, channel_state.token_address, channel_state.partner_state.address
            )
        except InsufficientFunds as e:
            return api_error(errors=str(e), status_code=HTTPStatus.PAYMENT_REQUIRED)

        return self.update_channel_state(registry_address, channel_state)

    def validate_channel_status(self, channel_state):
        if channel.get_status(channel_state) != CHANNEL_STATE_OPENED:
            return api_error(
                errors="Attempted to close an already closed channel",
                status_code=HTTPStatus.CONFLICT,
            )

    def update_channel_state(self, registry_address, channel_state):
        updated_channel_state = self.raiden_api.get_channel(
            registry_address,
            channel_state.token_address,
            channel_state.our_state.address,
            channel_state.partner_state.address,
            channel_state.canonical_identifier.channel_identifier
        )

        result = self.channel_schema.dump(updated_channel_state)
        return api_response(result=result.data)

    def patch_light_channel(
        self,
        registry_address: typing.PaymentNetworkID,
        token_address: typing.TokenAddress,
        creator_address: typing.Address,
        partner_address: typing.Address,
        signed_approval_tx: typing.SignedTransaction,
        signed_deposit_tx: typing.SignedTransaction,
<<<<<<< HEAD
=======
        signed_close_tx:typing.SignedTransaction,
>>>>>>> e50f7967
        total_deposit: typing.TokenAmount = None,
        state: str = None,

    ):
        log.debug(
            "Patching light channel",
            node=pex(creator_address),
            registry_address=to_checksum_address(registry_address),
            token_address=to_checksum_address(token_address),
            creator_address=to_checksum_address(creator_address),
            partner_address=to_checksum_address(partner_address),
            total_deposit=total_deposit,
            state=state,
        )

        if total_deposit is not None and state is not None:
            return api_error(
                errors="Can not update a channel's total deposit and state at the same time",
                status_code=HTTPStatus.CONFLICT,
            )

        if total_deposit is None and state is None:
            return api_error(
                errors="Nothing to do. Should either provide 'total_deposit' or 'state' argument",
                status_code=HTTPStatus.BAD_REQUEST,
            )
        if total_deposit and total_deposit < 0:
            return api_error(
                errors="Amount to deposit must not be negative.", status_code=HTTPStatus.CONFLICT
            )

        try:
            channel_state = self.raiden_api.get_channel(
                registry_address=registry_address,
                token_address=token_address,
                creator_address=creator_address,
                partner_address=partner_address,
<<<<<<< HEAD
=======
                channel_id_to_check=None
>>>>>>> e50f7967
            )

        except ChannelNotFound:
            return api_error(
                errors="Requested channel for token {} between {} and {} not found".format(
                    to_checksum_address(token_address),
                    to_checksum_address(creator_address),
                    to_checksum_address(partner_address)
                ),
                status_code=HTTPStatus.CONFLICT,
            )
        except InvalidAddress as e:
            return api_error(errors=str(e), status_code=HTTPStatus.CONFLICT)

        if total_deposit is not None:
            result = self._deposit_light(registry_address, channel_state, total_deposit, signed_approval_tx,
                                         signed_deposit_tx)

        elif state == CHANNEL_STATE_CLOSED:
<<<<<<< HEAD
            log.critical("Not implemented yet!")
            result = None
=======
            result = self._close_light(registry_address, channel_state, signed_close_tx)
>>>>>>> e50f7967
        else:  # should never happen, channel_state is validated in the schema
            result = api_error(
                errors="Provided invalid channel state {}".format(state),
                status_code=HTTPStatus.BAD_REQUEST,
            )
        return result

    def patch_channel(
        self,
        registry_address: typing.PaymentNetworkID,
        token_address: typing.TokenAddress,
        partner_address: typing.Address,
        total_deposit: typing.TokenAmount = None,
        state: str = None,
    ):
        log.debug(
            "Patching channel",
            node=pex(self.raiden_api.address),
            registry_address=to_checksum_address(registry_address),
            token_address=to_checksum_address(token_address),
            partner_address=to_checksum_address(partner_address),
            total_deposit=total_deposit,
            state=state,
        )

        if total_deposit is not None and state is not None:
            return api_error(
                errors="Can not update a channel's total deposit and state at the same time",
                status_code=HTTPStatus.CONFLICT,
            )

        if total_deposit is None and state is None:
            return api_error(
                errors="Nothing to do. Should either provide 'total_deposit' or 'state' argument",
                status_code=HTTPStatus.BAD_REQUEST,
            )
        if total_deposit and total_deposit < 0:
            return api_error(
                errors="Amount to deposit must not be negative.", status_code=HTTPStatus.CONFLICT
            )

        try:
            channel_state = self.raiden_api.get_channel(
                registry_address=registry_address,
                token_address=token_address,
                creator_address=self.raiden_api.address,
                partner_address=partner_address,
                channel_id_to_check=None
            )

        except ChannelNotFound:
            return api_error(
                errors="Requested channel for token {} and partner {} not found".format(
                    to_checksum_address(token_address), to_checksum_address(partner_address)
                ),
                status_code=HTTPStatus.CONFLICT,
            )
        except InvalidAddress as e:
            return api_error(errors=str(e), status_code=HTTPStatus.CONFLICT)

        if total_deposit is not None:
            result = self._deposit(registry_address, channel_state, total_deposit)

        elif state == CHANNEL_STATE_CLOSED:
            result = self._close(registry_address, channel_state)

        else:  # should never happen, channel_state is validated in the schema
            result = api_error(
                errors="Provided invalid channel state {}".format(state),
                status_code=HTTPStatus.BAD_REQUEST,
            )
        return result

    def get_pending_transfers(self, token_address=None, partner_address=None):
        try:
            return api_response(
                self.raiden_api.get_pending_transfers(
                    token_address=token_address, partner_address=partner_address
                )
            )
        except (ChannelNotFound, UnknownTokenAddress) as e:
            return api_error(errors=str(e), status_code=HTTPStatus.NOT_FOUND)

    def get_network_graph(self, token_network_address=None):
        if token_network_address is None:
            return api_error(
                errors="Token network address must not be empty.",
                status_code=HTTPStatus.BAD_REQUESTCONFLICT,
            )

        network_graph = self.raiden_api.get_network_graph(token_network_address)

        if network_graph is None:
            return api_error(
                errors="Internal server error getting network_graph.",
                status_code=HTTPStatus.INTERNAL_SERVER_ERROR,
            )
        return api_response(result=network_graph.to_dict())

    def write_token_action(self, action):
        new_token = self.raiden_api.write_token_action(action)
        if new_token is None:
            return api_error(
                errors="Internal server error getting get_token.",
                status_code=HTTPStatus.INTERNAL_SERVER_ERROR,
            )
        return api_response(new_token)

    def get_token_action(self, token):
        token_data = self.raiden_api.get_token_action(token)
        if token_data is None:
            result = {}
        if isinstance(token_data, tuple):
            result = {}
            result['identifier'] = token_data[0]
            result['token'] = token_data[1]
            result['expires_at'] = token_data[2]
            result['action_request'] = token_data[3]

        return api_response(result)

    def search_lumino(self, registry_address: typing.PaymentNetworkID, query=None, only_receivers=None):
        if query is None:
            return api_error(
                errors="Query param must not be empty.",
                status_code=HTTPStatus.BAD_REQUESTCONFLICT,
            )

        search_result = self.raiden_api.search_lumino(registry_address, query, only_receivers)

        if search_result is None:
            return api_error(
                errors="Internal server error search_raiden.",
                status_code=HTTPStatus.INTERNAL_SERVER_ERROR,
            )
        return api_response(result=search_result)

    def create_invoice(self,
                       currency_symbol,
                       token_address,
                       partner_address,
                       amount,
                       description,
                       expires):

        if amount and amount < 0:
            return api_error(
                errors="Amount to deposit must not be negative.", status_code=HTTPStatus.CONFLICT
            )

        data = {"currency_symbol": currency_symbol,
                "token_address": token_address,
                "partner_address": partner_address,
                "amount": amount,
                "description": description,
                "invoice_type": InvoiceType.ISSUED.value,
                "invoice_status": InvoiceStatus.PENDING.value,
                "already_coded_invoice": False,
                "expires": expires}

        invoice = self.raiden_api.create_invoice(data)

<<<<<<< HEAD
        return api_response(invoice)


    def get_data_for_registration_request(self, address):
        data_to_sign = self.raiden_api.get_data_for_registration_request(address)
        return api_response(data_to_sign)

    def register_light_client(self,
                              address,
                              signed_password,
                              signed_display_name,
                              signed_seed_retry,
                              password,
                              display_name,
                              seed_retry):

        # Recover lighclient address from password and signed_password
        address_recovered_from_signed_password = recover(data=password.encode(),
                                                         signature=decode_hex(signed_password))

        # Recover lighclient address from display and signed_display_name
        address_recovered_from_signed_display_name = recover(data=display_name.encode(),
                                                             signature=decode_hex(signed_display_name))

        # Recover lightclient addres from seed retry and signed_seed_retry
        address_recovered_from_signed_seed_retry = recover(data=seed_retry.encode(),
                                                           signature=decode_hex(signed_seed_retry))

        if address_recovered_from_signed_password != address or \
            address_recovered_from_signed_display_name != address or \
            address_recovered_from_signed_seed_retry != address:
            return api_error(
                errors="The signed data provided is not valid.",
                status_code=HTTPStatus.CONFLICT,
            )

        light_client = self.raiden_api.register_light_client(
            to_normalized_address(address),
            signed_password,
            signed_display_name,
            signed_seed_retry)

        if light_client is not None and light_client["result_code"] == 0:
            matrix_light_client_transport_instance = get_matrix_light_client_instance(
                self.raiden_api.raiden.config["transport"]["matrix"],
                password=light_client["encrypt_signed_password"],
                display_name=light_client["encrypt_signed_display_name"],
                seed_retry=light_client["encrypt_signed_seed_retry"],
                address=light_client["address"])

            self.raiden_api.raiden.start_transport_in_runtime(transport=matrix_light_client_transport_instance,
                                                              chain_state=views.state_from_raiden(
                                                                  self.raiden_api.raiden))

            self.raiden_api.raiden.transport.light_client_transports.append(matrix_light_client_transport_instance)

        return api_response(light_client)

    def get_light_client_protocol_message(self, offset):
        headers = request.headers
        api_key = headers.get("x-api-key")
        if not api_key:
            return ApiErrorBuilder.build_and_log_error(errors="Missing api_key auth header",
                                                       status_code=HTTPStatus.BAD_REQUEST, log=log)

        light_client = LightClientService.get_by_api_key(api_key, self.raiden_api.raiden.wal)
        if not light_client:
            return ApiErrorBuilder.build_and_log_error(
                errors="There is no light client associated with the api key provided",
                status_code=HTTPStatus.FORBIDDEN, log=log)

        messages = LightClientService.get_light_client_messages(offset, self.raiden_api.raiden.wal)
        response = [message.to_dict() for message in messages]
        return api_response(response)

    def receive_light_client_protocol_message(self,
                                              message_id: int,
                                              message_order: int,
                                              message: Dict):
        # TODO check if message is coherent
        # TODO call from dict will work but we need to validate each parameter in order to know if there are no extra or missing params.
        # TODO we also need to check if message id an order received make sense

        #FIXME Should take the secret from the message receivend from LC

        lt = LockedTransfer.from_dict(message)
        payment_request = LightClientService.get_light_client_payment(message_id, self.raiden_api.raiden.wal)
        self.initiate_payment_light(self.raiden_api.raiden.default_registry.address, lt.token, lt.initiator,
                                    lt.target, lt.locked_amount, lt.payment_identifier, payment_request.payment_id, lt.lock.secrethash,
                                    EMPTY_PAYMENT_HASH_INVOICE, lt)

        return api_response("Should save all the messages")

    def create_light_client_payment(
        self,
        registry_address: typing.PaymentNetworkID,
        creator_address: typing.AddressHex,
        partner_address: typing.AddressHex,
        token_address: typing.TokenAddress,
        amount: typing.TokenAmount,
        secrethash: typing.SecretHash
    ):
        headers = request.headers
        api_key = headers.get("x-api-key")
        if not api_key:
            return ApiErrorBuilder.build_and_log_error(errors="Missing api_key auth header",
                                                       status_code=HTTPStatus.BAD_REQUEST, log=log)

        light_client = LightClientService.get_by_api_key(api_key, self.raiden_api.raiden.wal)
        if not light_client:
            return ApiErrorBuilder.build_and_log_error(
                errors="There is no light client associated with the api key provided",
                status_code=HTTPStatus.FORBIDDEN, log=log)
        try:
            locked_transfer_wrapper = self.raiden_api.create_light_client_payment(registry_address, creator_address,
                                                                                  partner_address, token_address,
                                                                                  amount, secrethash)
            return api_response(locked_transfer_wrapper.to_dict())
        except ChannelNotFound as e:
            return ApiErrorBuilder.build_and_log_error(errors=str(e), status_code=HTTPStatus.NOT_FOUND, log=log)
        except UnhandledLightClient as e:
            return ApiErrorBuilder.build_and_log_error(errors=str(e), status_code=HTTPStatus.FORBIDDEN, log=log)
=======
        return api_response(invoice)
>>>>>>> e50f7967
<|MERGE_RESOLUTION|>--- conflicted
+++ resolved
@@ -20,11 +20,8 @@
 from raiden.api.validations.api_error_builder import ApiErrorBuilder
 from raiden.api.validations.api_status_codes import ERROR_STATUS_CODES
 from raiden.api.validations.channel_validator import ChannelValidator
-<<<<<<< HEAD
 from raiden.lightclient.light_client_service import LightClientService
 from raiden.messages import LockedTransfer
-=======
->>>>>>> e50f7967
 from raiden.rns_constants import RNS_ADDRESS_ZERO
 from raiden.utils.rns import is_rns_address
 from webargs.flaskparser import parser
@@ -79,7 +76,6 @@
     InvoiceResource,
     PaymentInvoiceResource,
     ChannelsResourceLight,
-<<<<<<< HEAD
     LightChannelsResourceByTokenAndPartnerAddress,
     LightClientMatrixCredentialsBuildResource,
     LightClientResource,
@@ -88,12 +84,6 @@
 
 from raiden.constants import GENESIS_BLOCK_NUMBER, UINT256_MAX, Environment, EMPTY_PAYMENT_HASH_INVOICE
 
-=======
-    LightChannelsResourceByTokenAndPartnerAddress)
-
-from raiden.constants import GENESIS_BLOCK_NUMBER, UINT256_MAX, Environment
-
->>>>>>> e50f7967
 from raiden.exceptions import (
     AddressWithoutCode,
     AlreadyRegisteredTokenAddress,
@@ -117,11 +107,7 @@
     TokenNotRegistered,
     TransactionThrew,
     UnknownTokenAddress,
-<<<<<<< HEAD
     RawTransactionFailed, UnhandledLightClient, RaidenRecoverableError, InvalidPaymentIdentifier)
-=======
-    RawTransactionFailed, UnhandledLightClient, RaidenRecoverableError)
->>>>>>> e50f7967
 from raiden.transfer import channel, views
 from raiden.transfer.events import (
     EventPaymentReceivedSuccess,
@@ -155,19 +141,12 @@
 from raiden.utils.signer import recover
 from raiden.ui.app import get_matrix_light_client_instance
 
-<<<<<<< HEAD
 log = structlog.get_logger(__name__)
 
-=======
->>>>>>> e50f7967
 URLS_V1 = [
     ("/address", AddressResource),
     ("/channels", ChannelsResource),
     ("/light_channels", ChannelsResourceLight),
-<<<<<<< HEAD
-=======
-
->>>>>>> e50f7967
     ("/channels/<hexaddress:token_address>", ChannelsResourceByTokenAddress),
     (
         "/channels/<hexaddress:token_address>/<hexaddress:partner_address>",
@@ -1477,7 +1456,6 @@
         result = self.payment_schema.dump(payment)
         return api_response(result=result.data)
 
-<<<<<<< HEAD
     def initiate_payment_light(
         self,
         registry_address: typing.PaymentNetworkID,
@@ -1555,8 +1533,6 @@
         # return api_response(result=result.data)
         return None
 
-=======
->>>>>>> e50f7967
     def _deposit_light(
         self,
         registry_address: typing.PaymentNetworkID,
@@ -1602,11 +1578,7 @@
 
         updated_channel_state = self.raiden_api.get_channel(
             registry_address, channel_state.token_address, channel_state.our_state.address,
-<<<<<<< HEAD
-            channel_state.partner_state.address
-=======
             channel_state.partner_state.address, None
->>>>>>> e50f7967
         )
 
         result = self.channel_schema.dump(updated_channel_state)
@@ -1651,11 +1623,7 @@
 
         updated_channel_state = self.raiden_api.get_channel(
             registry_address, channel_state.token_address, channel_state.our_state.address,
-<<<<<<< HEAD
-            channel_state.partner_state.address
-=======
             channel_state.partner_state.address, None
->>>>>>> e50f7967
         )
 
         result = self.channel_schema.dump(updated_channel_state)
@@ -1736,10 +1704,7 @@
         partner_address: typing.Address,
         signed_approval_tx: typing.SignedTransaction,
         signed_deposit_tx: typing.SignedTransaction,
-<<<<<<< HEAD
-=======
         signed_close_tx:typing.SignedTransaction,
->>>>>>> e50f7967
         total_deposit: typing.TokenAmount = None,
         state: str = None,
 
@@ -1777,10 +1742,7 @@
                 token_address=token_address,
                 creator_address=creator_address,
                 partner_address=partner_address,
-<<<<<<< HEAD
-=======
                 channel_id_to_check=None
->>>>>>> e50f7967
             )
 
         except ChannelNotFound:
@@ -1800,12 +1762,7 @@
                                          signed_deposit_tx)
 
         elif state == CHANNEL_STATE_CLOSED:
-<<<<<<< HEAD
-            log.critical("Not implemented yet!")
-            result = None
-=======
             result = self._close_light(registry_address, channel_state, signed_close_tx)
->>>>>>> e50f7967
         else:  # should never happen, channel_state is validated in the schema
             result = api_error(
                 errors="Provided invalid channel state {}".format(state),
@@ -1968,7 +1925,6 @@
 
         invoice = self.raiden_api.create_invoice(data)
 
-<<<<<<< HEAD
         return api_response(invoice)
 
 
@@ -2091,6 +2047,3 @@
             return ApiErrorBuilder.build_and_log_error(errors=str(e), status_code=HTTPStatus.NOT_FOUND, log=log)
         except UnhandledLightClient as e:
             return ApiErrorBuilder.build_and_log_error(errors=str(e), status_code=HTTPStatus.FORBIDDEN, log=log)
-=======
-        return api_response(invoice)
->>>>>>> e50f7967
