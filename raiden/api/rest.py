import errno
import json
import logging
import socket
from datetime import datetime
from http import HTTPStatus
from typing import Dict, Union

import gevent
import gevent.pool
import structlog
from dateutil.relativedelta import relativedelta
from eth_utils import encode_hex, decode_hex, to_checksum_address
from eth_utils import (
    to_canonical_address
)
from flask import Flask, make_response, send_from_directory, url_for, request
from flask_cors import CORS
from flask_restful import Api, abort
from gevent.pywsgi import WSGIServer
from hexbytes import HexBytes
from raiden_webui import RAIDEN_WEBUI_PATH
<<<<<<< HEAD

from raiden.api.validations.api_error_builder import ApiErrorBuilder
from raiden.api.validations.api_status_codes import ERROR_STATUS_CODES
from raiden.api.validations.channel_validator import ChannelValidator
from raiden.lightclient.handlers.light_client_service import LightClientService
from raiden.lightclient.lightclientmessages.light_client_non_closing_balance_proof import \
    LightClientNonClosingBalanceProof
from raiden.lightclient.models.light_client_protocol_message import LightClientProtocolMessageType
from raiden.messages import LockedTransfer, Delivered, RevealSecret, Unlock, SecretRequest, Processed, \
    LockExpired
from raiden.network.transport.matrix.layer import MatrixLayer
from raiden.rns_constants import RNS_ADDRESS_ZERO
from raiden.utils.rns import is_rns_address
from webargs.flaskparser import parser
from raiden.api.objects import DashboardGraphItem
from raiden.api.objects import DashboardTableItem
from raiden.api.objects import DashboardGeneralItem
from flask_cors import CORS
from raiden.schedulers.setup import setup_schedule_config
from datetime import datetime
=======
>>>>>>> 2b34b8fc
from web3 import Web3
from webargs.flaskparser import parser

from raiden.api.objects import AddressList, PartnersPerTokenList
from raiden.api.objects import DashboardGeneralItem
from raiden.api.objects import DashboardGraphItem
from raiden.api.objects import DashboardTableItem
from raiden.api.v1.encoding import (
    AddressListSchema,
    ChannelStateSchema,
    EventPaymentReceivedSuccessSchema,
    EventPaymentSentFailedSchema,
    EventPaymentSentSuccessSchema,
    HexAddressConverter,
    InvalidEndpoint,
    PartnersPerTokenListSchema,
    PaymentSchema,
    DashboardDataResponseSchema,
    DashboardDataResponseTableItemSchema,
    DashboardDataResponseGeneralItemSchema,
    LuminoAddressConverter)
from raiden.api.v1.resources import (
    AddressResource,
    BlockchainEventsNetworkResource,
    BlockchainEventsTokenResource,
    ChannelBlockchainEventsResource,
    ChannelsResource,
    ChannelsResourceLumino,
    ChannelsResourceByTokenAddress,
    ChannelsResourceByTokenAndPartnerAddress,
    ConnectionsInfoResource,
    ConnectionsResource,
    PartnersResourceByTokenAddress,
    PaymentResource,
    PendingTransfersResource,
    PendingTransfersResourceByTokenAddress,
    PendingTransfersResourceByTokenAndPartnerAddress,
    RaidenInternalEventsResource,
    RegisterTokenResource,
    GetTokenResource,
    TokensResource,
    DashboardResource,
    create_blueprint,
    NetworkResource, PaymentResourceLumino,
    SearchLuminoResource,
    TokenActionResource,
    InvoiceResource,
    PaymentInvoiceResource,
    ChannelsResourceLight,
    LightChannelsResourceByTokenAndPartnerAddress,
    LightClientResource,
    PaymentLightResource,
    CreatePaymentLightResource,
    WatchtowerResource,
    LightClientMessageResource,
    RegisterSecretLightResource,
    UnlockPaymentLightResource,
    SettlementLightResourceByTokenAndPartnerAddress
)
from raiden.api.validations.api_error_builder import ApiErrorBuilder
from raiden.api.validations.api_status_codes import ERROR_STATUS_CODES
from raiden.api.validations.channel_validator import ChannelValidator
from raiden.api.validations.light_client_authorization import requires_api_key
from raiden.billing.invoices.constants.errors import AUTO_PAY_INVOICE, INVOICE_EXPIRED, INVOICE_PAID
from raiden.billing.invoices.constants.invoice_status import InvoiceStatus
from raiden.billing.invoices.constants.invoice_type import InvoiceType
from raiden.billing.invoices.decoder.invoice_decoder import get_tags_dict, get_unknown_tags_dict
from raiden.billing.invoices.util.time_util import is_invoice_expired, UTC_FORMAT
from raiden.constants import GENESIS_BLOCK_NUMBER, UINT256_MAX, Environment, EMPTY_PAYMENT_HASH_INVOICE
from raiden.exceptions import (
    AddressWithoutCode,
    AlreadyRegisteredTokenAddress,
    APIServerPortInUseError,
    ChannelNotFound,
    DepositMismatch,
    DepositOverLimit,
    DuplicatedChannelError,
    InsufficientFunds,
    InsufficientGasReserve,
    InvalidAddress,
    InvalidAmount,
    InvalidBlockNumberInput,
    InvalidNumberInput,
    InvalidSecret,
    InvalidSecretHash,
    InvalidSettleTimeout,
    InvalidToken,
    PaymentConflict,
    SamePeerAddress,
    TokenNotRegistered,
    TransactionThrew,
    UnknownTokenAddress,
    RawTransactionFailed,
    UnhandledLightClient,
    RaidenRecoverableError,
    InvalidPaymentIdentifier
)
from raiden.lightclient.handlers.light_client_message_handler import LightClientMessageHandler
from raiden.lightclient.handlers.light_client_service import LightClientService
from raiden.lightclient.lightclientmessages.light_client_non_closing_balance_proof import \
    LightClientNonClosingBalanceProof
from raiden.lightclient.models.light_client_protocol_message import LightClientProtocolMessageType
from raiden.messages import LockedTransfer, Delivered, RevealSecret, Unlock, SecretRequest, Processed, \
    LockExpired
from raiden.rns_constants import RNS_ADDRESS_ZERO
from raiden.schedulers.setup import setup_schedule_config
from raiden.transfer import channel, views
from raiden.transfer.events import (
    EventPaymentReceivedSuccess,
    EventPaymentSentFailed,
    EventPaymentSentSuccess,
)
from raiden.transfer.state import CHANNEL_STATE_CLOSED, CHANNEL_STATE_OPENED, NettingChannelState
from raiden.utils import (
    create_default_identifier,
    optional_address_to_string,
    pex,
    sha3,
    typing)
from raiden.utils.rns import is_rns_address
from raiden.utils.runnable import Runnable

<<<<<<< HEAD
from eth_utils import (
    to_canonical_address
)

from raiden.billing.invoices.constants.invoice_type import InvoiceType
from raiden.billing.invoices.constants.invoice_status import InvoiceStatus
from raiden.billing.invoices.decoder.invoice_decoder import get_tags_dict, get_unknown_tags_dict

from dateutil.relativedelta import relativedelta
from raiden.billing.invoices.util.time_util import is_invoice_expired, UTC_FORMAT
from raiden.billing.invoices.constants.errors import AUTO_PAY_INVOICE, INVOICE_EXPIRED, INVOICE_PAID

from raiden.utils.signer import recover

=======
>>>>>>> 2b34b8fc
log = structlog.get_logger(__name__)

LIGHT_CLIENT_API_KEY_HEADER = 'HTTP_X_API_KEY'

URLS_FN_V1 = [
    ("/channels", ChannelsResource),
    ("/channels/<hexaddress:token_address>", ChannelsResourceByTokenAddress),
    (
        "/channels/<hexaddress:token_address>/<hexaddress:partner_address>",
        ChannelsResourceByTokenAndPartnerAddress,
    ),
    ("/connections/<hexaddress:token_address>", ConnectionsResource),
    ("/connections", ConnectionsInfoResource),
    ("/payments/invoice", PaymentInvoiceResource),
    ("/payments", PaymentResource),
    ("/payments/<hexaddress:token_address>", PaymentResource, "token_paymentresource"),
    (
        "/payments/<hexaddress:token_address>/<hexaddress:target_address>",
        PaymentResource,
        "token_target_paymentresource",
    ),
    ("/tokens/<hexaddress:token_address>/partners", PartnersResourceByTokenAddress),
    ("/pending_transfers", PendingTransfersResource, "pending_transfers_resource"),
    (
        "/pending_transfers/<hexaddress:token_address>",
        PendingTransfersResourceByTokenAddress,
        "pending_transfers_resource_by_token",
    ),
    (
        "/pending_transfers/<hexaddress:token_address>/<hexaddress:partner_address>",
        PendingTransfersResourceByTokenAndPartnerAddress,
        "pending_transfers_resource_by_token_and_partner",
    ),
    ("/_debug/blockchain_events/network", BlockchainEventsNetworkResource),
    ("/_debug/blockchain_events/tokens/<hexaddress:token_address>", BlockchainEventsTokenResource),
    (
        "/_debug/blockchain_events/payment_networks/<hexaddress:token_address>/channels",
        ChannelBlockchainEventsResource,
        "tokenchanneleventsresourceblockchain",
    ),
    (
        (
            "/_debug/blockchain_events/payment_networks/"
            "<hexaddress:token_address>/channels/<hexaddress:partner_address>"
        ),
        ChannelBlockchainEventsResource,
    ),
    ("/_debug/raiden_events", RaidenInternalEventsResource),
    (
        '/channelsLumino',
        ChannelsResourceLumino,
    ),
    (
        '/paymentsLumino',
        PaymentResourceLumino,
    ),
    (
        '/dashboardLumino',
        DashboardResource,
    ),
    (
        '/network_graph/<hexaddress:token_network_address>',
        NetworkResource,
    ),
    (
        '/searchLumino',
        SearchLuminoResource,
    ),
    (
        '/tokenAction',
        TokenActionResource,
    ),
    (
        '/invoice',
        InvoiceResource,
    ),
]

URLS_COMMON_V1 = [
    ("/tokens", TokensResource),
    ("/tokens/<hexaddress:token_address>", RegisterTokenResource),
    ("/tokens/network/<hexaddress:token_network>", GetTokenResource),
    ("/address", AddressResource),
]

URLS_HUB_V1 = [
    ("/light_channels", ChannelsResourceLight),
    (
        "/light_channels/<hexaddress:token_address>/<hexaddress:creator_address>/<hexaddress:partner_address>",
        LightChannelsResourceByTokenAndPartnerAddress
    ),
    (
        "/light_channels/<hexaddress:token_address>/<hexaddress:creator_address>/<hexaddress:partner_address>/settle",
        SettlementLightResourceByTokenAndPartnerAddress
    ),
    ("/payments_light", PaymentLightResource),
    ("/payments_light/create", CreatePaymentLightResource, "create_payment"),
    ("/payments_light/unlock/<hexaddress:token_address>", UnlockPaymentLightResource),
    ("/payments_light/register_onchain_secret", RegisterSecretLightResource),
    ("/light_clients/", LightClientResource),
    ("/light_clients/messages", LightClientMessageResource, "Message polling"),
    ("/watchtower", WatchtowerResource),
]


def api_response(result, status_code=HTTPStatus.OK):
    if status_code == HTTPStatus.NO_CONTENT:
        assert not result, "Provided 204 response with non-zero length response"
        data = ""
    else:
        data = json.dumps(result)

    log.debug("Request successful", response=result, status_code=status_code)
    response = make_response(
        (data, status_code, {"mimetype": "application/json", "Content-Type": "application/json"})
    )
    return response


def api_error(errors, status_code):
    assert status_code in ERROR_STATUS_CODES, "Programming error, unexpected error status code"
    log.error("Error processing request", errors=errors, status_code=status_code)
    response = make_response(
        (
            json.dumps(dict(errors=errors)),
            status_code,
            {"mimetype": "application/json", "Content-Type": "application/json"},
        )
    )
    return response


@parser.error_handler
def handle_request_parsing_error(err, _req, _schema, _err_status_code, _err_headers):
    """ This handles request parsing errors generated for example by schema
    field validation failing."""
    abort(HTTPStatus.BAD_REQUEST, errors=err.messages)


def endpoint_not_found(e):
    errors = ["invalid endpoint"]
    if isinstance(e, InvalidEndpoint):
        errors.append(e.description)
    return api_error(errors, HTTPStatus.NOT_FOUND)


def hexbytes_to_str(map_: Dict):
    """ Converts values that are of type `HexBytes` to strings. """
    for k, v in map_.items():
        if isinstance(v, HexBytes):
            map_[k] = encode_hex(v)


def encode_byte_values(map_: Dict):
    """ Converts values that are of type `bytes` to strings. """
    for k, v in map_.items():
        if isinstance(v, bytes):
            map_[k] = encode_hex(v)


def encode_object_to_str(map_: Dict):
    for k, v in map_.items():
        if isinstance(v, int) or k == "args":
            continue
        if not isinstance(v, str):
            map_[k] = repr(v)


def normalize_events_list(old_list):
    """Internally the `event_type` key is prefixed with underscore but the API
    returns an object without that prefix"""
    new_list = []
    for _event in old_list:
        new_event = dict(_event)
        if new_event.get("args"):
            new_event["args"] = dict(new_event["args"])
            encode_byte_values(new_event["args"])
        # remove the queue identifier
        if new_event.get("queue_identifier"):
            del new_event["queue_identifier"]
        # the events contain HexBytes values, convert those to strings
        hexbytes_to_str(new_event)
        # Some of the raiden events contain accounts and as such need to
        # be exported in hex to the outside world
        name = new_event["event"]
        if name == "EventPaymentReceivedSuccess":
            new_event["initiator"] = to_checksum_address(new_event["initiator"])
        if name in ("EventPaymentSentSuccess", "EventPaymentSentFailed"):
            new_event["target"] = to_checksum_address(new_event["target"])
        encode_byte_values(new_event)
        # encode unserializable objects
        encode_object_to_str(new_event)
        new_list.append(new_event)
    return new_list


def convert_to_serializable(event_list):
    returned_events = []
    for event in event_list:
        new_event = {"event": type(event).__name__}
        new_event.update(event.__dict__)
        returned_events.append(new_event)
    return returned_events


def restapi_setup_urls(flask_api_context, rest_api, urls):
    for url_tuple in urls:
        if len(url_tuple) == 2:
            route, resource_cls = url_tuple
            endpoint = resource_cls.__name__.lower()
        elif len(url_tuple) == 3:
            route, resource_cls, endpoint = url_tuple
        else:
            raise ValueError(f"Invalid URL format: {url_tuple!r}")
        flask_api_context.add_resource(
            resource_cls,
            route,
            resource_class_kwargs={"rest_api_object": rest_api},
            endpoint=endpoint,
        )


def restapi_setup_type_converters(flask_app, names_to_converters):
    for key, value in names_to_converters.items():
        flask_app.url_map.converters[key] = value


class APIServer(Runnable):
    """
    Runs the API-server that routes the endpoint to the resources.
    The API is wrapped in multiple layers, and the Server should be invoked this way::

        # instance of the raiden-api
        raiden_api = RaidenAPI(...)

        # wrap the raiden-api with rest-logic and encoding
        rest_api = RestAPI(raiden_api)

        # create the server and link the api-endpoints with flask / flask-restful middleware
        api_server = APIServer(rest_api, {'host: '127.0.0.1', 'port': 5001})

        # run the server greenlet
        api_server.start()
    """

    _api_prefix = "/api/1"

    def __init__(
        self, rest_api, config, cors_domain_list=None, web_ui=False, eth_rpc_endpoint=None, hub_mode=False
    ):
        super().__init__()
        if rest_api.version != 1:
            raise ValueError("Invalid api version: {}".format(rest_api.version))
        self._api_prefix = f"/api/v{rest_api.version}"

        flask_app = Flask(__name__)

        if cors_domain_list:
            CORS(flask_app, origins=cors_domain_list)

        flask_app.static_url_path = ''

        flask_app.static_folder = flask_app.root_path + '/webui/static'

        if eth_rpc_endpoint:
            if not eth_rpc_endpoint.startswith("http"):
                eth_rpc_endpoint = "http://{}".format(eth_rpc_endpoint)
            flask_app.config["WEB3_ENDPOINT"] = eth_rpc_endpoint

        blueprint = create_blueprint()
        flask_api_context = Api(blueprint, prefix=self._api_prefix)

        restapi_setup_type_converters(
            flask_app,
            {
                'hexaddress': HexAddressConverter,
                'luminoaddress': LuminoAddressConverter
            },
        )

        restapi_setup_urls(
            flask_api_context,
            rest_api,
            URLS_COMMON_V1 + URLS_HUB_V1 if hub_mode else URLS_COMMON_V1 + URLS_FN_V1
        )

        self.config = config
        self.rest_api = rest_api
        self.flask_app = flask_app
        self.blueprint = blueprint
        self.flask_api_context = flask_api_context

        self.wsgiserver = None
        self.flask_app.register_blueprint(self.blueprint)

        self.flask_app.config["WEBUI_PATH"] = RAIDEN_WEBUI_PATH

        self.flask_app.register_error_handler(HTTPStatus.NOT_FOUND, endpoint_not_found)
        self.flask_app.register_error_handler(Exception, self.unhandled_exception)
        self.flask_app.before_request(self._is_raiden_running)

        # needed so flask_restful propagates the exception to our error handler above
        # or else, it'll replace it with a E500 response
        self.flask_app.config["PROPAGATE_EXCEPTIONS"] = True

        @flask_app.before_request
        def validate_request():
            if request:
                request_headers = request.headers
                if 'HTTP_COOKIE' in request_headers.environ:
                    cookies = request_headers.environ['HTTP_COOKIE']

                    cookies = cookies.split('; ')

                    for cookie in cookies:
                        cookie = cookie.split('=')
                        if cookie[0] == "token" and request.method != 'GET' and request.path != '/api/v1/tokenAction':
                            self.rest_api.raiden_api.validate_token_app(cookie[1])
                elif 'HTTP_TOKEN' in request_headers.environ:
                    self.rest_api.raiden_api.validate_token_app(request_headers.environ['HTTP_TOKEN'])
                if LIGHT_CLIENT_API_KEY_HEADER in request_headers.environ:
                    # we check that this api key is for a valid LC and that the LC
                    # is associated with a valid matrix server
                    lc_validation_result = self.rest_api.raiden_api.validate_light_client(
                        request_headers.environ[LIGHT_CLIENT_API_KEY_HEADER]
                    )
                    if lc_validation_result:
                        return lc_validation_result

        if web_ui:
            self._set_ui_endpoint()
            for route in (
                '/ui/<path:file_name>', '/ui', '/ui/', '/index.html', '/', '/dashboard', '/tokens', '/payments',
                '/channels'):
                self.flask_app.add_url_rule(
                    route, route, view_func=self._serve_webui, methods=("GET",)
                )

        # Setup Schedule Config for background jobs
        node_address = to_checksum_address(self.rest_api.raiden_api.address)

        setup_schedule_config(config['explorerendpoint'], config['discoverable'], node_address,
                              self.rest_api.raiden_api.raiden)

        self._is_raiden_running()

    def _set_ui_endpoint(self):
        # Overrides the backend url in the ui bundle
        with open(self.flask_app.root_path + '/webui/static/endpointConfig.js') as f:
            lines = f.readlines()

        lines[0] = "const backendUrl='http://" + self.config['host'] + ":" + str(self.config['port']) + "'; \n"
        lines[1] = "const nodeAddress = '" + to_checksum_address(self.rest_api.raiden_api.address) + "'; \n"
        if self.config['rnsdomain']:
            lines[2] = "const rnsDomain = '" + self.config['rnsdomain'] + "';\n"
        else:
            lines[2] = "const rnsDomain = null \n"
        lines[3] = "const chainEndpoint = '" + self.config['rskendpoint'] + "'; \n"

        with open(self.flask_app.root_path + '/webui/static/endpointConfig.js', "w") as f:
            f.writelines(lines)

    def _is_raiden_running(self):
        # We cannot accept requests before the node has synchronized with the
        # blockchain, which is done during the call to RaidenService.start.
        # Otherwise there is no guarantee that the node is in a valid state and
        # that the actions are valid, e.g. deposit in a channel that has closed
        # while the node was offline.
        if not self.rest_api.raiden_api.raiden:
            raise RuntimeError("The RaidenService must be started before the API can be used")

    def _serve_webui(self, file_name='index.html'):  # pylint: disable=redefined-builtin
        return send_from_directory(self.flask_app.root_path + '/webui', file_name)

    def _run(self):
        try:
            # stop may have been executed before _run was scheduled, in this
            # case wsgiserver will be None
            if self.wsgiserver is not None:
                self.wsgiserver.serve_forever()
        except gevent.GreenletExit:  # pylint: disable=try-except-raise
            raise
        except Exception:
            self.stop()  # ensure cleanup and wait on subtasks
            raise

    def start(self):
        log.debug(
            "REST API starting",
            host=self.config["host"],
            port=self.config["port"],
            node=pex(self.rest_api.raiden_api.address),
        )

        # WSGI expects an stdlib logger. With structlog there's conflict of
        # method names. Rest unhandled exception will be re-raised here:
        wsgi_log = logging.getLogger(__name__ + ".pywsgi")

        # server.stop() clears the handle and the pool, this is okay since a
        # new WSGIServer is created on each start
        pool = gevent.pool.Pool()
        wsgiserver = WSGIServer(
            (self.config["host"], self.config["port"]),
            self.flask_app,
            log=wsgi_log,
            error_log=wsgi_log,
            spawn=pool,
        )

        try:
            wsgiserver.init_socket()
        except socket.error as e:
            if e.errno == errno.EADDRINUSE:
                raise APIServerPortInUseError()
            raise

        self.wsgiserver = wsgiserver

        log.debug(
            "REST API started",
            host=self.config["host"],
            port=self.config["port"],
            node=pex(self.rest_api.raiden_api.address),
        )

        super().start()

    def stop(self):
        log.debug(
            "REST API stoping",
            host=self.config["host"],
            port=self.config["port"],
            node=pex(self.rest_api.raiden_api.address),
        )

        if self.wsgiserver is not None:
            self.wsgiserver.stop()
            self.wsgiserver = None

        log.debug(
            "REST API stopped",
            host=self.config["host"],
            port=self.config["port"],
            node=pex(self.rest_api.raiden_api.address),
        )

    def unhandled_exception(self, exception: Exception):
        """ Flask.errorhandler when an exception wasn't correctly handled """
        log.critical(
            "Unhandled exception when processing endpoint request",
            exc_info=True,
            node=pex(self.rest_api.raiden_api.address),
        )
        self.greenlet.kill(exception)
        return api_error([str(exception)], HTTPStatus.INTERNAL_SERVER_ERROR)


def parse_message_number(message):
    if message["type"] == "LockedTransfer":
        message["payment_identifier"] = int(message["payment_identifier"])
        message["message_identifier"] = int(message["message_identifier"])
        message["locked_amount"] = int(message["locked_amount"])
        message["transferred_amount"] = int(message["transferred_amount"])
        message["lock"]["amount"] = int(message["lock"]["amount"])
    elif message["type"] == "Delivered":
        message["delivered_message_identifier"] = int(message["delivered_message_identifier"])
    elif message["type"] == "RevealSecret":
        message["message_identifier"] = int(message["message_identifier"])
    elif message["type"] == "Secret":
        message["payment_identifier"] = int(message["payment_identifier"])
        message["transferred_amount"] = int(message["transferred_amount"])
        message["message_identifier"] = int(message["message_identifier"])
        message["locked_amount"] = int(message["locked_amount"])
    elif message["type"] == "Processed":
        message["message_identifier"] = int(message["message_identifier"])
    elif message["type"] == "SecretRequest":
        message["payment_identifier"] = int(message["payment_identifier"])
        message["message_identifier"] = int(message["message_identifier"])
        message["amount"] = int(message["amount"])
    elif message["type"] == "LockExpired":
        message["message_identifier"] = int(message["message_identifier"])
        message["locked_amount"] = int(message["locked_amount"])
        message["transferred_amount"] = int(message["transferred_amount"])

    return message


class RestAPI:
    """
    This wraps around the actual RaidenAPI in api/python.
    It will provide the additional, neccessary RESTful logic and
    the proper JSON-encoding of the Objects provided by the RaidenAPI
    """

    version = 1

    def __init__(self, raiden_api):
        self.raiden_api = raiden_api
        self.channel_schema = ChannelStateSchema()
        self.address_list_schema = AddressListSchema()
        self.partner_per_token_list_schema = PartnersPerTokenListSchema()
        self.payment_schema = PaymentSchema()
        self.sent_success_payment_schema = EventPaymentSentSuccessSchema()
        self.received_success_payment_schema = EventPaymentReceivedSuccessSchema()
        self.failed_payment_schema = EventPaymentSentFailedSchema()
        self.dashboard_data_response_schema = DashboardDataResponseSchema()
        self.dashboard_data_response_table_item_schema = DashboardDataResponseTableItemSchema()
        self.dashboard_data_response_general_item_schema = DashboardDataResponseGeneralItemSchema()

    def get_our_address(self):
        return api_response(result=dict(our_address=to_checksum_address(self.raiden_api.address)))

    def register_token(
        self, registry_address: typing.PaymentNetworkID, token_address: typing.TokenAddress
    ):
        if self.raiden_api.raiden.config["environment_type"] == Environment.PRODUCTION:
            return api_error(
                errors="Registering a new token is currently disabled in the Ethereum mainnet",
                status_code=HTTPStatus.NOT_IMPLEMENTED,
            )

        conflict_exceptions = (
            InvalidAddress,
            AlreadyRegisteredTokenAddress,
            TransactionThrew,
            InvalidToken,
            AddressWithoutCode,
        )
        log.debug(
            "Registering token",
            node=pex(self.raiden_api.address),
            registry_address=to_checksum_address(registry_address),
            token_address=to_checksum_address(token_address),
        )
        try:
            token_network_address = self.raiden_api.token_network_register(
                registry_address=registry_address,
                token_address=token_address,
                channel_participant_deposit_limit=UINT256_MAX,
                token_network_deposit_limit=UINT256_MAX,
            )
        except conflict_exceptions as e:
            return api_error(errors=str(e), status_code=HTTPStatus.CONFLICT)
        except InsufficientFunds as e:
            return api_error(errors=str(e), status_code=HTTPStatus.PAYMENT_REQUIRED)

        return api_response(
            result=dict(token_network_address=to_checksum_address(token_network_address)),
            status_code=HTTPStatus.CREATED,
        )

    def open_light(
        self,
        registry_address: typing.PaymentNetworkID,
        creator_address: typing.Address,
        partner_address: typing.Address,
        token_address: typing.TokenAddress,
        signed_tx: typing.SignedTransaction,
        settle_timeout: typing.BlockTimeout = None
    ):
        log.debug(
            "Opening channel for light client",
            node=pex(creator_address),
            registry_address=to_checksum_address(registry_address),
            partner_address=to_checksum_address(partner_address),
            token_address=to_checksum_address(token_address),
            settle_timeout=settle_timeout,
        )

        token_exists = ChannelValidator.validate_token_exists(self.raiden_api.raiden.chain, token_address, log)
        if not token_exists.valid:
            return token_exists.error
        try:
            self.raiden_api.channel_open_light(registry_address, token_address, creator_address, partner_address,
                                               signed_tx,
                                               settle_timeout)
        except (
            InvalidAddress,
            InvalidSettleTimeout,
            SamePeerAddress,
            AddressWithoutCode,
            DuplicatedChannelError,
            TokenNotRegistered,
            UnhandledLightClient,
            RaidenRecoverableError
        ) as e:
            return ApiErrorBuilder.build_and_log_error(errors=str(e), status_code=HTTPStatus.CONFLICT, log=log)
        except RawTransactionFailed as e1:
            return ApiErrorBuilder.build_and_log_error(errors=str(e1), status_code=HTTPStatus.BAD_REQUEST, log=log)

        channel_state = views.get_channelstate_for(
            views.state_from_raiden(self.raiden_api.raiden),
            registry_address,
            token_address,
            creator_address,
            partner_address,
        )

        result = self.channel_schema.dump(channel_state)
        return api_response(result=result.data, status_code=HTTPStatus.CREATED)

    def open(
        self,
        registry_address: typing.PaymentNetworkID,
        partner_address: typing.RnsAddress,
        token_address: typing.TokenAddress,
        settle_timeout: typing.BlockTimeout = None,
        total_deposit: typing.TokenAmount = None,
    ):
        log.debug(
            "Opening channel",
            node=pex(self.raiden_api.address),
            registry_address=to_checksum_address(registry_address),
            partner_address=partner_address,
            token_address=to_checksum_address(token_address),
            settle_timeout=settle_timeout,
        )

        token_exists = ChannelValidator.validate_token_exists(self.raiden_api.raiden.chain, token_address, log)
        if not token_exists.valid:
            return token_exists.error

        enough_balance = ChannelValidator.enough_balance_to_deposit(total_deposit, self.raiden_api.raiden.address,
                                                                    token_exists.token, log)
        if not enough_balance.valid:
            return enough_balance.error

        # First we check if the address received is an RNS address and exists a Hex address
        address_to_send = partner_address
        if is_rns_address(partner_address):
            address_to_send = self.raiden_api.raiden.chain.get_address_from_rns(partner_address)
            if address_to_send == RNS_ADDRESS_ZERO:
                return api_error(
                    errors=str('RNS domain isnt registered'),
                    status_code=HTTPStatus.PAYMENT_REQUIRED,
                )
        try:
            self.raiden_api.channel_open(
                registry_address, token_address, to_canonical_address(address_to_send), settle_timeout
            )
        except (
            InvalidAddress,
            InvalidSettleTimeout,
            SamePeerAddress,
            AddressWithoutCode,
            DuplicatedChannelError,
            TokenNotRegistered,
        ) as e:
            return ApiErrorBuilder.build_and_log_error(errors=str(e), status_code=HTTPStatus.CONFLICT, log=log)
        except (InsufficientFunds, InsufficientGasReserve) as e:
            return ApiErrorBuilder.build_and_log_error(errors=str(e), status_code=HTTPStatus.PAYMENT_REQUIRED, log=log)

        if total_deposit:
            # make initial deposit
            log.debug(
                "Depositing to new channel",
                node=pex(self.raiden_api.address),
                registry_address=to_checksum_address(registry_address),
                token_address=to_checksum_address(token_address),
                partner_address=address_to_send,
                total_deposit=total_deposit,
            )
            try:
                self.raiden_api.set_total_channel_deposit(
                    registry_address=registry_address,
                    token_address=token_address,
                    creator_address=to_canonical_address(self.raiden_api.address),
                    partner_address=to_canonical_address(address_to_send),
                    total_deposit=total_deposit,
                )
            except InsufficientFunds as e:
                return ApiErrorBuilder.build_and_log_error(errors=str(e), status_code=HTTPStatus.PAYMENT_REQUIRED,
                                                           log=log)
            except (DepositOverLimit, DepositMismatch) as e:
                return ApiErrorBuilder.build_and_log_error(errors=str(e), status_code=HTTPStatus.CONFLICT, log=log)

        channel_state = views.get_channelstate_for(
            views.state_from_raiden(self.raiden_api.raiden),
            registry_address,
            token_address,
            self.raiden_api.address,
            to_canonical_address(address_to_send),
        )

        result = self.channel_schema.dump(channel_state)
        return api_response(result=result.data, status_code=HTTPStatus.CREATED)

    def connect(
        self,
        registry_address: typing.PaymentNetworkID,
        token_address: typing.TokenAddress,
        funds: typing.TokenAmount,
        initial_channel_target: int = None,
        joinable_funds_target: float = None,
    ):
        log.debug(
            "Connecting to token network",
            node=pex(self.raiden_api.address),
            registry_address=to_checksum_address(registry_address),
            token_address=to_checksum_address(token_address),
            funds=funds,
            initial_channel_target=initial_channel_target,
            joinable_funds_target=joinable_funds_target,
        )
        try:
            self.raiden_api.token_network_connect(
                registry_address,
                token_address,
                funds,
                initial_channel_target,
                joinable_funds_target,
            )
        except (InsufficientFunds, InsufficientGasReserve) as e:
            return api_error(errors=str(e), status_code=HTTPStatus.PAYMENT_REQUIRED)
        except (InvalidAmount, InvalidAddress) as e:
            return api_error(errors=str(e), status_code=HTTPStatus.CONFLICT)

        return api_response(result=dict(), status_code=HTTPStatus.NO_CONTENT)

    def leave(self, registry_address: typing.PaymentNetworkID, token_address: typing.TokenAddress):
        log.debug(
            "Leaving token network",
            node=pex(self.raiden_api.address),
            registry_address=to_checksum_address(registry_address),
            token_address=to_checksum_address(token_address),
        )
        closed_channels = self.raiden_api.token_network_leave(registry_address, token_address)
        closed_channels = [
            self.channel_schema.dump(channel_state).data for channel_state in closed_channels
        ]
        return api_response(result=closed_channels)

    @requires_api_key
    def register_secret_light(self, internal_msg_identifier: int, signed_tx: typing.SignedTransaction):
        try:
            message = LightClientMessageHandler.get_light_client_protocol_message_by_internal_identifier(
                internal_msg_identifier=internal_msg_identifier,
                wal=self.raiden_api.raiden.wal
            )

            if not message:
                return ApiErrorBuilder.build_and_log_error(
                    errors=f"Light Client Message with internal_msg_identifier = {internal_msg_identifier} not found",
                    status_code=HTTPStatus.BAD_REQUEST,
                    log=log
                )

            if message.is_signed:
                return ApiErrorBuilder.build_and_log_error(
                    errors=f"Light Client Message with internal_msg_identifier = {internal_msg_identifier} already signed",
                    status_code=HTTPStatus.CONFLICT,
                    log=log
                )

            LightClientMessageHandler.update_onchain_light_client_protocol_message_set_signed_transaction(
                internal_msg_identifier=internal_msg_identifier,
                signed_message=signed_tx,
                wal=self.raiden_api.raiden.wal
            )

            self.raiden_api.register_secret_light(signed_tx)
            return api_response(result=dict(), status_code=HTTPStatus.OK)
        except InsufficientFunds as e:
            return api_error(errors=str(e), status_code=HTTPStatus.PAYMENT_REQUIRED)
        except (RawTransactionFailed, InvalidPaymentIdentifier) as e:
            return ApiErrorBuilder.build_and_log_error(errors=str(e), status_code=HTTPStatus.BAD_REQUEST, log=log)
        except Exception as e:
            return ApiErrorBuilder.build_and_log_error(errors=str(e), status_code=HTTPStatus.INTERNAL_SERVER_ERROR,
                                                       log=log)

    def get_connection_managers_info(self, registry_address: typing.PaymentNetworkID):
        """Get a dict whose keys are token addresses and whose values are
        open channels, funds of last request, sum of deposits and number of channels"""
        log.debug(
            "Getting connection managers info",
            node=pex(self.raiden_api.address),
            registry_address=to_checksum_address(registry_address),
        )
        connection_managers = dict()

        for token in self.raiden_api.get_tokens_list(registry_address):
            token_network_identifier = views.get_token_network_identifier_by_token_address(
                views.state_from_raiden(self.raiden_api.raiden),
                payment_network_id=registry_address,
                token_address=token,
            )

            try:
                connection_manager = self.raiden_api.raiden.connection_manager_for_token_network(
                    token_network_identifier
                )
            except InvalidAddress:
                connection_manager = None

            open_channels = views.get_channelstate_open(
                chain_state=views.state_from_raiden(self.raiden_api.raiden),
                payment_network_id=registry_address,
                token_address=token,
            )
            if connection_manager is not None and open_channels:
                connection_managers[to_checksum_address(connection_manager.token_address)] = {
                    "funds": connection_manager.funds,
                    "sum_deposits": views.get_our_capacity_for_token_network(
                        views.state_from_raiden(self.raiden_api.raiden), registry_address, token
                    ),
                    "channels": len(open_channels),
                }

        return connection_managers

    def get_channel_list(
        self,
        registry_address: typing.PaymentNetworkID,
        token_address: typing.TokenAddress = None,
        partner_address: typing.Address = None,

    ):
        log.debug(
            "Getting channel list",
            node=pex(self.raiden_api.address),
            registry_address=to_checksum_address(registry_address),
            token_address=optional_address_to_string(token_address),
            partner_address=optional_address_to_string(partner_address)
        )
        raiden_service_result = self.raiden_api.get_channel_list(
            registry_address,
            token_address,
            partner_address
        )
        assert isinstance(raiden_service_result, list)
        result = [
            self.channel_schema.dump(channel_schema).data
            for channel_schema in raiden_service_result
        ]
        return api_response(result=result)

    def get_channel_list_for_tokens(
        self,
        registry_address: typing.PaymentNetworkID,
        token_addresses: typing.ByteString = None
    ):

        result = self.raiden_api.get_channel_list_for_tokens(
            registry_address,
            token_addresses
        )
        for item in result:
            assert isinstance(item["channels"], list)
            parsed_channels = [
                self.channel_schema.dump(channel_schema).data
                for channel_schema in item["channels"]
            ]
            item["channels"] = parsed_channels
            item["can_join"] = True
            if len(parsed_channels) > 0:
                item["can_join"] = False

        return api_response(result=result)

    def get_tokens_list(self, registry_address: typing.PaymentNetworkID):
        log.debug(
            "Getting token list",
            node=pex(self.raiden_api.address),
            registry_address=to_checksum_address(registry_address),
        )
        raiden_service_result = self.raiden_api.get_tokens_list(registry_address)
        assert isinstance(raiden_service_result, list)
        tokens_list = AddressList(raiden_service_result)
        result = self.address_list_schema.dump(tokens_list)
        return api_response(result=result.data)

    def get_token_network_for_token(
        self, registry_address: typing.PaymentNetworkID, token_address: typing.TokenAddress
    ):
        log.debug(
            "Getting token network for token",
            node=pex(self.raiden_api.address),
            token_address=to_checksum_address(token_address),
        )
        token_network_address = self.raiden_api.get_token_network_address_for_token_address(
            registry_address=registry_address, token_address=token_address
        )

        if token_network_address is not None:
            return api_response(result=to_checksum_address(token_network_address))
        else:
            pretty_address = to_checksum_address(token_address)
            message = f'No token network registered for token "{pretty_address}"'
            return api_error(message, status_code=HTTPStatus.NOT_FOUND)

    def get_token_for_token_network(
        self, registry_address: typing.PaymentNetworkID, token_network: typing.TokenNetworkID
    ):
        log.debug(
            "Getting token for token network",
            node=pex(self.raiden_api.address),
            token_network=to_checksum_address(token_network),
        )
        token_address = self.raiden_api.get_token_address_for_token_network_address(
            registry_address=registry_address, token_network=token_network
        )

        if token_address is not None:
            return api_response(result=to_checksum_address(token_address))
        else:
            pretty_address = to_checksum_address(token_network)
            message = f'No token registered for token network "{pretty_address}"'
            return api_error(message, status_code=HTTPStatus.NOT_FOUND)

    def get_blockchain_events_network(
        self,
        registry_address: typing.PaymentNetworkID,
        from_block: typing.BlockSpecification = GENESIS_BLOCK_NUMBER,
        to_block: typing.BlockSpecification = "latest",
    ):
        log.debug(
            "Getting network events",
            node=pex(self.raiden_api.address),
            registry_address=to_checksum_address(registry_address),
            from_block=from_block,
            to_block=to_block,
        )
        try:
            raiden_service_result = self.raiden_api.get_blockchain_events_network(
                registry_address=registry_address, from_block=from_block, to_block=to_block
            )
        except InvalidBlockNumberInput as e:
            return api_error(str(e), status_code=HTTPStatus.CONFLICT)

        return api_response(result=normalize_events_list(raiden_service_result))

    def get_blockchain_events_token_network(
        self,
        token_address: typing.TokenAddress,
        from_block: typing.BlockSpecification = GENESIS_BLOCK_NUMBER,
        to_block: typing.BlockSpecification = "latest",
    ):
        log.debug(
            "Getting token network blockchain events",
            node=pex(self.raiden_api.address),
            token_address=to_checksum_address(token_address),
            from_block=from_block,
            to_block=to_block,
        )
        try:
            raiden_service_result = self.raiden_api.get_blockchain_events_token_network(
                token_address=token_address, from_block=from_block, to_block=to_block
            )
            return api_response(result=normalize_events_list(raiden_service_result))
        except UnknownTokenAddress as e:
            return api_error(str(e), status_code=HTTPStatus.NOT_FOUND)
        except (InvalidBlockNumberInput, InvalidAddress) as e:
            return api_error(str(e), status_code=HTTPStatus.CONFLICT)

    def get_raiden_events_payment_history_with_timestamps_v2(
        self,
        token_network_identifier: typing.Address = None,
        initiator_address: typing.Address = None,
        target_address: typing.Address = None,
        from_date: typing.LogTime = None,
        to_date: typing.LogTime = None,
        event_type: int = None,
        limit: int = None,
        offset: int = None,
    ):
        log.info(
            'Getting payment history',
            node=pex(self.raiden_api.address),
            token_network_identifier=optional_address_to_string(token_network_identifier),
            initiator_address=optional_address_to_string(initiator_address),
            target_address=optional_address_to_string(target_address),
            from_date=from_date,
            to_date=to_date,
            event_type=event_type,
            limit=limit,
            offset=offset,
        )
        try:
            service_result = self.raiden_api.get_raiden_events_payment_history_with_timestamps_v2(
                token_network_identifier=token_network_identifier,
                initiator_address=initiator_address,
                target_address=target_address,
                from_date=from_date,
                to_date=to_date,
                event_type=event_type,
                limit=limit,
                offset=offset,
            )
        except (InvalidNumberInput, InvalidAddress) as e:
            return api_error(str(e), status_code=HTTPStatus.CONFLICT)

        result = []
        for event in service_result:
            if isinstance(event.wrapped_event, EventPaymentSentSuccess):
                serialized_event = self.sent_success_payment_schema.dump(event)
            elif isinstance(event.wrapped_event, EventPaymentSentFailed):
                serialized_event = self.failed_payment_schema.dump(event)
            elif isinstance(event.wrapped_event, EventPaymentReceivedSuccess):
                serialized_event = self.received_success_payment_schema.dump(event)
            else:
                log.warning(
                    'Unexpected event',
                    node=pex(self.raiden_api.address),
                    unexpected_event=event.wrapped_event,
                )

            result.append(serialized_event.data)

        return api_response(result=result)

    def get_raiden_events_payment_history_with_timestamps(
        self,
        token_address: typing.TokenAddress = None,
        target_address: typing.Address = None,
        limit: int = None,
        offset: int = None,
    ):
        log.debug(
            "Getting payment history",
            node=pex(self.raiden_api.address),
            token_address=optional_address_to_string(token_address),
            target_address=optional_address_to_string(target_address),
            limit=limit,
            offset=offset,
        )
        try:
            service_result = self.raiden_api.get_raiden_events_payment_history_with_timestamps(
                token_address=token_address,
                target_address=target_address,
                limit=limit,
                offset=offset,
            )
        except (InvalidNumberInput, InvalidAddress) as e:
            return api_error(str(e), status_code=HTTPStatus.CONFLICT)

        result = []
        for event in service_result:
            if isinstance(event.wrapped_event, EventPaymentSentSuccess):
                serialized_event = self.sent_success_payment_schema.dump(event)
            elif isinstance(event.wrapped_event, EventPaymentSentFailed):
                serialized_event = self.failed_payment_schema.dump(event)
            elif isinstance(event.wrapped_event, EventPaymentReceivedSuccess):
                serialized_event = self.received_success_payment_schema.dump(event)
            else:
                log.warning(
                    "Unexpected event",
                    node=pex(self.raiden_api.address),
                    unexpected_event=event.wrapped_event,
                )

            result.append(serialized_event.data)
        return api_response(result=result)

    def get_dashboard_data(self, registry_address: typing.PaymentNetworkID, graph_from_date, graph_to_date,
                           table_limit: int = None):
        result = self.raiden_api.get_dashboard_data(graph_from_date, graph_to_date, table_limit)
        token_list = self.raiden_api.get_tokens_list(registry_address)

        result = self._map_data(result, token_list)

        return api_response(result=result)

    def _map_data(self, data_param, token_list):
        data_graph = data_param["data_graph"]
        data_table = data_param["data_table"]
        data_general_payments = data_param["data_general_payments"]

        result = {"data_graph": self._map_data_graph(data_graph),
                  "data_table": self._map_data_table(data_table),
                  "data_token": self._map_data_token(token_list),
                  "data_general_payments": self._map_data_general_payments(data_general_payments)}

        return result

    def _map_data_general_payments(self, data_general_payments):
        result = []
        for general_item in data_general_payments:
            general_item_obj = DashboardGeneralItem()
            general_item_obj.event_type_code = general_item[0]
            general_item_obj.event_type_class_name = general_item[1]
            general_item_obj.quantity = general_item[2]

            general_item_serialized = self.dashboard_data_response_general_item_schema.dump(general_item_obj)
            result.append(general_item_serialized.data)

        return result

    def _map_data_token(self, token_list):
        assert isinstance(token_list, list)
        tokens_list = AddressList(token_list)
        result = self.address_list_schema.dump(tokens_list)
        return result.data

    def _map_data_table(self, table_data):
        result = {"payments_received": [],
                  "payments_sent": []}
        payments_received = []
        payments_sent = []
        for key in table_data:
            list_item = table_data[key]
            for tuple_item in list_item:
                table_item_serialized = self._get_dashboard_table_item_serialized(key, tuple_item[0], tuple_item[1])
                if key == "payments_received":
                    payments_received.append(table_item_serialized)
                else:
                    payments_sent.append(table_item_serialized)

            result["payments_received"] = payments_received
            result["payments_sent"] = payments_sent

        return result

    def _get_dashboard_table_item_serialized(self, event_type, log_time, data_param):
        data = json.loads(data_param)
        dashboard_table_item = DashboardTableItem()
        dashboard_table_item.identifier = data["identifier"]
        dashboard_table_item.log_time = log_time
        dashboard_table_item.amount = data["amount"]

        if event_type == "payments_received":
            dashboard_table_item.initiator = data["initiator"]
        else:
            dashboard_table_item.target = data["target"]

        table_payment_received_item_obj_serialized = self.dashboard_data_response_table_item_schema.dump(
            dashboard_table_item)

        return table_payment_received_item_obj_serialized.data

    def _map_data_graph(self, graph_data):
        result = []
        for graph_item in graph_data:
            graph_item_obj = DashboardGraphItem(graph_item[0],
                                                graph_item[1],
                                                graph_item[2],
                                                graph_item[3],
                                                graph_item[4],
                                                graph_item[5],
                                                graph_item[6])
            result.append(graph_item_obj)

        items_group_by_months = self._get_items_group_by_month(result)
        return items_group_by_months

    def _get_items_group_by_month(self, data):
        months = ['JAN', 'FEB', 'MAR', 'APR', 'MAY', 'JUN', 'JUL', 'AUG', 'SET', 'OCT', 'NOV', 'DIC']

        result = []
        for month in months:
            item = {}
            events_by_month = self._get_events_group_by_month(month, data)
            if len(events_by_month) > 0:
                item["month_of_year_label"] = month
            for event in events_by_month:
                item[event.event_type_label] = event.quantity

            if len(item) > 0:
                result.append(item)

        return result

    @staticmethod
    def _get_events_group_by_month(month, data):
        return [dashboardItem for dashboardItem in data if dashboardItem.month_of_year_label == month]

    def get_raiden_internal_events_with_timestamps(self, limit, offset):
        return [
            str(e)
            for e in self.raiden_api.raiden.wal.storage.get_events_with_timestamps(
                limit=limit, offset=offset
            )
        ]

    def get_blockchain_events_channel(
        self,
        token_address: typing.TokenAddress,
        partner_address: typing.Address = None,
        from_block: typing.BlockSpecification = GENESIS_BLOCK_NUMBER,
        to_block: typing.BlockSpecification = "latest",
    ):
        log.debug(
            "Getting channel blockchain events",
            node=pex(self.raiden_api.address),
            token_address=to_checksum_address(token_address),
            partner_address=optional_address_to_string(partner_address),
            from_block=from_block,
            to_block=to_block,
        )
        try:
            raiden_service_result = self.raiden_api.get_blockchain_events_channel(
                token_address=token_address,
                partner_address=partner_address,
                from_block=from_block,
                to_block=to_block,
            )
            return api_response(result=normalize_events_list(raiden_service_result))
        except (InvalidBlockNumberInput, InvalidAddress) as e:
            return api_error(str(e), status_code=HTTPStatus.CONFLICT)
        except UnknownTokenAddress as e:
            return api_error(str(e), status_code=HTTPStatus.NOT_FOUND)

    def get_channel(
        self,
        registry_address: typing.PaymentNetworkID,
        token_address: typing.TokenAddress,
        partner_address: typing.Address,
    ):
        log.debug(
            "Getting channel",
            node=pex(self.raiden_api.address),
            registry_address=to_checksum_address(registry_address),
            token_address=to_checksum_address(token_address),
            partner_address=to_checksum_address(partner_address),
        )
        try:
            channel_state = self.raiden_api.get_channel(
                registry_address=registry_address,
                token_address=token_address,
                creator_address=self.raiden_api.address,
                partner_address=partner_address,
                channel_id_to_check=None
            )
            result = self.channel_schema.dump(channel_state)
            return api_response(result=result.data)
        except ChannelNotFound as e:
            return api_error(errors=str(e), status_code=HTTPStatus.NOT_FOUND)

    def get_partners_by_token(
        self, registry_address: typing.PaymentNetworkID, token_address: typing.TokenAddress
    ):
        log.debug(
            "Getting partners by token",
            node=pex(self.raiden_api.address),
            registry_address=to_checksum_address(registry_address),
            token_address=to_checksum_address(token_address),
        )
        return_list = []
        try:
            raiden_service_result = self.raiden_api.get_channel_list(
                registry_address, token_address
            )
        except InvalidAddress as e:
            return api_error(errors=str(e), status_code=HTTPStatus.CONFLICT)

        for result in raiden_service_result:
            return_list.append(
                {
                    "partner_address": result.partner_state.address,
                    "channel": url_for(
                        # TODO: Somehow nicely parameterize this for future versions
                        "v1_resources.channelsresourcebytokenandpartneraddress",
                        token_address=token_address,
                        partner_address=result.partner_state.address,
                    ),
                }
            )

        schema_list = PartnersPerTokenList(return_list)
        result = self.partner_per_token_list_schema.dump(schema_list)
        return api_response(result=result.data)

    def initiate_payment_with_invoice(self, registry_address: typing.PaymentNetworkID, coded_invoice):

        invoice_decoded = self.raiden_api.decode_invoice(coded_invoice)

        persistent_invoice = self.raiden_api.get_invoice(encode_hex(invoice_decoded.paymenthash))

        tags_dict = get_tags_dict(invoice_decoded.tags)
        unknown_tags_dict = get_unknown_tags_dict(invoice_decoded.unknown_tags)

        if persistent_invoice is None:
            expiration_date = datetime.utcfromtimestamp(invoice_decoded.date) \
                              + relativedelta(seconds=tags_dict['expires'])

            # When the invoice is received and the node don't have it saved,
            # then the secret is not generated
            # Look this when the payment protocol has changed TODO
            data = {"type": InvoiceType.RECEIVED.value,
                    "status": InvoiceStatus.PENDING.value,
                    "already_coded_invoice": True,
                    "payment_hash": encode_hex(invoice_decoded.paymenthash),
                    "encode": coded_invoice,
                    "expiration_date": expiration_date.isoformat(),
                    "secret": None,
                    "currency": invoice_decoded.currency,
                    "amount": str(invoice_decoded.amount),
                    "description": tags_dict['description'],
                    "target_address": encode_hex(unknown_tags_dict['target_address'].bytes),
                    "token_address": encode_hex(unknown_tags_dict['token_address'].bytes),
                    "created_at": datetime.utcfromtimestamp(invoice_decoded.date).strftime(UTC_FORMAT),
                    "expires": tags_dict['expires']
                    }

            # currency_symbol, token_address, partner_address, amount, description
            new_invoice = self.raiden_api.create_invoice(data)

            if new_invoice is not None:
                result = self.make_payment_with_invoice(registry_address, new_invoice)

        elif persistent_invoice["status"] == InvoiceStatus.PENDING.value and \
            not is_invoice_expired(persistent_invoice["expiration_date"]):

            result = self.make_payment_with_invoice(registry_address, persistent_invoice)
        elif persistent_invoice["status"] == InvoiceStatus.PAID.value:
            return api_error(
                errors=INVOICE_PAID,
                status_code=HTTPStatus.CONFLICT,
            )
        elif is_invoice_expired(persistent_invoice["expiration_date"]):
            return api_error(
                errors=INVOICE_EXPIRED,
                status_code=HTTPStatus.CONFLICT,
            )
        else:
            return api_error(
                errors=AUTO_PAY_INVOICE,
                status_code=HTTPStatus.CONFLICT,
            )

        return result

    def make_payment_with_invoice(self, registry_address, invoice):
        wei_amount = Web3.toWei(invoice['amount'], 'ether')
        # We make payment with data of invoice
        result = self.initiate_payment(registry_address,
                                       to_canonical_address(invoice['token_address']),
                                       to_canonical_address(invoice['target_address']),
                                       wei_amount,
                                       None,
                                       None,
                                       None,
                                       decode_hex(invoice['payment_hash']))
        if result.status_code == HTTPStatus.OK:
            data = {"status": InvoiceStatus.PAID.value,
                    "payment_hash": invoice['payment_hash']}
            self.raiden_api.update_invoice(data)

        return result

    def initiate_payment(
        self,
        registry_address: typing.PaymentNetworkID,
        token_address: typing.TokenAddress,
        target_address: typing.Address,
        amount: typing.TokenAmount,
        identifier: typing.PaymentID,
        secret: typing.Secret,
        secret_hash: typing.SecretHash,
        payment_hash_invoice: typing.PaymentHashInvoice
    ):
        log.debug(
            "Initiating payment",
            node=pex(self.raiden_api.address),
            registry_address=to_checksum_address(registry_address),
            token_address=to_checksum_address(token_address),
            target_address=target_address,
            amount=amount,
            payment_identifier=identifier,
            secret=secret,
            secret_hash=secret_hash,
        )

        if identifier is None:
            identifier = create_default_identifier()

        try:
            # First we check if the address received is an RNS address or a hexadecimal address
            if is_rns_address(target_address):
                rns_resolved_address = self.raiden_api.raiden.chain.get_address_from_rns(target_address)
                if rns_resolved_address == RNS_ADDRESS_ZERO:
                    raise InvalidAddress('Invalid RNS address. The domain isnt registered.')
                else:
                    target_address = to_canonical_address(rns_resolved_address)

            payment_status = self.raiden_api.transfer(
                registry_address=registry_address,
                token_address=token_address,
                target=target_address,
                amount=amount,
                identifier=identifier,
                secret=secret,
                secrethash=secret_hash,
                payment_hash_invoice=payment_hash_invoice
            )
        except (
            InvalidAmount,
            InvalidAddress,
            InvalidSecret,
            InvalidSecretHash,
            PaymentConflict,
            UnknownTokenAddress,
        ) as e:
            return api_error(errors=str(e), status_code=HTTPStatus.CONFLICT)
        except InsufficientFunds as e:
            return api_error(errors=str(e), status_code=HTTPStatus.PAYMENT_REQUIRED)

        if payment_status.payment_done.get() is False:
            return api_error(
                errors="Payment couldn't be completed "
                       "(insufficient funds, no route to target or target offline).",
                status_code=HTTPStatus.CONFLICT,
            )

        secret = payment_status.payment_done.get()

        payment = {
            "initiator_address": self.raiden_api.address,
            "registry_address": registry_address,
            "token_address": token_address,
            "target_address": target_address,
            "amount": amount,
            "identifier": identifier,
            "secret": secret,
            "secret_hash": sha3(secret),
        }
        result = self.payment_schema.dump(payment)
        return api_response(result=result.data)

    def initiate_send_delivered_light(self, sender_address: typing.Address, receiver_address: typing.Address,
                                      delivered: Delivered, msg_order: int, payment_id: int,
                                      message_type: LightClientProtocolMessageType):
        self.raiden_api.initiate_send_delivered_light(sender_address, receiver_address, delivered, msg_order,
                                                      payment_id, message_type)

    def initiate_send_processed_light(self, sender_address: typing.Address, receiver_address: typing.Address,
                                      processed: Processed, msg_order: int, payment_id: int,
                                      message_type: LightClientProtocolMessageType):
        self.raiden_api.initiate_send_processed_light(sender_address, receiver_address, processed, msg_order,
                                                      payment_id, message_type)

    def initiate_send_secret_reveal_light(self, sender_address: typing.Address, receiver_address: typing.Address,
                                          reveal_secret: RevealSecret):
        self.raiden_api.initiate_send_secret_reveal_light(sender_address, receiver_address, reveal_secret)

    def initiate_send_balance_proof(self, sender_address: typing.Address, receiver_address: typing.Address,
                                    unlock: Unlock
                                    ):
        self.raiden_api.initiate_send_balance_proof(sender_address, receiver_address, unlock)

    def initiate_send_secret_request_light(self, sender_address: typing.Address, receiver_address: typing.Address,
                                           secret_request: SecretRequest
                                           ):
        self.raiden_api.initiate_send_secret_request_light(sender_address, receiver_address, secret_request)

    def initiate_send_lock_expired_light(self, sender_address: typing.Address, receiver_address: typing.Address,
                                         lock_expired: LockExpired, payment_id: int):
        self.raiden_api.initiate_send_lock_expired_light(sender_address, receiver_address, lock_expired, payment_id)

    def initiate_payment_light(
        self,
        registry_address: typing.PaymentNetworkID,
        token_address: typing.TokenAddress,
        creator_address: typing.Address,
        target_address: typing.Address,
        amount: typing.TokenAmount,
        payment_identifier: typing.PaymentID,
        message_identifier: typing.PaymentID,
        secret_hash: typing.SecretHash,
        transfer_prev_secrethash: typing.SecretHash,
        payment_hash_invoice: typing.PaymentHashInvoice,
        signed_locked_transfer: LockedTransfer,
        channel_identifier: typing.ChannelID
    ):
        log.debug(
            "Initiating payment light",
            registry_address=to_checksum_address(registry_address),
            token_address=to_checksum_address(token_address),
            creator_address=creator_address,
            target_address=target_address,
            amount=amount,
            payment_identifier=payment_identifier,
            secret_hash=secret_hash,
        )

        if payment_identifier is None:
            raise InvalidPaymentIdentifier("Payment identifier isnt present")

        if message_identifier is None:
            raise InvalidPaymentIdentifier("Message identifier isnt present")

        try:
            self.raiden_api.transfer_async_light(
                registry_address=registry_address,
                token_address=token_address,
                creator=creator_address,
                target=target_address,
                amount=amount,
                identifier=payment_identifier,
                secrethash=secret_hash,
                transfer_prev_secrethash=transfer_prev_secrethash,
                payment_hash_invoice=payment_hash_invoice,
                signed_locked_transfer=signed_locked_transfer,
                channel_identifier=channel_identifier
            )
        except (
            InvalidAmount,
            InvalidAddress,
            InvalidSecretHash,
            PaymentConflict,
            UnknownTokenAddress,
            InvalidPaymentIdentifier
        ) as e:
            return api_error(errors=str(e), status_code=HTTPStatus.CONFLICT)
        except InsufficientFunds as e:
            return api_error(errors=str(e), status_code=HTTPStatus.PAYMENT_REQUIRED)
        return None

    def settlement_light(self,
                         registry_address: typing.PaymentNetworkID,
                         internal_msg_identifier: int,
                         token_address: typing.TokenAddress,
                         creator_address: typing.Address,
                         partner_address: typing.Address,
                         channel_identifier: typing.ChannelID,
                         signed_settle_tx: typing.SignedTransaction):
        """ This operation validates and send the settlement signed transaction for a LC """
        log.debug(
            "Settling channel light",
            node=pex(creator_address),
            registry_address=to_checksum_address(registry_address),
            internal_msg_identifier=internal_msg_identifier,
            token_address=to_checksum_address(token_address),
            creator_address=to_checksum_address(creator_address),
            partner_address=to_checksum_address(partner_address),
            channel_identifier=channel_identifier
        )

        if not signed_settle_tx:
            result = api_error(
                errors="Signed settle transaction is required",
                status_code=HTTPStatus.BAD_REQUEST,
            )
            return result
        if not channel_identifier:
            result = api_error(
                errors="Channel identifier is required",
                status_code=HTTPStatus.BAD_REQUEST,
            )
            return result

        message = LightClientMessageHandler.get_light_client_protocol_message_by_internal_identifier(
            internal_msg_identifier=internal_msg_identifier,
            wal=self.raiden_api.raiden.wal
        )

        if not message:
            return ApiErrorBuilder.build_and_log_error(
                errors="Light Client Message with internal_msg_identifier = {} not found"
                    .format(internal_msg_identifier),
                status_code=HTTPStatus.BAD_REQUEST,
                log=log
            )

        if message.is_signed:
            return ApiErrorBuilder.build_and_log_error(
                errors="Message already signed",
                status_code=HTTPStatus.CONFLICT,
                log=log
            )

        LightClientMessageHandler.update_onchain_light_client_protocol_message_set_signed_transaction(
            internal_msg_identifier=internal_msg_identifier,
            signed_message=signed_settle_tx,
            wal=self.raiden_api.raiden.wal
        )

        try:
            channel_state = self.raiden_api.channel_settle_light(
                registry_address=registry_address,
                token_address=token_address,
                creator_address=creator_address,
                partner_address=partner_address,
                channel_identifier=channel_identifier,
                signed_settle_tx=signed_settle_tx
            )
        except Exception as e:
            return ApiErrorBuilder.build_and_log_error(errors=str(e), status_code=HTTPStatus.BAD_REQUEST, log=log)

        return self.update_channel_state(registry_address, channel_state)

    def _deposit_light(
        self,
        registry_address: typing.PaymentNetworkID,
        channel_state: NettingChannelState,
        total_deposit: typing.TokenAmount,
        signed_approval_tx: typing.SignedTransaction,
        signed_deposit_tx: typing.SignedTransaction,

    ):
        log.debug(
            "Depositing to light channel",
            node=pex(channel_state.our_state.address),
            registry_address=to_checksum_address(registry_address),
            channel_identifier=channel_state.identifier,
            total_deposit=total_deposit,
        )
        if channel.get_status(channel_state) != CHANNEL_STATE_OPENED:
            return api_error(
                errors="Can't set total deposit on a closed channel",
                status_code=HTTPStatus.CONFLICT,
            )

        try:
            self.raiden_api.set_total_channel_deposit_light(
                registry_address,
                channel_state.token_address,
                channel_state.our_state.address,
                channel_state.partner_state.address,
                signed_approval_tx,
                signed_deposit_tx,
                total_deposit,
            )
        except InsufficientFunds as e:
            return ApiErrorBuilder.build_and_log_error(errors=str(e), status_code=HTTPStatus.PAYMENT_REQUIRED, log=log)
        except DepositOverLimit as e:
            return ApiErrorBuilder.build_and_log_error(errors=str(e), status_code=HTTPStatus.CONFLICT, log=log)
        except DepositMismatch as e:
            return ApiErrorBuilder.build_and_log_error(errors=str(e), status_code=HTTPStatus.CONFLICT, log=log)
        except RawTransactionFailed as e:
            return ApiErrorBuilder.build_and_log_error(errors=str(e), status_code=HTTPStatus.BAD_REQUEST, log=log)
        except RaidenRecoverableError as e:
            return ApiErrorBuilder.build_and_log_error(errors=str(e), status_code=HTTPStatus.BAD_REQUEST, log=log)

        updated_channel_state = self.raiden_api.get_channel(
            registry_address, channel_state.token_address, channel_state.our_state.address,
            channel_state.partner_state.address, None
        )

        result = self.channel_schema.dump(updated_channel_state)
        return api_response(result=result.data)

    def _deposit(
        self,
        registry_address: typing.PaymentNetworkID,
        channel_state: NettingChannelState,
        total_deposit: typing.TokenAmount,
    ):
        log.debug(
            "Depositing to channel",
            node=pex(self.raiden_api.address),
            registry_address=to_checksum_address(registry_address),
            channel_identifier=channel_state.identifier,
            total_deposit=total_deposit,
        )

        if channel.get_status(channel_state) != CHANNEL_STATE_OPENED:
            return api_error(
                errors="Can't set total deposit on a closed channel",
                status_code=HTTPStatus.CONFLICT,
            )

        try:
            self.raiden_api.set_total_channel_deposit(
                registry_address,
                channel_state.token_address,
                self.raiden_api.address,
                channel_state.partner_state.address,
                total_deposit
            )
        except InsufficientFunds as e:
            return api_error(errors=str(e), status_code=HTTPStatus.PAYMENT_REQUIRED)
        except DepositOverLimit as e:
            return api_error(errors=str(e), status_code=HTTPStatus.CONFLICT)
        except DepositMismatch as e:
            return api_error(errors=str(e), status_code=HTTPStatus.CONFLICT)
        except RaidenRecoverableError as e:
            return ApiErrorBuilder.build_and_log_error(errors=str(e), status_code=HTTPStatus.BAD_REQUEST, log=log)

        updated_channel_state = self.raiden_api.get_channel(
            registry_address, channel_state.token_address, channel_state.our_state.address,
            channel_state.partner_state.address, None
        )

        result = self.channel_schema.dump(updated_channel_state)
        return api_response(result=result.data)

    def _close_light(
        self,
        registry_address: typing.PaymentNetworkID,
        channel_state: NettingChannelState,
        signed_close_tx: typing.SignedTransaction):

        log.debug(
            "Closing light channel",
            node=pex(self.raiden_api.address),
            registry_address=to_checksum_address(registry_address),
            channel_identifier=channel_state.identifier
        )

        self.validate_channel_status(channel_state)

        try:
            self.raiden_api.channel_close_light(
                registry_address,
                channel_state.token_address,
                channel_state.partner_state.address,
                signed_close_tx=signed_close_tx
            )
        except InsufficientFunds as e:
            return api_error(errors=str(e), status_code=HTTPStatus.PAYMENT_REQUIRED)

        return self.update_channel_state(registry_address, channel_state)

    def _close(
        self, registry_address: typing.PaymentNetworkID, channel_state: NettingChannelState
    ):
        log.debug(
            "Closing channel",
            node=pex(self.raiden_api.address),
            registry_address=to_checksum_address(registry_address),
            channel_identifier=channel_state.identifier,
        )

        self.validate_channel_status(channel_state)

        try:
            self.raiden_api.channel_close(
                registry_address, channel_state.token_address, channel_state.partner_state.address
            )
        except InsufficientFunds as e:
            return api_error(errors=str(e), status_code=HTTPStatus.PAYMENT_REQUIRED)

        return self.update_channel_state(registry_address, channel_state)

    @staticmethod
    def validate_channel_status(channel_state):
        if channel.get_status(channel_state) != CHANNEL_STATE_OPENED:
            return api_error(
                errors="Attempted to close an already closed channel",
                status_code=HTTPStatus.CONFLICT,
            )
        return None

    def update_channel_state(self, registry_address, channel_state):
        updated_channel_state = self.raiden_api.get_channel(
            registry_address,
            channel_state.token_address,
            channel_state.our_state.address,
            channel_state.partner_state.address,
            channel_state.canonical_identifier.channel_identifier
        )

        result = self.channel_schema.dump(updated_channel_state)
        return api_response(result=result.data)

    def patch_light_channel(
        self,
        registry_address: typing.PaymentNetworkID,
        token_address: typing.TokenAddress,
        creator_address: typing.Address,
        partner_address: typing.Address,
        signed_approval_tx: typing.SignedTransaction,
        signed_deposit_tx: typing.SignedTransaction,
        signed_close_tx: typing.SignedTransaction,
        total_deposit: typing.TokenAmount = None,
        state: str = None
    ):
        log.debug(
            "Patching light channel",
            node=pex(creator_address),
            registry_address=to_checksum_address(registry_address),
            token_address=to_checksum_address(token_address),
            creator_address=to_checksum_address(creator_address),
            partner_address=to_checksum_address(partner_address),
            total_deposit=total_deposit,
            state=state,
        )

        if total_deposit is not None and state is not None:
            return api_error(
                errors="Can not update a channel's total deposit and state at the same time",
                status_code=HTTPStatus.CONFLICT,
            )

        if total_deposit is None and state is None:
            return api_error(
                errors="Nothing to do. Should either provide 'total_deposit' or 'state' argument",
                status_code=HTTPStatus.BAD_REQUEST,
            )
        if total_deposit and total_deposit < 0:
            return api_error(
                errors="Amount to deposit must not be negative.", status_code=HTTPStatus.CONFLICT
            )

        try:
            channel_state = self.raiden_api.get_channel(
                registry_address=registry_address,
                token_address=token_address,
                creator_address=creator_address,
                partner_address=partner_address,
                channel_id_to_check=None
            )

        except ChannelNotFound:
            return api_error(
                errors="Requested channel for token {} between {} and {} not found".format(
                    to_checksum_address(token_address),
                    to_checksum_address(creator_address),
                    to_checksum_address(partner_address)
                ),
                status_code=HTTPStatus.CONFLICT,
            )
        except InvalidAddress as e:
            return api_error(errors=str(e), status_code=HTTPStatus.CONFLICT)

        if total_deposit is not None:
            result = self._deposit_light(registry_address, channel_state, total_deposit, signed_approval_tx,
                                         signed_deposit_tx)

        elif state == CHANNEL_STATE_CLOSED:
            result = self._close_light(registry_address, channel_state, signed_close_tx)
        else:  # should never happen, channel_state is validated in the schema
            result = api_error(
                errors="Provided invalid channel state {}".format(state),
                status_code=HTTPStatus.BAD_REQUEST,
            )
        return result

    def patch_channel(
        self,
        registry_address: typing.PaymentNetworkID,
        token_address: typing.TokenAddress,
        partner_address: typing.Address,
        total_deposit: typing.TokenAmount = None,
        state: str = None,
    ):
        log.debug(
            "Patching channel",
            node=pex(self.raiden_api.address),
            registry_address=to_checksum_address(registry_address),
            token_address=to_checksum_address(token_address),
            partner_address=to_checksum_address(partner_address),
            total_deposit=total_deposit,
            state=state,
        )

        if total_deposit is not None and state is not None:
            return api_error(
                errors="Can not update a channel's total deposit and state at the same time",
                status_code=HTTPStatus.CONFLICT,
            )

        if total_deposit is None and state is None:
            return api_error(
                errors="Nothing to do. Should either provide 'total_deposit' or 'state' argument",
                status_code=HTTPStatus.BAD_REQUEST,
            )
        if total_deposit and total_deposit < 0:
            return api_error(
                errors="Amount to deposit must not be negative.", status_code=HTTPStatus.CONFLICT
            )

        try:
            channel_state = self.raiden_api.get_channel(
                registry_address=registry_address,
                token_address=token_address,
                creator_address=self.raiden_api.address,
                partner_address=partner_address,
                channel_id_to_check=None
            )

        except ChannelNotFound:
            return api_error(
                errors="Requested channel for token {} and partner {} not found".format(
                    to_checksum_address(token_address), to_checksum_address(partner_address)
                ),
                status_code=HTTPStatus.CONFLICT,
            )
        except InvalidAddress as e:
            return api_error(errors=str(e), status_code=HTTPStatus.CONFLICT)

        if total_deposit is not None:
            result = self._deposit(registry_address, channel_state, total_deposit)

        elif state == CHANNEL_STATE_CLOSED:
            result = self._close(registry_address, channel_state)

        else:  # should never happen, channel_state is validated in the schema
            result = api_error(
                errors="Provided invalid channel state {}".format(state),
                status_code=HTTPStatus.BAD_REQUEST,
            )
        return result

    def get_pending_transfers(self, token_address=None, partner_address=None):
        try:
            return api_response(
                self.raiden_api.get_pending_transfers(
                    token_address=token_address, partner_address=partner_address
                )
            )
        except (ChannelNotFound, UnknownTokenAddress) as e:
            return api_error(errors=str(e), status_code=HTTPStatus.NOT_FOUND)

    def get_network_graph(self, token_network_address=None):
        if token_network_address is None:
            return api_error(
                errors="Token network address must not be empty.",
                status_code=HTTPStatus.BAD_REQUEST,
            )

        network_graph = self.raiden_api.get_network_graph(token_network_address)

        if network_graph is None:
            return api_error(
                errors="Internal server error getting network_graph.",
                status_code=HTTPStatus.INTERNAL_SERVER_ERROR,
            )
        return api_response(result=network_graph.to_dict())

    def write_token_action(self, action):
        new_token = self.raiden_api.write_token_action(action)
        if new_token is None:
            return api_error(
                errors="Internal server error getting get_token.",
                status_code=HTTPStatus.INTERNAL_SERVER_ERROR,
            )
        return api_response(new_token)

    def get_token_action(self, token):
        token_data = self.raiden_api.get_token_action(token)
        if token_data is None:
            result = {}
        if isinstance(token_data, tuple):
            result = {}
            result['identifier'] = token_data[0]
            result['token'] = token_data[1]
            result['expires_at'] = token_data[2]
            result['action_request'] = token_data[3]

        return api_response(result)

    def search_lumino(self, registry_address: typing.PaymentNetworkID, query=None, only_receivers=None):
        if query is None:
            return api_error(
                errors="Query param must not be empty.",
                status_code=HTTPStatus.BAD_REQUEST,
            )

        search_result = self.raiden_api.search_lumino(registry_address, query, only_receivers)

        if search_result is None:
            return api_error(
                errors="Internal server error search_raiden.",
                status_code=HTTPStatus.INTERNAL_SERVER_ERROR,
            )
        return api_response(result=search_result)

    def create_invoice(self,
                       currency_symbol,
                       token_address,
                       partner_address,
                       amount,
                       description,
                       expires):

        if amount and amount < 0:
            return api_error(
                errors="Amount to deposit must not be negative.", status_code=HTTPStatus.CONFLICT
            )

        data = {"currency_symbol": currency_symbol,
                "token_address": token_address,
                "partner_address": partner_address,
                "amount": amount,
                "description": description,
                "invoice_type": InvoiceType.ISSUED.value,
                "invoice_status": InvoiceStatus.PENDING.value,
                "already_coded_invoice": False,
                "expires": expires}

        invoice = self.raiden_api.create_invoice(data)

        return api_response(invoice)

    def light_client_onboarding_data(self, address):
        data_to_sign = self.raiden_api.raiden.transport.light_client_onboarding_data(address)
        return api_response(data_to_sign)

    def register_light_client(self, registration_data: dict):
        new_light_client = self.raiden_api.raiden.transport.register_light_client(self.raiden_api, registration_data)
        if not new_light_client:
            return api_error(
                errors="The signed data provided is not valid.",
                status_code=HTTPStatus.CONFLICT,
            )

<<<<<<< HEAD
        light_client = self.raiden_api.register_light_client(
            address,
            signed_password,
            password,
            signed_display_name,
            signed_seed_retry
        )

        if light_client and light_client["result_code"] == 200:
            auth_params = {
                "light_client_password": light_client["encrypt_signed_password"],
                "light_client_display_name": light_client["encrypt_signed_display_name"],
                "light_client_seed_retry": light_client["encrypt_signed_seed_retry"]
            }
            light_client_transport = MatrixLayer.new_light_client(
                address=light_client["address"],
                config=config,
                auth_params=auth_params,
            )

            self.raiden_api.raiden.start_transport_in_runtime(
                transport=light_client_transport,
                chain_state=views.state_from_raiden(self.raiden_api.raiden)
            )

            self.raiden_api.raiden.transport.add_light_client(light_client_transport)

        return api_response(light_client)
=======
        return api_response(new_light_client)
>>>>>>> 2b34b8fc

    def get_light_client_protocol_message(self, from_message: int):
        headers = request.headers
        api_key = headers.get("x-api-key")
        if not api_key:
            return ApiErrorBuilder.build_and_log_error(errors="Missing api_key auth header",
                                                       status_code=HTTPStatus.BAD_REQUEST, log=log)

        light_client = LightClientService.get_by_api_key(api_key, self.raiden_api.raiden.wal)
        if not light_client:
            return ApiErrorBuilder.build_and_log_error(
                errors="There is no light client associated with the api key provided",
                status_code=HTTPStatus.FORBIDDEN, log=log)

        messages = LightClientService.get_light_client_messages(from_message, light_client.address,
                                                                self.raiden_api.raiden.wal)
        response = [message.to_dict() for message in messages]
        return api_response(response)

    def receive_light_client_update_balance_proof(self,
                                                  sender: typing.AddressHex,
                                                  light_client_payment_id: int,
                                                  secret_hash: typing.SecretHash,
                                                  nonce: int,
                                                  channel_id: int,
                                                  token_network_address: typing.TokenNetworkAddress,
                                                  lc_bp_signature: typing.Signature,
                                                  partner_balance_proof: Union[Unlock, LockedTransfer]):
        headers = request.headers
        api_key = headers.get("x-api-key")
        if not api_key:
            return ApiErrorBuilder.build_and_log_error(errors="Missing api_key auth header",
                                                       status_code=HTTPStatus.BAD_REQUEST, log=log)

        partner_balance_proof = parse_message_number(partner_balance_proof)
        non_closing_bp_tx_data = LightClientNonClosingBalanceProof(sender,
                                                                   light_client_payment_id,
                                                                   secret_hash,
                                                                   nonce,
                                                                   channel_id,
                                                                   token_network_address,
                                                                   partner_balance_proof,
                                                                   lc_bp_signature)

        stored = LightClientMessageHandler.store_update_non_closing_balance_proof(non_closing_bp_tx_data,
                                                                                  self.raiden_api.raiden.wal.storage)

        return api_response(str(stored))

    def receive_light_client_protocol_message(self,
                                              payment_id: int,
                                              message_order: int,
                                              sender: typing.AddressHex,
                                              receiver: typing.AddressHex,
                                              message: Dict,
                                              message_type_value: str,
                                              additional_metadata: Dict = None
                                              ):
        # TODO mmartinez7 pending msg validations
        # TODO call from dict will work but we need to validate each parameter in order to know if there are no extra or missing params.
        # TODO we also need to check if message id an order received make sense

        headers = request.headers
        api_key = headers.get("x-api-key")
        if not api_key:
            return ApiErrorBuilder.build_and_log_error(errors="Missing api_key auth header",
                                                       status_code=HTTPStatus.BAD_REQUEST, log=log)

        message = parse_message_number(message)
        payment_request = LightClientService.get_light_client_payment(payment_id, self.raiden_api.raiden.wal.storage)
        if not payment_request:
            return ApiErrorBuilder.build_and_log_error(errors="No payment associated",
                                                       status_code=HTTPStatus.BAD_REQUEST, log=log)

        message_type = LightClientProtocolMessageType[message_type_value]

        if message["type"] == "LockedTransfer":
            previous_hash = additional_metadata.get("previous_hash") if additional_metadata is not None else None
            lt = LockedTransfer.from_dict(message)
            self.initiate_payment_light(self.raiden_api.raiden.default_registry.address, lt.token, lt.initiator,
                                        lt.target, lt.locked_amount, lt.payment_identifier, payment_request.payment_id,
                                        lt.lock.secrethash, previous_hash,
                                        EMPTY_PAYMENT_HASH_INVOICE, lt, lt.channel_identifier)
        elif message["type"] == "Delivered":
            delivered = Delivered.from_dict(message)
            self.initiate_send_delivered_light(sender, receiver, delivered, message_order, payment_request.payment_id,
                                               message_type)
        elif message["type"] == "Processed":
            processed = Processed.from_dict(message)
            self.initiate_send_processed_light(sender, receiver, processed, message_order, payment_request.payment_id,
                                               message_type)
        elif message["type"] == "RevealSecret":
            reveal_secret = RevealSecret.from_dict(message)
            self.initiate_send_secret_reveal_light(sender, receiver, reveal_secret)
        elif message["type"] == "Secret":
            unlock = Unlock.from_dict(message)
            self.initiate_send_balance_proof(sender, receiver, unlock)
        elif message["type"] == "SecretRequest":
            secret_request = SecretRequest.from_dict(message)
            self.initiate_send_secret_request_light(sender, receiver, secret_request)
        elif message["type"] == "LockExpired":
            lock_expired = LockExpired.from_dict(message)
            self.initiate_send_lock_expired_light(sender, receiver, lock_expired, payment_request.payment_id)

        return api_response("Received, message should be sent to partner")

    @requires_api_key
    def post_unlock_payment_light(self, internal_msg_identifier: int, signed_tx: typing.SignedTransaction,
                                  token_address: typing.TokenAddress):
        try:
            message = LightClientMessageHandler.get_light_client_protocol_message_by_internal_identifier(
                internal_msg_identifier=internal_msg_identifier,
                wal=self.raiden_api.raiden.wal
            )

            if not message:
                return ApiErrorBuilder.build_and_log_error(
                    errors=f"Light Client Message with internal_msg_identifier = {internal_msg_identifier} not found",
                    status_code=HTTPStatus.BAD_REQUEST,
                    log=log
                )

            if message.is_signed:
                return ApiErrorBuilder.build_and_log_error(
                    errors=f"Transaction for Message with internal_msg_identifier = {internal_msg_identifier} already sent",
                    status_code=HTTPStatus.CONFLICT,
                    log=log
                )

            LightClientMessageHandler.update_onchain_light_client_protocol_message_set_signed_transaction(
                internal_msg_identifier=internal_msg_identifier,
                signed_message=signed_tx,
                wal=self.raiden_api.raiden.wal
            )
            self.raiden_api.unlock_payment_light(signed_tx, token_address)
            return api_response(result=dict(), status_code=HTTPStatus.OK)
        except InsufficientFunds as e:
            return api_error(errors=str(e), status_code=HTTPStatus.PAYMENT_REQUIRED)
        except (RawTransactionFailed, InvalidPaymentIdentifier) as e:
            return ApiErrorBuilder.build_and_log_error(errors=str(e), status_code=HTTPStatus.BAD_REQUEST, log=log)
        except Exception as e:
            return ApiErrorBuilder.build_and_log_error(errors=str(e), status_code=HTTPStatus.INTERNAL_SERVER_ERROR,
                                                       log=log)

    def create_light_client_payment(
        self,
        registry_address: typing.PaymentNetworkID,
        creator_address: typing.AddressHex,
        partner_address: typing.AddressHex,
        token_address: typing.TokenAddress,
        amount: typing.TokenAmount,
        secrethash: typing.SecretHash,
        prev_secrethash: typing.SecretHash = None
    ):
        headers = request.headers
        api_key = headers.get("x-api-key")
        if not api_key:
            return ApiErrorBuilder.build_and_log_error(errors="Missing api_key auth header",
                                                       status_code=HTTPStatus.BAD_REQUEST, log=log)

        light_client = LightClientService.get_by_api_key(api_key, self.raiden_api.raiden.wal)
        if not light_client:
            return ApiErrorBuilder.build_and_log_error(
                errors="There is no light client associated with the api key provided",
                status_code=HTTPStatus.FORBIDDEN, log=log)
        try:
            hub_message = self.raiden_api.create_light_client_payment(registry_address, creator_address,
                                                                      partner_address, token_address,
                                                                      amount, secrethash, prev_secrethash)
            return api_response(hub_message.to_dict())
        except ChannelNotFound as e:
            return ApiErrorBuilder.build_and_log_error(errors=str(e), status_code=HTTPStatus.NOT_FOUND, log=log)
        except UnhandledLightClient as e:
            return ApiErrorBuilder.build_and_log_error(errors=str(e), status_code=HTTPStatus.FORBIDDEN, log=log)<|MERGE_RESOLUTION|>--- conflicted
+++ resolved
@@ -4,7 +4,7 @@
 import socket
 from datetime import datetime
 from http import HTTPStatus
-from typing import Dict, Union
+from typing import Dict
 
 import gevent
 import gevent.pool
@@ -20,29 +20,6 @@
 from gevent.pywsgi import WSGIServer
 from hexbytes import HexBytes
 from raiden_webui import RAIDEN_WEBUI_PATH
-<<<<<<< HEAD
-
-from raiden.api.validations.api_error_builder import ApiErrorBuilder
-from raiden.api.validations.api_status_codes import ERROR_STATUS_CODES
-from raiden.api.validations.channel_validator import ChannelValidator
-from raiden.lightclient.handlers.light_client_service import LightClientService
-from raiden.lightclient.lightclientmessages.light_client_non_closing_balance_proof import \
-    LightClientNonClosingBalanceProof
-from raiden.lightclient.models.light_client_protocol_message import LightClientProtocolMessageType
-from raiden.messages import LockedTransfer, Delivered, RevealSecret, Unlock, SecretRequest, Processed, \
-    LockExpired
-from raiden.network.transport.matrix.layer import MatrixLayer
-from raiden.rns_constants import RNS_ADDRESS_ZERO
-from raiden.utils.rns import is_rns_address
-from webargs.flaskparser import parser
-from raiden.api.objects import DashboardGraphItem
-from raiden.api.objects import DashboardTableItem
-from raiden.api.objects import DashboardGeneralItem
-from flask_cors import CORS
-from raiden.schedulers.setup import setup_schedule_config
-from datetime import datetime
-=======
->>>>>>> 2b34b8fc
 from web3 import Web3
 from webargs.flaskparser import parser
 
@@ -147,6 +124,7 @@
 from raiden.lightclient.models.light_client_protocol_message import LightClientProtocolMessageType
 from raiden.messages import LockedTransfer, Delivered, RevealSecret, Unlock, SecretRequest, Processed, \
     LockExpired
+from raiden.network.transport.matrix.layer import MatrixLayer
 from raiden.rns_constants import RNS_ADDRESS_ZERO
 from raiden.schedulers.setup import setup_schedule_config
 from raiden.transfer import channel, views
@@ -165,23 +143,6 @@
 from raiden.utils.rns import is_rns_address
 from raiden.utils.runnable import Runnable
 
-<<<<<<< HEAD
-from eth_utils import (
-    to_canonical_address
-)
-
-from raiden.billing.invoices.constants.invoice_type import InvoiceType
-from raiden.billing.invoices.constants.invoice_status import InvoiceStatus
-from raiden.billing.invoices.decoder.invoice_decoder import get_tags_dict, get_unknown_tags_dict
-
-from dateutil.relativedelta import relativedelta
-from raiden.billing.invoices.util.time_util import is_invoice_expired, UTC_FORMAT
-from raiden.billing.invoices.constants.errors import AUTO_PAY_INVOICE, INVOICE_EXPIRED, INVOICE_PAID
-
-from raiden.utils.signer import recover
-
-=======
->>>>>>> 2b34b8fc
 log = structlog.get_logger(__name__)
 
 LIGHT_CLIENT_API_KEY_HEADER = 'HTTP_X_API_KEY'
@@ -2168,39 +2129,7 @@
                 errors="The signed data provided is not valid.",
                 status_code=HTTPStatus.CONFLICT,
             )
-
-<<<<<<< HEAD
-        light_client = self.raiden_api.register_light_client(
-            address,
-            signed_password,
-            password,
-            signed_display_name,
-            signed_seed_retry
-        )
-
-        if light_client and light_client["result_code"] == 200:
-            auth_params = {
-                "light_client_password": light_client["encrypt_signed_password"],
-                "light_client_display_name": light_client["encrypt_signed_display_name"],
-                "light_client_seed_retry": light_client["encrypt_signed_seed_retry"]
-            }
-            light_client_transport = MatrixLayer.new_light_client(
-                address=light_client["address"],
-                config=config,
-                auth_params=auth_params,
-            )
-
-            self.raiden_api.raiden.start_transport_in_runtime(
-                transport=light_client_transport,
-                chain_state=views.state_from_raiden(self.raiden_api.raiden)
-            )
-
-            self.raiden_api.raiden.transport.add_light_client(light_client_transport)
-
-        return api_response(light_client)
-=======
         return api_response(new_light_client)
->>>>>>> 2b34b8fc
 
     def get_light_client_protocol_message(self, from_message: int):
         headers = request.headers
