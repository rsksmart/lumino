import errno
import json
import logging
import socket

from http import HTTPStatus
from typing import Dict

import gevent
import gevent.pool
import structlog
from eth_utils import encode_hex, decode_hex, to_checksum_address
from flask import Flask, make_response, send_from_directory, url_for, request

from flask_restful import Api, abort
from gevent.pywsgi import WSGIServer
from hexbytes import HexBytes

from raiden.api.validations.light_client_authorization import requires_api_key
from raiden.lightclient.handlers.light_client_message_handler import LightClientMessageHandler
from raiden_webui import RAIDEN_WEBUI_PATH

from raiden.api.validations.api_error_builder import ApiErrorBuilder
from raiden.api.validations.api_status_codes import ERROR_STATUS_CODES
from raiden.api.validations.channel_validator import ChannelValidator
from raiden.lightclient.handlers.light_client_service import LightClientService
from raiden.lightclient.lightclientmessages.light_client_non_closing_balance_proof import \
    LightClientNonClosingBalanceProof
from raiden.lightclient.models.light_client_protocol_message import LightClientProtocolMessageType
from raiden.messages import LockedTransfer, Delivered, RevealSecret, Unlock, SecretRequest, Processed, \
    LockExpired
from raiden.rns_constants import RNS_ADDRESS_ZERO
from raiden.utils.rns import is_rns_address
from webargs.flaskparser import parser
from raiden.api.objects import DashboardGraphItem
from raiden.api.objects import DashboardTableItem
from raiden.api.objects import DashboardGeneralItem
from flask_cors import CORS
from raiden.schedulers.setup import setup_schedule_config
from datetime import datetime
from web3 import Web3

from raiden.api.objects import AddressList, PartnersPerTokenList
from raiden.api.v1.encoding import (
    AddressListSchema,
    ChannelStateSchema,
    EventPaymentReceivedSuccessSchema,
    EventPaymentSentFailedSchema,
    EventPaymentSentSuccessSchema,
    HexAddressConverter,
    InvalidEndpoint,
    PartnersPerTokenListSchema,
    PaymentSchema,
    DashboardDataResponseSchema,
    DashboardDataResponseTableItemSchema,
    DashboardDataResponseGeneralItemSchema,
    LuminoAddressConverter)

from raiden.api.v1.resources import (
    AddressResource,
    BlockchainEventsNetworkResource,
    BlockchainEventsTokenResource,
    ChannelBlockchainEventsResource,
    ChannelsResource,
    ChannelsResourceLumino,
    ChannelsResourceByTokenAddress,
    ChannelsResourceByTokenAndPartnerAddress,
    ConnectionsInfoResource,
    ConnectionsResource,
    PartnersResourceByTokenAddress,
    PaymentResource,
    PendingTransfersResource,
    PendingTransfersResourceByTokenAddress,
    PendingTransfersResourceByTokenAndPartnerAddress,
    RaidenInternalEventsResource,
    RegisterTokenResource,
    GetTokenResource,
    TokensResource,
    DashboardResource,
    create_blueprint,
    NetworkResource, PaymentResourceLumino,
    SearchLuminoResource,
    TokenActionResource,
    InvoiceResource,
    PaymentInvoiceResource,
    ChannelsResourceLight,
    LightChannelsResourceByTokenAndPartnerAddress,
    LightClientMatrixCredentialsBuildResource,
    LightClientResource,
    PaymentLightResource,
<<<<<<< HEAD
    CreatePaymentLightResource, WatchtowerResource, LightClientMessageResource, RegisterSecretLightResource)
=======
    CreatePaymentLightResource,
    WatchtowerResource,
    LightClientMessageResource,
    UnlockPaymentLightResource
)
>>>>>>> 10437a3e

from raiden.constants import GENESIS_BLOCK_NUMBER, UINT256_MAX, Environment, EMPTY_PAYMENT_HASH_INVOICE

from raiden.exceptions import (
    AddressWithoutCode,
    AlreadyRegisteredTokenAddress,
    APIServerPortInUseError,
    ChannelNotFound,
    DepositMismatch,
    DepositOverLimit,
    DuplicatedChannelError,
    InsufficientFunds,
    InsufficientGasReserve,
    InvalidAddress,
    InvalidAmount,
    InvalidBlockNumberInput,
    InvalidNumberInput,
    InvalidSecret,
    InvalidSecretHash,
    InvalidSettleTimeout,
    InvalidToken,
    PaymentConflict,
    SamePeerAddress,
    TokenNotRegistered,
    TransactionThrew,
    UnknownTokenAddress,
    RawTransactionFailed,
    UnhandledLightClient,
    RaidenRecoverableError,
    InvalidPaymentIdentifier
)
from raiden.transfer import channel, views
from raiden.transfer.events import (
    EventPaymentReceivedSuccess,
    EventPaymentSentFailed,
    EventPaymentSentSuccess,
)
from raiden.transfer.state import CHANNEL_STATE_CLOSED, CHANNEL_STATE_OPENED, NettingChannelState
from raiden.utils import (
    create_default_identifier,
    optional_address_to_string,
    pex,
    sha3,
    typing)
from raiden.utils.runnable import Runnable

from eth_utils import (
    to_canonical_address
)

from raiden.billing.invoices.constants.invoice_type import InvoiceType
from raiden.billing.invoices.constants.invoice_status import InvoiceStatus
from raiden.billing.invoices.decoder.invoice_decoder import get_tags_dict, get_unknown_tags_dict

from dateutil.relativedelta import relativedelta
from raiden.billing.invoices.util.time_util import is_invoice_expired, UTC_FORMAT
from raiden.billing.invoices.constants.errors import AUTO_PAY_INVOICE, INVOICE_EXPIRED, INVOICE_PAID

from raiden.utils.signer import recover
from raiden.ui.app import get_matrix_light_client_instance

log = structlog.get_logger(__name__)

LIGHT_CLIENT_API_KEY_HEADER = 'HTTP_X_API_KEY'

URLS_FN_V1 = [
    ("/channels", ChannelsResource),
    ("/channels/<hexaddress:token_address>", ChannelsResourceByTokenAddress),
    (
        "/channels/<hexaddress:token_address>/<hexaddress:partner_address>",
        ChannelsResourceByTokenAndPartnerAddress,
    ),
    ("/connections/<hexaddress:token_address>", ConnectionsResource),
    ("/connections", ConnectionsInfoResource),
    ("/payments/invoice", PaymentInvoiceResource),
    ("/payments", PaymentResource),
    ("/payments/<hexaddress:token_address>", PaymentResource, "token_paymentresource"),
    (
        "/payments/<hexaddress:token_address>/<hexaddress:target_address>",
        PaymentResource,
        "token_target_paymentresource",
    ),
    ("/tokens/<hexaddress:token_address>/partners", PartnersResourceByTokenAddress),
    ("/pending_transfers", PendingTransfersResource, "pending_transfers_resource"),
    (
        "/pending_transfers/<hexaddress:token_address>",
        PendingTransfersResourceByTokenAddress,
        "pending_transfers_resource_by_token",
    ),
    (
        "/pending_transfers/<hexaddress:token_address>/<hexaddress:partner_address>",
        PendingTransfersResourceByTokenAndPartnerAddress,
        "pending_transfers_resource_by_token_and_partner",
    ),
    ("/_debug/blockchain_events/network", BlockchainEventsNetworkResource),
    ("/_debug/blockchain_events/tokens/<hexaddress:token_address>", BlockchainEventsTokenResource),
    (
        "/_debug/blockchain_events/payment_networks/<hexaddress:token_address>/channels",
        ChannelBlockchainEventsResource,
        "tokenchanneleventsresourceblockchain",
    ),
    (
        (
            "/_debug/blockchain_events/payment_networks/"
            "<hexaddress:token_address>/channels/<hexaddress:partner_address>"
        ),
        ChannelBlockchainEventsResource,
    ),
    ("/_debug/raiden_events", RaidenInternalEventsResource),
    (
        '/channelsLumino',
        ChannelsResourceLumino,
    ),
    (
        '/paymentsLumino',
        PaymentResourceLumino,
    ),
    (
        '/dashboardLumino',
        DashboardResource,
    ),
    (
        '/network_graph/<hexaddress:token_network_address>',
        NetworkResource,
    ),
    (
        '/searchLumino',
        SearchLuminoResource,
    ),
    (
        '/tokenAction',
        TokenActionResource,
    ),
    (
        '/invoice',
        InvoiceResource,
    ),
]


URLS_COMMON_V1 = [
    ("/tokens", TokensResource),
    ("/tokens/<hexaddress:token_address>", RegisterTokenResource),
    ("/tokens/network/<hexaddress:token_network>", GetTokenResource),
    ("/address", AddressResource),
]

URLS_HUB_V1 = [
    ("/light_channels", ChannelsResourceLight),
    (
        "/light_channels/<hexaddress:token_address>/<hexaddress:creator_address>/<hexaddress:partner_address>",
        LightChannelsResourceByTokenAndPartnerAddress
    ),
    ("/payments_light", PaymentLightResource),
    ("/payments_light/create", CreatePaymentLightResource, "create_payment"),
    ("/payments_light/unlock/<hexaddress:token_address>", UnlockPaymentLightResource),
    ('/light_clients/', LightClientResource),
    ('/light_clients/matrix/credentials', LightClientMatrixCredentialsBuildResource,),
    ("/light_client_messages", LightClientMessageResource, "Message polling"),
    ("/watchtower", WatchtowerResource),
<<<<<<< HEAD
    (
        '/light_clients/matrix/credentials',
        LightClientMatrixCredentialsBuildResource,
    ),
    (
        '/light_clients/',
        LightClientResource
    ),
    (
        '/payments_light/register_onchain_secret',
        RegisterSecretLightResource
    ),
]

URLS_COMMON_V1 = [
    ("/tokens", TokensResource),
    ("/tokens/<hexaddress:token_address>", RegisterTokenResource),
    ("/tokens/network/<hexaddress:token_network>", GetTokenResource),
    ("/address", AddressResource),
=======
>>>>>>> 10437a3e
]

def api_response(result, status_code=HTTPStatus.OK):
    if status_code == HTTPStatus.NO_CONTENT:
        assert not result, "Provided 204 response with non-zero length response"
        data = ""
    else:
        data = json.dumps(result)

    log.debug("Request successful", response=result, status_code=status_code)
    response = make_response(
        (data, status_code, {"mimetype": "application/json", "Content-Type": "application/json"})
    )
    return response


def api_error(errors, status_code):
    assert status_code in ERROR_STATUS_CODES, "Programming error, unexpected error status code"
    log.error("Error processing request", errors=errors, status_code=status_code)
    response = make_response(
        (
            json.dumps(dict(errors=errors)),
            status_code,
            {"mimetype": "application/json", "Content-Type": "application/json"},
        )
    )
    return response


@parser.error_handler
def handle_request_parsing_error(err, _req, _schema, _err_status_code, _err_headers):
    """ This handles request parsing errors generated for example by schema
    field validation failing."""
    abort(HTTPStatus.BAD_REQUEST, errors=err.messages)


def endpoint_not_found(e):
    errors = ["invalid endpoint"]
    if isinstance(e, InvalidEndpoint):
        errors.append(e.description)
    return api_error(errors, HTTPStatus.NOT_FOUND)


def hexbytes_to_str(map_: Dict):
    """ Converts values that are of type `HexBytes` to strings. """
    for k, v in map_.items():
        if isinstance(v, HexBytes):
            map_[k] = encode_hex(v)


def encode_byte_values(map_: Dict):
    """ Converts values that are of type `bytes` to strings. """
    for k, v in map_.items():
        if isinstance(v, bytes):
            map_[k] = encode_hex(v)


def encode_object_to_str(map_: Dict):
    for k, v in map_.items():
        if isinstance(v, int) or k == "args":
            continue
        if not isinstance(v, str):
            map_[k] = repr(v)


def normalize_events_list(old_list):
    """Internally the `event_type` key is prefixed with underscore but the API
    returns an object without that prefix"""
    new_list = []
    for _event in old_list:
        new_event = dict(_event)
        if new_event.get("args"):
            new_event["args"] = dict(new_event["args"])
            encode_byte_values(new_event["args"])
        # remove the queue identifier
        if new_event.get("queue_identifier"):
            del new_event["queue_identifier"]
        # the events contain HexBytes values, convert those to strings
        hexbytes_to_str(new_event)
        # Some of the raiden events contain accounts and as such need to
        # be exported in hex to the outside world
        name = new_event["event"]
        if name == "EventPaymentReceivedSuccess":
            new_event["initiator"] = to_checksum_address(new_event["initiator"])
        if name in ("EventPaymentSentSuccess", "EventPaymentSentFailed"):
            new_event["target"] = to_checksum_address(new_event["target"])
        encode_byte_values(new_event)
        # encode unserializable objects
        encode_object_to_str(new_event)
        new_list.append(new_event)
    return new_list


def convert_to_serializable(event_list):
    returned_events = []
    for event in event_list:
        new_event = {"event": type(event).__name__}
        new_event.update(event.__dict__)
        returned_events.append(new_event)
    return returned_events


def restapi_setup_urls(flask_api_context, rest_api, urls):
    for url_tuple in urls:
        if len(url_tuple) == 2:
            route, resource_cls = url_tuple
            endpoint = resource_cls.__name__.lower()
        elif len(url_tuple) == 3:
            route, resource_cls, endpoint = url_tuple
        else:
            raise ValueError(f"Invalid URL format: {url_tuple!r}")
        flask_api_context.add_resource(
            resource_cls,
            route,
            resource_class_kwargs={"rest_api_object": rest_api},
            endpoint=endpoint,
        )


def restapi_setup_type_converters(flask_app, names_to_converters):
    for key, value in names_to_converters.items():
        flask_app.url_map.converters[key] = value


class APIServer(Runnable):
    """
    Runs the API-server that routes the endpoint to the resources.
    The API is wrapped in multiple layers, and the Server should be invoked this way::

        # instance of the raiden-api
        raiden_api = RaidenAPI(...)

        # wrap the raiden-api with rest-logic and encoding
        rest_api = RestAPI(raiden_api)

        # create the server and link the api-endpoints with flask / flask-restful middleware
        api_server = APIServer(rest_api, {'host: '127.0.0.1', 'port': 5001})

        # run the server greenlet
        api_server.start()
    """

    _api_prefix = "/api/1"

    def __init__(
        self, rest_api, config, cors_domain_list=None, web_ui=False, eth_rpc_endpoint=None, hub_mode=False
    ):
        super().__init__()
        if rest_api.version != 1:
            raise ValueError("Invalid api version: {}".format(rest_api.version))
        self._api_prefix = f"/api/v{rest_api.version}"

        flask_app = Flask(__name__)

        if cors_domain_list:
            CORS(flask_app, origins=cors_domain_list)

        flask_app.static_url_path = ''

        flask_app.static_folder = flask_app.root_path + '/webui/static'

        if eth_rpc_endpoint:
            if not eth_rpc_endpoint.startswith("http"):
                eth_rpc_endpoint = "http://{}".format(eth_rpc_endpoint)
            flask_app.config["WEB3_ENDPOINT"] = eth_rpc_endpoint

        blueprint = create_blueprint()
        flask_api_context = Api(blueprint, prefix=self._api_prefix)

        restapi_setup_type_converters(
            flask_app,
            {
                'hexaddress': HexAddressConverter,
                'luminoaddress': LuminoAddressConverter
            },
        )

        restapi_setup_urls(
            flask_api_context,
            rest_api,
            URLS_COMMON_V1 + URLS_HUB_V1 if hub_mode else URLS_COMMON_V1 + URLS_FN_V1
        )

        self.config = config
        self.rest_api = rest_api
        self.flask_app = flask_app
        self.blueprint = blueprint
        self.flask_api_context = flask_api_context

        self.wsgiserver = None
        self.flask_app.register_blueprint(self.blueprint)

        self.flask_app.config["WEBUI_PATH"] = RAIDEN_WEBUI_PATH

        self.flask_app.register_error_handler(HTTPStatus.NOT_FOUND, endpoint_not_found)
        self.flask_app.register_error_handler(Exception, self.unhandled_exception)
        self.flask_app.before_request(self._is_raiden_running)

        # needed so flask_restful propagates the exception to our error handler above
        # or else, it'll replace it with a E500 response
        self.flask_app.config["PROPAGATE_EXCEPTIONS"] = True

        @flask_app.before_request
        def validate_request():
            if request:
                request_headers = request.headers
                if 'HTTP_COOKIE' in request_headers.environ:
                    cookies = request_headers.environ['HTTP_COOKIE']

                    cookies = cookies.split('; ')

                    for cookie in cookies:
                        cookie = cookie.split('=')
                        if cookie[0] == "token" and request.method != 'GET' and request.path != '/api/v1/tokenAction':
                            self.rest_api.raiden_api.validate_token_app(cookie[1])
                elif 'HTTP_TOKEN' in request_headers.environ:
                    self.rest_api.raiden_api.validate_token_app(request_headers.environ['HTTP_TOKEN'])
                if LIGHT_CLIENT_API_KEY_HEADER in request_headers.environ:
                    # we check that this api key is for a valid LC and that the LC
                    # is associated with a valid matrix server
                    lc_validation_result = self.rest_api.raiden_api.validate_light_client(
                        request_headers.environ[LIGHT_CLIENT_API_KEY_HEADER]
                    )
                    if lc_validation_result:
                        return lc_validation_result

        if web_ui:
            self._set_ui_endpoint()
            for route in (
                '/ui/<path:file_name>', '/ui', '/ui/', '/index.html', '/', '/dashboard', '/tokens', '/payments',
                '/channels'):
                self.flask_app.add_url_rule(
                    route, route, view_func=self._serve_webui, methods=("GET",)
                )

        # Setup Schedule Config for background jobs
        node_address = to_checksum_address(self.rest_api.raiden_api.address)

        setup_schedule_config(config['explorerendpoint'], config['discoverable'], node_address,
                              self.rest_api.raiden_api.raiden)

        self._is_raiden_running()

    def _set_ui_endpoint(self):
        # Overrides the backend url in the ui bundle
        with open(self.flask_app.root_path + '/webui/static/endpointConfig.js') as f:
            lines = f.readlines()

        lines[0] = "const backendUrl='http://" + self.config['host'] + ":" + str(self.config['port']) + "'; \n"
        lines[1] = "const nodeAddress = '" + to_checksum_address(self.rest_api.raiden_api.address) + "'; \n"
        if self.config['rnsdomain']:
            lines[2] = "const rnsDomain = '" + self.config['rnsdomain'] + "';\n"
        else:
            lines[2] = "const rnsDomain = null \n"
        lines[3] = "const chainEndpoint = '" + self.config['rskendpoint'] + "'; \n"

        with open(self.flask_app.root_path + '/webui/static/endpointConfig.js', "w") as f:
            f.writelines(lines)

    def _is_raiden_running(self):
        # We cannot accept requests before the node has synchronized with the
        # blockchain, which is done during the call to RaidenService.start.
        # Otherwise there is no guarantee that the node is in a valid state and
        # that the actions are valid, e.g. deposit in a channel that has closed
        # while the node was offline.
        if not self.rest_api.raiden_api.raiden:
            raise RuntimeError("The RaidenService must be started before the API can be used")

    def _serve_webui(self, file_name='index.html'):  # pylint: disable=redefined-builtin
        return send_from_directory(self.flask_app.root_path + '/webui', file_name)

    def _run(self):
        try:
            # stop may have been executed before _run was scheduled, in this
            # case wsgiserver will be None
            if self.wsgiserver is not None:
                self.wsgiserver.serve_forever()
        except gevent.GreenletExit:  # pylint: disable=try-except-raise
            raise
        except Exception:
            self.stop()  # ensure cleanup and wait on subtasks
            raise

    def start(self):
        log.debug(
            "REST API starting",
            host=self.config["host"],
            port=self.config["port"],
            node=pex(self.rest_api.raiden_api.address),
        )

        # WSGI expects an stdlib logger. With structlog there's conflict of
        # method names. Rest unhandled exception will be re-raised here:
        wsgi_log = logging.getLogger(__name__ + ".pywsgi")

        # server.stop() clears the handle and the pool, this is okay since a
        # new WSGIServer is created on each start
        pool = gevent.pool.Pool()
        wsgiserver = WSGIServer(
            (self.config["host"], self.config["port"]),
            self.flask_app,
            log=wsgi_log,
            error_log=wsgi_log,
            spawn=pool,
        )

        try:
            wsgiserver.init_socket()
        except socket.error as e:
            if e.errno == errno.EADDRINUSE:
                raise APIServerPortInUseError()
            raise

        self.wsgiserver = wsgiserver

        log.debug(
            "REST API started",
            host=self.config["host"],
            port=self.config["port"],
            node=pex(self.rest_api.raiden_api.address),
        )

        super().start()

    def stop(self):
        log.debug(
            "REST API stoping",
            host=self.config["host"],
            port=self.config["port"],
            node=pex(self.rest_api.raiden_api.address),
        )

        if self.wsgiserver is not None:
            self.wsgiserver.stop()
            self.wsgiserver = None

        log.debug(
            "REST API stopped",
            host=self.config["host"],
            port=self.config["port"],
            node=pex(self.rest_api.raiden_api.address),
        )

    def unhandled_exception(self, exception: Exception):
        """ Flask.errorhandler when an exception wasn't correctly handled """
        log.critical(
            "Unhandled exception when processing endpoint request",
            exc_info=True,
            node=pex(self.rest_api.raiden_api.address),
        )
        self.greenlet.kill(exception)
        return api_error([str(exception)], HTTPStatus.INTERNAL_SERVER_ERROR)


def parse_message_number(message):
    if message["type"] == "LockedTransfer":
        message["payment_identifier"] = int(message["payment_identifier"])
        message["message_identifier"] = int(message["message_identifier"])
        message["locked_amount"] = int(message["locked_amount"])
        message["transferred_amount"] = int(message["transferred_amount"])
        message["lock"]["amount"] = int(message["lock"]["amount"])
    elif message["type"] == "Delivered":
        message["delivered_message_identifier"] = int(message["delivered_message_identifier"])
    elif message["type"] == "RevealSecret":
        message["message_identifier"] = int(message["message_identifier"])
    elif message["type"] == "Secret":
        message["payment_identifier"] = int(message["payment_identifier"])
        message["transferred_amount"] = int(message["transferred_amount"])
        message["message_identifier"] = int(message["message_identifier"])
        message["locked_amount"] = int(message["locked_amount"])
    elif message["type"] == "Processed":
        message["message_identifier"] = int(message["message_identifier"])
    elif message["type"] == "SecretRequest":
        message["payment_identifier"] = int(message["payment_identifier"])
        message["message_identifier"] = int(message["message_identifier"])
        message["amount"] = int(message["amount"])
    elif message["type"] == "LockExpired":
        message["message_identifier"] = int(message["message_identifier"])
        message["locked_amount"] = int(message["locked_amount"])
        message["transferred_amount"] = int(message["transferred_amount"])

    return message


class RestAPI:
    """
    This wraps around the actual RaidenAPI in api/python.
    It will provide the additional, neccessary RESTful logic and
    the proper JSON-encoding of the Objects provided by the RaidenAPI
    """

    version = 1

    def __init__(self, raiden_api):
        self.raiden_api = raiden_api
        self.channel_schema = ChannelStateSchema()
        self.address_list_schema = AddressListSchema()
        self.partner_per_token_list_schema = PartnersPerTokenListSchema()
        self.payment_schema = PaymentSchema()
        self.sent_success_payment_schema = EventPaymentSentSuccessSchema()
        self.received_success_payment_schema = EventPaymentReceivedSuccessSchema()
        self.failed_payment_schema = EventPaymentSentFailedSchema()
        self.dashboard_data_response_schema = DashboardDataResponseSchema()
        self.dashboard_data_response_table_item_schema = DashboardDataResponseTableItemSchema()
        self.dashboard_data_response_general_item_schema = DashboardDataResponseGeneralItemSchema()

    def get_our_address(self):
        return api_response(result=dict(our_address=to_checksum_address(self.raiden_api.address)))

    def register_token(
        self, registry_address: typing.PaymentNetworkID, token_address: typing.TokenAddress
    ):
        if self.raiden_api.raiden.config["environment_type"] == Environment.PRODUCTION:
            return api_error(
                errors="Registering a new token is currently disabled in the Ethereum mainnet",
                status_code=HTTPStatus.NOT_IMPLEMENTED,
            )

        conflict_exceptions = (
            InvalidAddress,
            AlreadyRegisteredTokenAddress,
            TransactionThrew,
            InvalidToken,
            AddressWithoutCode,
        )
        log.debug(
            "Registering token",
            node=pex(self.raiden_api.address),
            registry_address=to_checksum_address(registry_address),
            token_address=to_checksum_address(token_address),
        )
        try:
            token_network_address = self.raiden_api.token_network_register(
                registry_address=registry_address,
                token_address=token_address,
                channel_participant_deposit_limit=UINT256_MAX,
                token_network_deposit_limit=UINT256_MAX,
            )
        except conflict_exceptions as e:
            return api_error(errors=str(e), status_code=HTTPStatus.CONFLICT)
        except InsufficientFunds as e:
            return api_error(errors=str(e), status_code=HTTPStatus.PAYMENT_REQUIRED)

        return api_response(
            result=dict(token_network_address=to_checksum_address(token_network_address)),
            status_code=HTTPStatus.CREATED,
        )

    def open_light(
        self,
        registry_address: typing.PaymentNetworkID,
        creator_address: typing.Address,
        partner_address: typing.Address,
        token_address: typing.TokenAddress,
        signed_tx: typing.SignedTransaction,
        settle_timeout: typing.BlockTimeout = None
    ):
        log.debug(
            "Opening channel for light client",
            node=pex(creator_address),
            registry_address=to_checksum_address(registry_address),
            partner_address=to_checksum_address(partner_address),
            token_address=to_checksum_address(token_address),
            settle_timeout=settle_timeout,
        )

        token_exists = ChannelValidator.validate_token_exists(self.raiden_api.raiden.chain, token_address, log)
        if not token_exists.valid:
            return token_exists.error
        try:
            self.raiden_api.channel_open_light(registry_address, token_address, creator_address, partner_address,
                                               signed_tx,
                                               settle_timeout)
        except (
            InvalidAddress,
            InvalidSettleTimeout,
            SamePeerAddress,
            AddressWithoutCode,
            DuplicatedChannelError,
            TokenNotRegistered,
            UnhandledLightClient,
            RaidenRecoverableError
        ) as e:
            return ApiErrorBuilder.build_and_log_error(errors=str(e), status_code=HTTPStatus.CONFLICT, log=log)
        except RawTransactionFailed as e1:
            return ApiErrorBuilder.build_and_log_error(errors=str(e1), status_code=HTTPStatus.BAD_REQUEST, log=log)

        channel_state = views.get_channelstate_for(
            views.state_from_raiden(self.raiden_api.raiden),
            registry_address,
            token_address,
            creator_address,
            partner_address,
        )

        result = self.channel_schema.dump(channel_state)
        return api_response(result=result.data, status_code=HTTPStatus.CREATED)

    def open(
        self,
        registry_address: typing.PaymentNetworkID,
        partner_address: typing.RnsAddress,
        token_address: typing.TokenAddress,
        settle_timeout: typing.BlockTimeout = None,
        total_deposit: typing.TokenAmount = None,
    ):
        log.debug(
            "Opening channel",
            node=pex(self.raiden_api.address),
            registry_address=to_checksum_address(registry_address),
            partner_address=partner_address,
            token_address=to_checksum_address(token_address),
            settle_timeout=settle_timeout,
        )

        token_exists = ChannelValidator.validate_token_exists(self.raiden_api.raiden.chain, token_address, log)
        if not token_exists.valid:
            return token_exists.error

        enough_balance = ChannelValidator.enough_balance_to_deposit(total_deposit, self.raiden_api.raiden.address,
                                                                    token_exists.token, log)
        if not enough_balance.valid:
            return enough_balance.error

        # First we check if the address received is an RNS address and exists a Hex address
        address_to_send = partner_address
        if is_rns_address(partner_address):
            address_to_send = self.raiden_api.raiden.chain.get_address_from_rns(partner_address)
            if address_to_send == RNS_ADDRESS_ZERO:
                return api_error(
                    errors=str('RNS domain isnt registered'),
                    status_code=HTTPStatus.PAYMENT_REQUIRED,
                )
        try:
            self.raiden_api.channel_open(
                registry_address, token_address, to_canonical_address(address_to_send), settle_timeout
            )
        except (
            InvalidAddress,
            InvalidSettleTimeout,
            SamePeerAddress,
            AddressWithoutCode,
            DuplicatedChannelError,
            TokenNotRegistered,
        ) as e:
            return ApiErrorBuilder.build_and_log_error(errors=str(e), status_code=HTTPStatus.CONFLICT, log=log)
        except (InsufficientFunds, InsufficientGasReserve) as e:
            return ApiErrorBuilder.build_and_log_error(errors=str(e), status_code=HTTPStatus.PAYMENT_REQUIRED, log=log)

        if total_deposit:
            # make initial deposit
            log.debug(
                "Depositing to new channel",
                node=pex(self.raiden_api.address),
                registry_address=to_checksum_address(registry_address),
                token_address=to_checksum_address(token_address),
                partner_address=address_to_send,
                total_deposit=total_deposit,
            )
            try:
                self.raiden_api.set_total_channel_deposit(
                    registry_address=registry_address,
                    token_address=token_address,
                    creator_address=to_canonical_address(self.raiden_api.address),
                    partner_address=to_canonical_address(address_to_send),
                    total_deposit=total_deposit,
                )
            except InsufficientFunds as e:
                return ApiErrorBuilder.build_and_log_error(errors=str(e), status_code=HTTPStatus.PAYMENT_REQUIRED,
                                                           log=log)
            except (DepositOverLimit, DepositMismatch) as e:
                return ApiErrorBuilder.build_and_log_error(errors=str(e), status_code=HTTPStatus.CONFLICT, log=log)

        channel_state = views.get_channelstate_for(
            views.state_from_raiden(self.raiden_api.raiden),
            registry_address,
            token_address,
            self.raiden_api.address,
            to_canonical_address(address_to_send),
        )

        result = self.channel_schema.dump(channel_state)
        return api_response(result=result.data, status_code=HTTPStatus.CREATED)

    def connect(
        self,
        registry_address: typing.PaymentNetworkID,
        token_address: typing.TokenAddress,
        funds: typing.TokenAmount,
        initial_channel_target: int = None,
        joinable_funds_target: float = None,
    ):
        log.debug(
            "Connecting to token network",
            node=pex(self.raiden_api.address),
            registry_address=to_checksum_address(registry_address),
            token_address=to_checksum_address(token_address),
            funds=funds,
            initial_channel_target=initial_channel_target,
            joinable_funds_target=joinable_funds_target,
        )
        try:
            self.raiden_api.token_network_connect(
                registry_address,
                token_address,
                funds,
                initial_channel_target,
                joinable_funds_target,
            )
        except (InsufficientFunds, InsufficientGasReserve) as e:
            return api_error(errors=str(e), status_code=HTTPStatus.PAYMENT_REQUIRED)
        except (InvalidAmount, InvalidAddress) as e:
            return api_error(errors=str(e), status_code=HTTPStatus.CONFLICT)

        return api_response(result=dict(), status_code=HTTPStatus.NO_CONTENT)

    def leave(self, registry_address: typing.PaymentNetworkID, token_address: typing.TokenAddress):
        log.debug(
            "Leaving token network",
            node=pex(self.raiden_api.address),
            registry_address=to_checksum_address(registry_address),
            token_address=to_checksum_address(token_address),
        )
        closed_channels = self.raiden_api.token_network_leave(registry_address, token_address)
        closed_channels = [
            self.channel_schema.dump(channel_state).data for channel_state in closed_channels
        ]
        return api_response(result=closed_channels)

    @requires_api_key
    def register_secret_light(self, signed_tx: typing.SignedTransaction):
        try:
            self.raiden_api.register_secret_light(signed_tx)
            return api_response(result=dict(), status_code=HTTPStatus.NO_CONTENT)
        except InsufficientFunds as e:
            return api_error(errors=str(e), status_code=HTTPStatus.PAYMENT_REQUIRED)
        except (RawTransactionFailed, InvalidPaymentIdentifier) as e:
            return ApiErrorBuilder.build_and_log_error(errors=str(e), status_code=HTTPStatus.BAD_REQUEST, log=log)
        except Exception as e:
            return ApiErrorBuilder.build_and_log_error(errors=str(e), status_code=HTTPStatus.INTERNAL_SERVER_ERROR, log=log)


    def get_connection_managers_info(self, registry_address: typing.PaymentNetworkID):
        """Get a dict whose keys are token addresses and whose values are
        open channels, funds of last request, sum of deposits and number of channels"""
        log.debug(
            "Getting connection managers info",
            node=pex(self.raiden_api.address),
            registry_address=to_checksum_address(registry_address),
        )
        connection_managers = dict()

        for token in self.raiden_api.get_tokens_list(registry_address):
            token_network_identifier = views.get_token_network_identifier_by_token_address(
                views.state_from_raiden(self.raiden_api.raiden),
                payment_network_id=registry_address,
                token_address=token,
            )

            try:
                connection_manager = self.raiden_api.raiden.connection_manager_for_token_network(
                    token_network_identifier
                )
            except InvalidAddress:
                connection_manager = None

            open_channels = views.get_channelstate_open(
                chain_state=views.state_from_raiden(self.raiden_api.raiden),
                payment_network_id=registry_address,
                token_address=token,
            )
            if connection_manager is not None and open_channels:
                connection_managers[to_checksum_address(connection_manager.token_address)] = {
                    "funds": connection_manager.funds,
                    "sum_deposits": views.get_our_capacity_for_token_network(
                        views.state_from_raiden(self.raiden_api.raiden), registry_address, token
                    ),
                    "channels": len(open_channels),
                }

        return connection_managers

    def get_channel_list(
        self,
        registry_address: typing.PaymentNetworkID,
        token_address: typing.TokenAddress = None,
        partner_address: typing.Address = None,

    ):
        log.debug(
            "Getting channel list",
            node=pex(self.raiden_api.address),
            registry_address=to_checksum_address(registry_address),
            token_address=optional_address_to_string(token_address),
            partner_address=optional_address_to_string(partner_address)
        )
        raiden_service_result = self.raiden_api.get_channel_list(
            registry_address,
            token_address,
            partner_address
        )
        assert isinstance(raiden_service_result, list)
        result = [
            self.channel_schema.dump(channel_schema).data
            for channel_schema in raiden_service_result
        ]
        return api_response(result=result)

    def get_channel_list_for_tokens(
        self,
        registry_address: typing.PaymentNetworkID,
        token_addresses: typing.ByteString = None
    ):

        result = self.raiden_api.get_channel_list_for_tokens(
            registry_address,
            token_addresses
        )
        for item in result:
            assert isinstance(item["channels"], list)
            parsed_channels = [
                self.channel_schema.dump(channel_schema).data
                for channel_schema in item["channels"]
            ]
            item["channels"] = parsed_channels
            item["can_join"] = True
            if len(parsed_channels) > 0:
                item["can_join"] = False

        return api_response(result=result)

    def get_tokens_list(self, registry_address: typing.PaymentNetworkID):
        log.debug(
            "Getting token list",
            node=pex(self.raiden_api.address),
            registry_address=to_checksum_address(registry_address),
        )
        raiden_service_result = self.raiden_api.get_tokens_list(registry_address)
        assert isinstance(raiden_service_result, list)
        tokens_list = AddressList(raiden_service_result)
        result = self.address_list_schema.dump(tokens_list)
        return api_response(result=result.data)

    def get_token_network_for_token(
        self, registry_address: typing.PaymentNetworkID, token_address: typing.TokenAddress
    ):
        log.debug(
            "Getting token network for token",
            node=pex(self.raiden_api.address),
            token_address=to_checksum_address(token_address),
        )
        token_network_address = self.raiden_api.get_token_network_address_for_token_address(
            registry_address=registry_address, token_address=token_address
        )

        if token_network_address is not None:
            return api_response(result=to_checksum_address(token_network_address))
        else:
            pretty_address = to_checksum_address(token_address)
            message = f'No token network registered for token "{pretty_address}"'
            return api_error(message, status_code=HTTPStatus.NOT_FOUND)

    def get_token_for_token_network(
        self, registry_address: typing.PaymentNetworkID, token_network: typing.TokenNetworkID
    ):
        log.debug(
            "Getting token for token network",
            node=pex(self.raiden_api.address),
            token_network=to_checksum_address(token_network),
        )
        token_address = self.raiden_api.get_token_address_for_token_network_address(
            registry_address=registry_address, token_network=token_network
        )

        if token_address is not None:
            return api_response(result=to_checksum_address(token_address))
        else:
            pretty_address = to_checksum_address(token_network)
            message = f'No token registered for token network "{pretty_address}"'
            return api_error(message, status_code=HTTPStatus.NOT_FOUND)

    def get_blockchain_events_network(
        self,
        registry_address: typing.PaymentNetworkID,
        from_block: typing.BlockSpecification = GENESIS_BLOCK_NUMBER,
        to_block: typing.BlockSpecification = "latest",
    ):
        log.debug(
            "Getting network events",
            node=pex(self.raiden_api.address),
            registry_address=to_checksum_address(registry_address),
            from_block=from_block,
            to_block=to_block,
        )
        try:
            raiden_service_result = self.raiden_api.get_blockchain_events_network(
                registry_address=registry_address, from_block=from_block, to_block=to_block
            )
        except InvalidBlockNumberInput as e:
            return api_error(str(e), status_code=HTTPStatus.CONFLICT)

        return api_response(result=normalize_events_list(raiden_service_result))

    def get_blockchain_events_token_network(
        self,
        token_address: typing.TokenAddress,
        from_block: typing.BlockSpecification = GENESIS_BLOCK_NUMBER,
        to_block: typing.BlockSpecification = "latest",
    ):
        log.debug(
            "Getting token network blockchain events",
            node=pex(self.raiden_api.address),
            token_address=to_checksum_address(token_address),
            from_block=from_block,
            to_block=to_block,
        )
        try:
            raiden_service_result = self.raiden_api.get_blockchain_events_token_network(
                token_address=token_address, from_block=from_block, to_block=to_block
            )
            return api_response(result=normalize_events_list(raiden_service_result))
        except UnknownTokenAddress as e:
            return api_error(str(e), status_code=HTTPStatus.NOT_FOUND)
        except (InvalidBlockNumberInput, InvalidAddress) as e:
            return api_error(str(e), status_code=HTTPStatus.CONFLICT)

    def get_raiden_events_payment_history_with_timestamps_v2(
        self,
        token_network_identifier: typing.Address = None,
        initiator_address: typing.Address = None,
        target_address: typing.Address = None,
        from_date: typing.LogTime = None,
        to_date: typing.LogTime = None,
        event_type: int = None,
        limit: int = None,
        offset: int = None,
    ):
        log.info(
            'Getting payment history',
            node=pex(self.raiden_api.address),
            token_network_identifier=optional_address_to_string(token_network_identifier),
            initiator_address=optional_address_to_string(initiator_address),
            target_address=optional_address_to_string(target_address),
            from_date=from_date,
            to_date=to_date,
            event_type=event_type,
            limit=limit,
            offset=offset,
        )
        try:
            service_result = self.raiden_api.get_raiden_events_payment_history_with_timestamps_v2(
                token_network_identifier=token_network_identifier,
                initiator_address=initiator_address,
                target_address=target_address,
                from_date=from_date,
                to_date=to_date,
                event_type=event_type,
                limit=limit,
                offset=offset,
            )
        except (InvalidNumberInput, InvalidAddress) as e:
            return api_error(str(e), status_code=HTTPStatus.CONFLICT)

        result = []
        for event in service_result:
            if isinstance(event.wrapped_event, EventPaymentSentSuccess):
                serialized_event = self.sent_success_payment_schema.dump(event)
            elif isinstance(event.wrapped_event, EventPaymentSentFailed):
                serialized_event = self.failed_payment_schema.dump(event)
            elif isinstance(event.wrapped_event, EventPaymentReceivedSuccess):
                serialized_event = self.received_success_payment_schema.dump(event)
            else:
                log.warning(
                    'Unexpected event',
                    node=pex(self.raiden_api.address),
                    unexpected_event=event.wrapped_event,
                )

            result.append(serialized_event.data)

        return api_response(result=result)

    def get_raiden_events_payment_history_with_timestamps(
        self,
        token_address: typing.TokenAddress = None,
        target_address: typing.Address = None,
        limit: int = None,
        offset: int = None,
    ):
        log.debug(
            "Getting payment history",
            node=pex(self.raiden_api.address),
            token_address=optional_address_to_string(token_address),
            target_address=optional_address_to_string(target_address),
            limit=limit,
            offset=offset,
        )
        try:
            service_result = self.raiden_api.get_raiden_events_payment_history_with_timestamps(
                token_address=token_address,
                target_address=target_address,
                limit=limit,
                offset=offset,
            )
        except (InvalidNumberInput, InvalidAddress) as e:
            return api_error(str(e), status_code=HTTPStatus.CONFLICT)

        result = []
        for event in service_result:
            if isinstance(event.wrapped_event, EventPaymentSentSuccess):
                serialized_event = self.sent_success_payment_schema.dump(event)
            elif isinstance(event.wrapped_event, EventPaymentSentFailed):
                serialized_event = self.failed_payment_schema.dump(event)
            elif isinstance(event.wrapped_event, EventPaymentReceivedSuccess):
                serialized_event = self.received_success_payment_schema.dump(event)
            else:
                log.warning(
                    "Unexpected event",
                    node=pex(self.raiden_api.address),
                    unexpected_event=event.wrapped_event,
                )

            result.append(serialized_event.data)
        return api_response(result=result)

    def get_dashboard_data(self, registry_address: typing.PaymentNetworkID, graph_from_date, graph_to_date,
                           table_limit: int = None):
        result = self.raiden_api.get_dashboard_data(graph_from_date, graph_to_date, table_limit)
        token_list = self.raiden_api.get_tokens_list(registry_address)

        result = self._map_data(result, token_list)

        return api_response(result=result)

    def _map_data(self, data_param, token_list):
        data_graph = data_param["data_graph"]
        data_table = data_param["data_table"]
        data_general_payments = data_param["data_general_payments"]

        result = {"data_graph": self._map_data_graph(data_graph),
                  "data_table": self._map_data_table(data_table),
                  "data_token": self._map_data_token(token_list),
                  "data_general_payments": self._map_data_general_payments(data_general_payments)}

        return result

    def _map_data_general_payments(self, data_general_payments):
        result = []
        for general_item in data_general_payments:
            general_item_obj = DashboardGeneralItem()
            general_item_obj.event_type_code = general_item[0]
            general_item_obj.event_type_class_name = general_item[1]
            general_item_obj.quantity = general_item[2]

            general_item_serialized = self.dashboard_data_response_general_item_schema.dump(general_item_obj)
            result.append(general_item_serialized.data)

        return result

    def _map_data_token(self, token_list):
        assert isinstance(token_list, list)
        tokens_list = AddressList(token_list)
        result = self.address_list_schema.dump(tokens_list)
        return result.data

    def _map_data_table(self, table_data):
        result = {"payments_received": [],
                  "payments_sent": []}
        payments_received = []
        payments_sent = []
        for key in table_data:
            list_item = table_data[key]
            for tuple_item in list_item:
                table_item_serialized = self._get_dashboard_table_item_serialized(key, tuple_item[0], tuple_item[1])
                if key == "payments_received":
                    payments_received.append(table_item_serialized)
                else:
                    payments_sent.append(table_item_serialized)

            result["payments_received"] = payments_received
            result["payments_sent"] = payments_sent

        return result

    def _get_dashboard_table_item_serialized(self, event_type, log_time, data_param):
        data = json.loads(data_param)
        dashboard_table_item = DashboardTableItem()
        dashboard_table_item.identifier = data["identifier"]
        dashboard_table_item.log_time = log_time
        dashboard_table_item.amount = data["amount"]

        if event_type == "payments_received":
            dashboard_table_item.initiator = data["initiator"]
        else:
            dashboard_table_item.target = data["target"]

        table_payment_received_item_obj_serialized = self.dashboard_data_response_table_item_schema.dump(
            dashboard_table_item)

        return table_payment_received_item_obj_serialized.data

    def _map_data_graph(self, graph_data):
        result = []
        for graph_item in graph_data:
            graph_item_obj = DashboardGraphItem(graph_item[0],
                                                graph_item[1],
                                                graph_item[2],
                                                graph_item[3],
                                                graph_item[4],
                                                graph_item[5],
                                                graph_item[6])
            result.append(graph_item_obj)

        items_group_by_months = self._get_items_group_by_month(result)
        return items_group_by_months

    def _get_items_group_by_month(self, data):
        months = ['JAN', 'FEB', 'MAR', 'APR', 'MAY', 'JUN', 'JUL', 'AUG', 'SET', 'OCT', 'NOV', 'DIC']

        result = []
        for month in months:
            item = {}
            events_by_month = self._get_events_group_by_month(month, data)
            if len(events_by_month) > 0:
                item["month_of_year_label"] = month
            for event in events_by_month:
                item[event.event_type_label] = event.quantity

            if len(item) > 0:
                result.append(item)

        return result

    @staticmethod
    def _get_events_group_by_month(month, data):
        return [dashboardItem for dashboardItem in data if dashboardItem.month_of_year_label == month]

    def get_raiden_internal_events_with_timestamps(self, limit, offset):
        return [
            str(e)
            for e in self.raiden_api.raiden.wal.storage.get_events_with_timestamps(
                limit=limit, offset=offset
            )
        ]

    def get_blockchain_events_channel(
        self,
        token_address: typing.TokenAddress,
        partner_address: typing.Address = None,
        from_block: typing.BlockSpecification = GENESIS_BLOCK_NUMBER,
        to_block: typing.BlockSpecification = "latest",
    ):
        log.debug(
            "Getting channel blockchain events",
            node=pex(self.raiden_api.address),
            token_address=to_checksum_address(token_address),
            partner_address=optional_address_to_string(partner_address),
            from_block=from_block,
            to_block=to_block,
        )
        try:
            raiden_service_result = self.raiden_api.get_blockchain_events_channel(
                token_address=token_address,
                partner_address=partner_address,
                from_block=from_block,
                to_block=to_block,
            )
            return api_response(result=normalize_events_list(raiden_service_result))
        except (InvalidBlockNumberInput, InvalidAddress) as e:
            return api_error(str(e), status_code=HTTPStatus.CONFLICT)
        except UnknownTokenAddress as e:
            return api_error(str(e), status_code=HTTPStatus.NOT_FOUND)

    def get_channel(
        self,
        registry_address: typing.PaymentNetworkID,
        token_address: typing.TokenAddress,
        partner_address: typing.Address,
    ):
        log.debug(
            "Getting channel",
            node=pex(self.raiden_api.address),
            registry_address=to_checksum_address(registry_address),
            token_address=to_checksum_address(token_address),
            partner_address=to_checksum_address(partner_address),
        )
        try:
            channel_state = self.raiden_api.get_channel(
                registry_address=registry_address,
                token_address=token_address,
                creator_address=self.raiden_api.address,
                partner_address=partner_address,
                channel_id_to_check=None
            )
            result = self.channel_schema.dump(channel_state)
            return api_response(result=result.data)
        except ChannelNotFound as e:
            return api_error(errors=str(e), status_code=HTTPStatus.NOT_FOUND)

    def get_partners_by_token(
        self, registry_address: typing.PaymentNetworkID, token_address: typing.TokenAddress
    ):
        log.debug(
            "Getting partners by token",
            node=pex(self.raiden_api.address),
            registry_address=to_checksum_address(registry_address),
            token_address=to_checksum_address(token_address),
        )
        return_list = []
        try:
            raiden_service_result = self.raiden_api.get_channel_list(
                registry_address, token_address
            )
        except InvalidAddress as e:
            return api_error(errors=str(e), status_code=HTTPStatus.CONFLICT)

        for result in raiden_service_result:
            return_list.append(
                {
                    "partner_address": result.partner_state.address,
                    "channel": url_for(
                        # TODO: Somehow nicely parameterize this for future versions
                        "v1_resources.channelsresourcebytokenandpartneraddress",
                        token_address=token_address,
                        partner_address=result.partner_state.address,
                    ),
                }
            )

        schema_list = PartnersPerTokenList(return_list)
        result = self.partner_per_token_list_schema.dump(schema_list)
        return api_response(result=result.data)

    def initiate_payment_with_invoice(self, registry_address: typing.PaymentNetworkID, coded_invoice):

        invoice_decoded = self.raiden_api.decode_invoice(coded_invoice)

        persistent_invoice = self.raiden_api.get_invoice(encode_hex(invoice_decoded.paymenthash))

        tags_dict = get_tags_dict(invoice_decoded.tags)
        unknown_tags_dict = get_unknown_tags_dict(invoice_decoded.unknown_tags)

        if persistent_invoice is None:
            expiration_date = datetime.utcfromtimestamp(invoice_decoded.date) \
                              + relativedelta(seconds=tags_dict['expires'])

            # When the invoice is received and the node don't have it saved,
            # then the secret is not generated
            # Look this when the payment protocol has changed TODO
            data = {"type": InvoiceType.RECEIVED.value,
                    "status": InvoiceStatus.PENDING.value,
                    "already_coded_invoice": True,
                    "payment_hash": encode_hex(invoice_decoded.paymenthash),
                    "encode": coded_invoice,
                    "expiration_date": expiration_date.isoformat(),
                    "secret": None,
                    "currency": invoice_decoded.currency,
                    "amount": str(invoice_decoded.amount),
                    "description": tags_dict['description'],
                    "target_address": encode_hex(unknown_tags_dict['target_address'].bytes),
                    "token_address": encode_hex(unknown_tags_dict['token_address'].bytes),
                    "created_at": datetime.utcfromtimestamp(invoice_decoded.date).strftime(UTC_FORMAT),
                    "expires": tags_dict['expires']
                    }

            # currency_symbol, token_address, partner_address, amount, description
            new_invoice = self.raiden_api.create_invoice(data)

            if new_invoice is not None:
                result = self.make_payment_with_invoice(registry_address, new_invoice)

        elif persistent_invoice["status"] == InvoiceStatus.PENDING.value and \
            not is_invoice_expired(persistent_invoice["expiration_date"]):

            result = self.make_payment_with_invoice(registry_address, persistent_invoice)
        elif persistent_invoice["status"] == InvoiceStatus.PAID.value:
            return api_error(
                errors=INVOICE_PAID,
                status_code=HTTPStatus.CONFLICT,
            )
        elif is_invoice_expired(persistent_invoice["expiration_date"]):
            return api_error(
                errors=INVOICE_EXPIRED,
                status_code=HTTPStatus.CONFLICT,
            )
        else:
            return api_error(
                errors=AUTO_PAY_INVOICE,
                status_code=HTTPStatus.CONFLICT,
            )

        return result

    def make_payment_with_invoice(self, registry_address, invoice):
        wei_amount = Web3.toWei(invoice['amount'], 'ether')
        # We make payment with data of invoice
        result = self.initiate_payment(registry_address,
                                       to_canonical_address(invoice['token_address']),
                                       to_canonical_address(invoice['target_address']),
                                       wei_amount,
                                       None,
                                       None,
                                       None,
                                       decode_hex(invoice['payment_hash']))
        if result.status_code == HTTPStatus.OK:
            data = {"status": InvoiceStatus.PAID.value,
                    "payment_hash": invoice['payment_hash']}
            self.raiden_api.update_invoice(data)

        return result

    def initiate_payment(
        self,
        registry_address: typing.PaymentNetworkID,
        token_address: typing.TokenAddress,
        target_address: typing.Address,
        amount: typing.TokenAmount,
        identifier: typing.PaymentID,
        secret: typing.Secret,
        secret_hash: typing.SecretHash,
        payment_hash_invoice: typing.PaymentHashInvoice
    ):
        log.debug(
            "Initiating payment",
            node=pex(self.raiden_api.address),
            registry_address=to_checksum_address(registry_address),
            token_address=to_checksum_address(token_address),
            target_address=target_address,
            amount=amount,
            payment_identifier=identifier,
            secret=secret,
            secret_hash=secret_hash,
        )

        if identifier is None:
            identifier = create_default_identifier()

        try:
            # First we check if the address received is an RNS address or a hexadecimal address
            if is_rns_address(target_address):
                rns_resolved_address = self.raiden_api.raiden.chain.get_address_from_rns(target_address)
                if rns_resolved_address == RNS_ADDRESS_ZERO:
                    raise InvalidAddress('Invalid RNS address. The domain isnt registered.')
                else:
                    target_address = to_canonical_address(rns_resolved_address)

            payment_status = self.raiden_api.transfer(
                registry_address=registry_address,
                token_address=token_address,
                target=target_address,
                amount=amount,
                identifier=identifier,
                secret=secret,
                secrethash=secret_hash,
                payment_hash_invoice=payment_hash_invoice
            )
        except (
            InvalidAmount,
            InvalidAddress,
            InvalidSecret,
            InvalidSecretHash,
            PaymentConflict,
            UnknownTokenAddress,
        ) as e:
            return api_error(errors=str(e), status_code=HTTPStatus.CONFLICT)
        except InsufficientFunds as e:
            return api_error(errors=str(e), status_code=HTTPStatus.PAYMENT_REQUIRED)

        if payment_status.payment_done.get() is False:
            return api_error(
                errors="Payment couldn't be completed "
                       "(insufficient funds, no route to target or target offline).",
                status_code=HTTPStatus.CONFLICT,
            )

        secret = payment_status.payment_done.get()

        payment = {
            "initiator_address": self.raiden_api.address,
            "registry_address": registry_address,
            "token_address": token_address,
            "target_address": target_address,
            "amount": amount,
            "identifier": identifier,
            "secret": secret,
            "secret_hash": sha3(secret),
        }
        result = self.payment_schema.dump(payment)
        return api_response(result=result.data)

    def initiate_send_delivered_light(self, sender_address: typing.Address, receiver_address: typing.Address,
                                      delivered: Delivered, msg_order: int, payment_id: int,
                                      message_type: LightClientProtocolMessageType):
        self.raiden_api.initiate_send_delivered_light(sender_address, receiver_address, delivered, msg_order,
                                                      payment_id, message_type)

    def initiate_send_processed_light(self, sender_address: typing.Address, receiver_address: typing.Address,
                                      processed: Processed, msg_order: int, payment_id: int,
                                      message_type: LightClientProtocolMessageType):
        self.raiden_api.initiate_send_processed_light(sender_address, receiver_address, processed, msg_order,
                                                      payment_id, message_type)

    def initiate_send_secret_reveal_light(self, sender_address: typing.Address, receiver_address: typing.Address,
                                          reveal_secret: RevealSecret):
        self.raiden_api.initiate_send_secret_reveal_light(sender_address, receiver_address, reveal_secret)

    def initiate_send_balance_proof(self, sender_address: typing.Address, receiver_address: typing.Address,
                                    unlock: Unlock
                                    ):
        self.raiden_api.initiate_send_balance_proof(sender_address, receiver_address, unlock)

    def initiate_send_secret_request_light(self, sender_address: typing.Address, receiver_address: typing.Address,
                                           secret_request: SecretRequest
                                           ):
        self.raiden_api.initiate_send_secret_request_light(sender_address, receiver_address, secret_request)

    def initiate_send_lock_expired_light(self, sender_address: typing.Address, receiver_address: typing.Address,
                                         lock_expired: LockExpired, payment_id:int):
        self.raiden_api.initiate_send_lock_expired_light(sender_address, receiver_address, lock_expired, payment_id)

    def initiate_payment_light(
        self,
        registry_address: typing.PaymentNetworkID,
        token_address: typing.TokenAddress,
        creator_address: typing.Address,
        target_address: typing.Address,
        amount: typing.TokenAmount,
        payment_identifier: typing.PaymentID,
        message_identifier: typing.PaymentID,
        secret_hash: typing.SecretHash,
        transfer_prev_secrethash: typing.SecretHash,
        payment_hash_invoice: typing.PaymentHashInvoice,
        signed_locked_transfer: LockedTransfer,
        channel_identifier: typing.ChannelID
    ):
        log.debug(
            "Initiating payment light",
            registry_address=to_checksum_address(registry_address),
            token_address=to_checksum_address(token_address),
            creator_address=creator_address,
            target_address=target_address,
            amount=amount,
            payment_identifier=payment_identifier,
            secret_hash=secret_hash,
        )

        if payment_identifier is None:
            raise InvalidPaymentIdentifier("Payment identifier isnt present")

        if message_identifier is None:
            raise InvalidPaymentIdentifier("Message identifier isnt present")

        try:
            self.raiden_api.transfer_async_light(
                registry_address=registry_address,
                token_address=token_address,
                creator=creator_address,
                target=target_address,
                amount=amount,
                identifier=payment_identifier,
                secrethash=secret_hash,
                transfer_prev_secrethash=transfer_prev_secrethash,
                payment_hash_invoice=payment_hash_invoice,
                signed_locked_transfer=signed_locked_transfer,
                channel_identifier=channel_identifier
            )
        except (
            InvalidAmount,
            InvalidAddress,
            InvalidSecretHash,
            PaymentConflict,
            UnknownTokenAddress,
            InvalidPaymentIdentifier
        ) as e:
            return api_error(errors=str(e), status_code=HTTPStatus.CONFLICT)
        except InsufficientFunds as e:
            return api_error(errors=str(e), status_code=HTTPStatus.PAYMENT_REQUIRED)
        return None

    def _deposit_light(
        self,
        registry_address: typing.PaymentNetworkID,
        channel_state: NettingChannelState,
        total_deposit: typing.TokenAmount,
        signed_approval_tx: typing.SignedTransaction,
        signed_deposit_tx: typing.SignedTransaction,

    ):
        log.debug(
            "Depositing to light channel",
            node=pex(channel_state.our_state.address),
            registry_address=to_checksum_address(registry_address),
            channel_identifier=channel_state.identifier,
            total_deposit=total_deposit,
        )
        if channel.get_status(channel_state) != CHANNEL_STATE_OPENED:
            return api_error(
                errors="Can't set total deposit on a closed channel",
                status_code=HTTPStatus.CONFLICT,
            )

        try:
            self.raiden_api.set_total_channel_deposit_light(
                registry_address,
                channel_state.token_address,
                channel_state.our_state.address,
                channel_state.partner_state.address,
                signed_approval_tx,
                signed_deposit_tx,
                total_deposit,
            )
        except InsufficientFunds as e:
            return ApiErrorBuilder.build_and_log_error(errors=str(e), status_code=HTTPStatus.PAYMENT_REQUIRED, log=log)
        except DepositOverLimit as e:
            return ApiErrorBuilder.build_and_log_error(errors=str(e), status_code=HTTPStatus.CONFLICT, log=log)
        except DepositMismatch as e:
            return ApiErrorBuilder.build_and_log_error(errors=str(e), status_code=HTTPStatus.CONFLICT, log=log)
        except RawTransactionFailed as e:
            return ApiErrorBuilder.build_and_log_error(errors=str(e), status_code=HTTPStatus.BAD_REQUEST, log=log)
        except RaidenRecoverableError as e:
            return ApiErrorBuilder.build_and_log_error(errors=str(e), status_code=HTTPStatus.BAD_REQUEST, log=log)

        updated_channel_state = self.raiden_api.get_channel(
            registry_address, channel_state.token_address, channel_state.our_state.address,
            channel_state.partner_state.address, None
        )

        result = self.channel_schema.dump(updated_channel_state)
        return api_response(result=result.data)

    def _deposit(
        self,
        registry_address: typing.PaymentNetworkID,
        channel_state: NettingChannelState,
        total_deposit: typing.TokenAmount,
    ):
        log.debug(
            "Depositing to channel",
            node=pex(self.raiden_api.address),
            registry_address=to_checksum_address(registry_address),
            channel_identifier=channel_state.identifier,
            total_deposit=total_deposit,
        )

        if channel.get_status(channel_state) != CHANNEL_STATE_OPENED:
            return api_error(
                errors="Can't set total deposit on a closed channel",
                status_code=HTTPStatus.CONFLICT,
            )

        try:
            self.raiden_api.set_total_channel_deposit(
                registry_address,
                channel_state.token_address,
                self.raiden_api.address,
                channel_state.partner_state.address,
                total_deposit
            )
        except InsufficientFunds as e:
            return api_error(errors=str(e), status_code=HTTPStatus.PAYMENT_REQUIRED)
        except DepositOverLimit as e:
            return api_error(errors=str(e), status_code=HTTPStatus.CONFLICT)
        except DepositMismatch as e:
            return api_error(errors=str(e), status_code=HTTPStatus.CONFLICT)
        except RaidenRecoverableError as e:
            return ApiErrorBuilder.build_and_log_error(errors=str(e), status_code=HTTPStatus.BAD_REQUEST, log=log)

        updated_channel_state = self.raiden_api.get_channel(
            registry_address, channel_state.token_address, channel_state.our_state.address,
            channel_state.partner_state.address, None
        )

        result = self.channel_schema.dump(updated_channel_state)
        return api_response(result=result.data)

    def _close_light(
        self,
        registry_address: typing.PaymentNetworkID,
        channel_state: NettingChannelState,
        signed_close_tx: typing.SignedTransaction):

        log.debug(
            "Closing light channel",
            node=pex(self.raiden_api.address),
            registry_address=to_checksum_address(registry_address),
            channel_identifier=channel_state.identifier
        )

        self.validate_channel_status(channel_state)

        try:
            self.raiden_api.channel_close_light(
                registry_address,
                channel_state.token_address,
                channel_state.partner_state.address,
                signed_close_tx=signed_close_tx
            )
        except InsufficientFunds as e:
            return api_error(errors=str(e), status_code=HTTPStatus.PAYMENT_REQUIRED)

        return self.update_channel_state(registry_address, channel_state)

    def _close(
        self, registry_address: typing.PaymentNetworkID, channel_state: NettingChannelState
    ):
        log.debug(
            "Closing channel",
            node=pex(self.raiden_api.address),
            registry_address=to_checksum_address(registry_address),
            channel_identifier=channel_state.identifier,
        )

        self.validate_channel_status(channel_state)

        try:
            self.raiden_api.channel_close(
                registry_address, channel_state.token_address, channel_state.partner_state.address
            )
        except InsufficientFunds as e:
            return api_error(errors=str(e), status_code=HTTPStatus.PAYMENT_REQUIRED)

        return self.update_channel_state(registry_address, channel_state)

    @staticmethod
    def validate_channel_status(channel_state):
        if channel.get_status(channel_state) != CHANNEL_STATE_OPENED:
            return api_error(
                errors="Attempted to close an already closed channel",
                status_code=HTTPStatus.CONFLICT,
            )
        return None

    def update_channel_state(self, registry_address, channel_state):
        updated_channel_state = self.raiden_api.get_channel(
            registry_address,
            channel_state.token_address,
            channel_state.our_state.address,
            channel_state.partner_state.address,
            channel_state.canonical_identifier.channel_identifier
        )

        result = self.channel_schema.dump(updated_channel_state)
        return api_response(result=result.data)

    def patch_light_channel(
        self,
        registry_address: typing.PaymentNetworkID,
        token_address: typing.TokenAddress,
        creator_address: typing.Address,
        partner_address: typing.Address,
        signed_approval_tx: typing.SignedTransaction,
        signed_deposit_tx: typing.SignedTransaction,
        signed_close_tx: typing.SignedTransaction,
        total_deposit: typing.TokenAmount = None,
        state: str = None,

    ):
        log.debug(
            "Patching light channel",
            node=pex(creator_address),
            registry_address=to_checksum_address(registry_address),
            token_address=to_checksum_address(token_address),
            creator_address=to_checksum_address(creator_address),
            partner_address=to_checksum_address(partner_address),
            total_deposit=total_deposit,
            state=state,
        )

        if total_deposit is not None and state is not None:
            return api_error(
                errors="Can not update a channel's total deposit and state at the same time",
                status_code=HTTPStatus.CONFLICT,
            )

        if total_deposit is None and state is None:
            return api_error(
                errors="Nothing to do. Should either provide 'total_deposit' or 'state' argument",
                status_code=HTTPStatus.BAD_REQUEST,
            )
        if total_deposit and total_deposit < 0:
            return api_error(
                errors="Amount to deposit must not be negative.", status_code=HTTPStatus.CONFLICT
            )

        try:
            channel_state = self.raiden_api.get_channel(
                registry_address=registry_address,
                token_address=token_address,
                creator_address=creator_address,
                partner_address=partner_address,
                channel_id_to_check=None
            )

        except ChannelNotFound:
            return api_error(
                errors="Requested channel for token {} between {} and {} not found".format(
                    to_checksum_address(token_address),
                    to_checksum_address(creator_address),
                    to_checksum_address(partner_address)
                ),
                status_code=HTTPStatus.CONFLICT,
            )
        except InvalidAddress as e:
            return api_error(errors=str(e), status_code=HTTPStatus.CONFLICT)

        if total_deposit is not None:
            result = self._deposit_light(registry_address, channel_state, total_deposit, signed_approval_tx,
                                         signed_deposit_tx)

        elif state == CHANNEL_STATE_CLOSED:
            result = self._close_light(registry_address, channel_state, signed_close_tx)
        else:  # should never happen, channel_state is validated in the schema
            result = api_error(
                errors="Provided invalid channel state {}".format(state),
                status_code=HTTPStatus.BAD_REQUEST,
            )
        return result

    def patch_channel(
        self,
        registry_address: typing.PaymentNetworkID,
        token_address: typing.TokenAddress,
        partner_address: typing.Address,
        total_deposit: typing.TokenAmount = None,
        state: str = None,
    ):
        log.debug(
            "Patching channel",
            node=pex(self.raiden_api.address),
            registry_address=to_checksum_address(registry_address),
            token_address=to_checksum_address(token_address),
            partner_address=to_checksum_address(partner_address),
            total_deposit=total_deposit,
            state=state,
        )

        if total_deposit is not None and state is not None:
            return api_error(
                errors="Can not update a channel's total deposit and state at the same time",
                status_code=HTTPStatus.CONFLICT,
            )

        if total_deposit is None and state is None:
            return api_error(
                errors="Nothing to do. Should either provide 'total_deposit' or 'state' argument",
                status_code=HTTPStatus.BAD_REQUEST,
            )
        if total_deposit and total_deposit < 0:
            return api_error(
                errors="Amount to deposit must not be negative.", status_code=HTTPStatus.CONFLICT
            )

        try:
            channel_state = self.raiden_api.get_channel(
                registry_address=registry_address,
                token_address=token_address,
                creator_address=self.raiden_api.address,
                partner_address=partner_address,
                channel_id_to_check=None
            )

        except ChannelNotFound:
            return api_error(
                errors="Requested channel for token {} and partner {} not found".format(
                    to_checksum_address(token_address), to_checksum_address(partner_address)
                ),
                status_code=HTTPStatus.CONFLICT,
            )
        except InvalidAddress as e:
            return api_error(errors=str(e), status_code=HTTPStatus.CONFLICT)

        if total_deposit is not None:
            result = self._deposit(registry_address, channel_state, total_deposit)

        elif state == CHANNEL_STATE_CLOSED:
            result = self._close(registry_address, channel_state)

        else:  # should never happen, channel_state is validated in the schema
            result = api_error(
                errors="Provided invalid channel state {}".format(state),
                status_code=HTTPStatus.BAD_REQUEST,
            )
        return result

    def get_pending_transfers(self, token_address=None, partner_address=None):
        try:
            return api_response(
                self.raiden_api.get_pending_transfers(
                    token_address=token_address, partner_address=partner_address
                )
            )
        except (ChannelNotFound, UnknownTokenAddress) as e:
            return api_error(errors=str(e), status_code=HTTPStatus.NOT_FOUND)

    def get_network_graph(self, token_network_address=None):
        if token_network_address is None:
            return api_error(
                errors="Token network address must not be empty.",
                status_code=HTTPStatus.BAD_REQUEST,
            )

        network_graph = self.raiden_api.get_network_graph(token_network_address)

        if network_graph is None:
            return api_error(
                errors="Internal server error getting network_graph.",
                status_code=HTTPStatus.INTERNAL_SERVER_ERROR,
            )
        return api_response(result=network_graph.to_dict())

    def write_token_action(self, action):
        new_token = self.raiden_api.write_token_action(action)
        if new_token is None:
            return api_error(
                errors="Internal server error getting get_token.",
                status_code=HTTPStatus.INTERNAL_SERVER_ERROR,
            )
        return api_response(new_token)

    def get_token_action(self, token):
        token_data = self.raiden_api.get_token_action(token)
        if token_data is None:
            result = {}
        if isinstance(token_data, tuple):
            result = {}
            result['identifier'] = token_data[0]
            result['token'] = token_data[1]
            result['expires_at'] = token_data[2]
            result['action_request'] = token_data[3]

        return api_response(result)

    def search_lumino(self, registry_address: typing.PaymentNetworkID, query=None, only_receivers=None):
        if query is None:
            return api_error(
                errors="Query param must not be empty.",
                status_code=HTTPStatus.BAD_REQUEST,
            )

        search_result = self.raiden_api.search_lumino(registry_address, query, only_receivers)

        if search_result is None:
            return api_error(
                errors="Internal server error search_raiden.",
                status_code=HTTPStatus.INTERNAL_SERVER_ERROR,
            )
        return api_response(result=search_result)

    def create_invoice(self,
                       currency_symbol,
                       token_address,
                       partner_address,
                       amount,
                       description,
                       expires):

        if amount and amount < 0:
            return api_error(
                errors="Amount to deposit must not be negative.", status_code=HTTPStatus.CONFLICT
            )

        data = {"currency_symbol": currency_symbol,
                "token_address": token_address,
                "partner_address": partner_address,
                "amount": amount,
                "description": description,
                "invoice_type": InvoiceType.ISSUED.value,
                "invoice_status": InvoiceStatus.PENDING.value,
                "already_coded_invoice": False,
                "expires": expires}

        invoice = self.raiden_api.create_invoice(data)

        return api_response(invoice)

    def get_data_for_registration_request(self, address):
        data_to_sign = self.raiden_api.get_data_for_registration_request(address)
        return api_response(data_to_sign)

    def register_light_client(self,
                              address,
                              signed_password,
                              signed_display_name,
                              signed_seed_retry,
                              password,
                              display_name,
                              seed_retry):

        # Recover lighclient address from password and signed_password
        address_recovered_from_signed_password = recover(data=password.encode(),
                                                         signature=decode_hex(signed_password))

        # Recover lighclient address from display and signed_display_name
        address_recovered_from_signed_display_name = recover(data=display_name.encode(),
                                                             signature=decode_hex(signed_display_name))

        # Recover lightclient addres from seed retry and signed_seed_retry
        address_recovered_from_signed_seed_retry = recover(data=seed_retry.encode(),
                                                           signature=decode_hex(signed_seed_retry))

        if address_recovered_from_signed_password != address or \
            address_recovered_from_signed_display_name != address or \
            address_recovered_from_signed_seed_retry != address:
            return api_error(
                errors="The signed data provided is not valid.",
                status_code=HTTPStatus.CONFLICT,
            )

        light_client = self.raiden_api.register_light_client(
            address,
            signed_password,
            password,
            signed_display_name,
            signed_seed_retry)

        if light_client is not None and light_client["result_code"] == 200:

            matrix_light_client_transport_instance = get_matrix_light_client_instance(
                self.raiden_api.raiden.config["transport"]["matrix"],
                password=light_client["encrypt_signed_password"],
                display_name=light_client["encrypt_signed_display_name"],
                seed_retry=light_client["encrypt_signed_seed_retry"],
                address=light_client["address"])

            self.raiden_api.raiden.start_transport_in_runtime(transport=matrix_light_client_transport_instance,
                                                              chain_state=views.state_from_raiden(
                                                                  self.raiden_api.raiden))

            self.raiden_api.raiden.transport.light_client_transports.append(matrix_light_client_transport_instance)

        return api_response(light_client)

    def get_light_client_protocol_message(self, from_message: int):
        headers = request.headers
        api_key = headers.get("x-api-key")
        if not api_key:
            return ApiErrorBuilder.build_and_log_error(errors="Missing api_key auth header",
                                                       status_code=HTTPStatus.BAD_REQUEST, log=log)

        light_client = LightClientService.get_by_api_key(api_key, self.raiden_api.raiden.wal)
        if not light_client:
            return ApiErrorBuilder.build_and_log_error(
                errors="There is no light client associated with the api key provided",
                status_code=HTTPStatus.FORBIDDEN, log=log)

        messages = LightClientService.get_light_client_messages(from_message, light_client.address,
                                                                self.raiden_api.raiden.wal)
        response = [message.to_dict() for message in messages]
        return api_response(response)

    def receive_light_client_update_balance_proof(self,
                                                  sender: typing.AddressHex,
                                                  light_client_payment_id: int,
                                                  secret_hash: typing.SecretHash,
                                                  nonce: int,
                                                  channel_id: int,
                                                  token_network_address: typing.TokenNetworkAddress,
                                                  lc_bp_signature: typing.Signature,
                                                  partner_balance_proof: Unlock):
        headers = request.headers
        api_key = headers.get("x-api-key")
        if not api_key:
            return ApiErrorBuilder.build_and_log_error(errors="Missing api_key auth header",
                                                       status_code=HTTPStatus.BAD_REQUEST, log=log)

        partner_balance_proof = parse_message_number(partner_balance_proof)
        non_closing_bp_tx_data = LightClientNonClosingBalanceProof(sender,
                                                                   light_client_payment_id,
                                                                   secret_hash,
                                                                   nonce,
                                                                   channel_id,
                                                                   token_network_address,
                                                                   partner_balance_proof,
                                                                   lc_bp_signature)

        stored = LightClientMessageHandler.store_update_non_closing_balance_proof(non_closing_bp_tx_data,
                                                                                  self.raiden_api.raiden.wal.storage)

        return api_response(str(stored))

    def receive_light_client_protocol_message(self,
                                              payment_id: int,
                                              message_order: int,
                                              sender: typing.AddressHex,
                                              receiver: typing.AddressHex,
                                              message: Dict,
                                              message_type_value: str,
                                              additional_metadata: Dict = None
                                              ):
        # TODO mmartinez7 pending msg validations
        # TODO call from dict will work but we need to validate each parameter in order to know if there are no extra or missing params.
        # TODO we also need to check if message id an order received make sense

        headers = request.headers
        api_key = headers.get("x-api-key")
        if not api_key:
            return ApiErrorBuilder.build_and_log_error(errors="Missing api_key auth header",
                                                       status_code=HTTPStatus.BAD_REQUEST, log=log)

        message = parse_message_number(message)
        payment_request = LightClientService.get_light_client_payment(payment_id, self.raiden_api.raiden.wal.storage)
        if not payment_request:
            return ApiErrorBuilder.build_and_log_error(errors="No payment associated",
                                                       status_code=HTTPStatus.BAD_REQUEST, log=log)

        message_type = LightClientProtocolMessageType[message_type_value]

        if message["type"] == "LockedTransfer":
            previous_hash = additional_metadata.get("previous_hash") if additional_metadata is not None else None
            lt = LockedTransfer.from_dict(message)
            self.initiate_payment_light(self.raiden_api.raiden.default_registry.address, lt.token, lt.initiator,
                                        lt.target, lt.locked_amount, lt.payment_identifier, payment_request.payment_id,
                                        lt.lock.secrethash,previous_hash,
                                        EMPTY_PAYMENT_HASH_INVOICE, lt, lt.channel_identifier)
        elif message["type"] == "Delivered":
            delivered = Delivered.from_dict(message)
            self.initiate_send_delivered_light(sender, receiver, delivered, message_order, payment_request.payment_id,
                                               message_type)
        elif message["type"] == "Processed":
            processed = Processed.from_dict(message)
            self.initiate_send_processed_light(sender, receiver, processed, message_order, payment_request.payment_id,
                                               message_type)
        elif message["type"] == "RevealSecret":
            reveal_secret = RevealSecret.from_dict(message)
            self.initiate_send_secret_reveal_light(sender, receiver, reveal_secret)
        elif message["type"] == "Secret":
            unlock = Unlock.from_dict(message)
            self.initiate_send_balance_proof(sender, receiver, unlock)
        elif message["type"] == "SecretRequest":
            secret_request = SecretRequest.from_dict(message)
            self.initiate_send_secret_request_light(sender, receiver, secret_request)
        elif message["type"] == "LockExpired":
            lock_expired = LockExpired.from_dict(message)
            self.initiate_send_lock_expired_light(sender, receiver, lock_expired, payment_request.payment_id)

        return api_response("Received, message should be sent to partner")

    def create_light_client_payment(
        self,
        registry_address: typing.PaymentNetworkID,
        creator_address: typing.AddressHex,
        partner_address: typing.AddressHex,
        token_address: typing.TokenAddress,
        amount: typing.TokenAmount,
        secrethash: typing.SecretHash,
        prev_secrethash: typing.SecretHash = None
    ):
        headers = request.headers
        api_key = headers.get("x-api-key")
        if not api_key:
            return ApiErrorBuilder.build_and_log_error(errors="Missing api_key auth header",
                                                       status_code=HTTPStatus.BAD_REQUEST, log=log)

        light_client = LightClientService.get_by_api_key(api_key, self.raiden_api.raiden.wal)
        if not light_client:
            return ApiErrorBuilder.build_and_log_error(
                errors="There is no light client associated with the api key provided",
                status_code=HTTPStatus.FORBIDDEN, log=log)
        try:
            hub_message = self.raiden_api.create_light_client_payment(registry_address, creator_address,
                                                                      partner_address, token_address,
                                                                      amount, secrethash, prev_secrethash)
            return api_response(hub_message.to_dict())
        except ChannelNotFound as e:
            return ApiErrorBuilder.build_and_log_error(errors=str(e), status_code=HTTPStatus.NOT_FOUND, log=log)
        except UnhandledLightClient as e:
            return ApiErrorBuilder.build_and_log_error(errors=str(e), status_code=HTTPStatus.FORBIDDEN, log=log)

    def post_unlock_payment_light(self, signed_tx: typing.SignedTransaction, token_address: typing.TokenAddress):
        try:
            self.raiden_api.unlock_payment_light(signed_tx, token_address)
            return api_response(result=dict(), status_code=HTTPStatus.NO_CONTENT)
        except RawTransactionFailed as e:
            return ApiErrorBuilder.build_and_log_error(errors=str(e), status_code=HTTPStatus.BAD_REQUEST, log=log)
        except RaidenRecoverableError as e:
            return ApiErrorBuilder.build_and_log_error(errors=str(e), status_code=HTTPStatus.INTERNAL_SERVER_ERROR, log=log)<|MERGE_RESOLUTION|>--- conflicted
+++ resolved
@@ -88,15 +88,12 @@
     LightClientMatrixCredentialsBuildResource,
     LightClientResource,
     PaymentLightResource,
-<<<<<<< HEAD
-    CreatePaymentLightResource, WatchtowerResource, LightClientMessageResource, RegisterSecretLightResource)
-=======
     CreatePaymentLightResource,
     WatchtowerResource,
     LightClientMessageResource,
+    RegisterSecretLightResource,
     UnlockPaymentLightResource
 )
->>>>>>> 10437a3e
 
 from raiden.constants import GENESIS_BLOCK_NUMBER, UINT256_MAX, Environment, EMPTY_PAYMENT_HASH_INVOICE
 
@@ -257,29 +254,9 @@
     ('/light_clients/matrix/credentials', LightClientMatrixCredentialsBuildResource,),
     ("/light_client_messages", LightClientMessageResource, "Message polling"),
     ("/watchtower", WatchtowerResource),
-<<<<<<< HEAD
-    (
-        '/light_clients/matrix/credentials',
-        LightClientMatrixCredentialsBuildResource,
-    ),
-    (
-        '/light_clients/',
-        LightClientResource
-    ),
-    (
-        '/payments_light/register_onchain_secret',
-        RegisterSecretLightResource
-    ),
+    ('/payments_light/register_onchain_secret', RegisterSecretLightResource),
 ]
 
-URLS_COMMON_V1 = [
-    ("/tokens", TokensResource),
-    ("/tokens/<hexaddress:token_address>", RegisterTokenResource),
-    ("/tokens/network/<hexaddress:token_network>", GetTokenResource),
-    ("/address", AddressResource),
-=======
->>>>>>> 10437a3e
-]
 
 def api_response(result, status_code=HTTPStatus.OK):
     if status_code == HTTPStatus.NO_CONTENT:
