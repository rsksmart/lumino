import errno
import json
import logging
import socket
from datetime import datetime
from http import HTTPStatus
from typing import Dict, Union

import gevent
import gevent.pool
import structlog
from dateutil.relativedelta import relativedelta
from eth_utils import encode_hex, decode_hex, to_checksum_address
from eth_utils import (
    to_canonical_address
)
from flask import Flask, make_response, send_from_directory, url_for, request
from flask_cors import CORS
from flask_restful import Api, abort
from gevent.pywsgi import WSGIServer
from hexbytes import HexBytes
from raiden_webui import RAIDEN_WEBUI_PATH
from web3 import Web3
from webargs.flaskparser import parser

from raiden.api.objects import AddressList, PartnersPerTokenList
from raiden.api.objects import DashboardGeneralItem
from raiden.api.objects import DashboardGraphItem
from raiden.api.objects import DashboardTableItem
from raiden.api.v1.encoding import (
    AddressListSchema,
    ChannelStateSchema,
    EventPaymentReceivedSuccessSchema,
    EventPaymentSentFailedSchema,
    EventPaymentSentSuccessSchema,
    HexAddressConverter,
    InvalidEndpoint,
    PartnersPerTokenListSchema,
    PaymentSchema,
    DashboardDataResponseSchema,
    DashboardDataResponseTableItemSchema,
    DashboardDataResponseGeneralItemSchema,
    LuminoAddressConverter)
from raiden.api.v1.resources import (
    AddressResource,
    BlockchainEventsNetworkResource,
    BlockchainEventsTokenResource,
    ChannelBlockchainEventsResource,
    ChannelsResource,
    ChannelsResourceLumino,
    ChannelsResourceByTokenAddress,
    ChannelsResourceByTokenAndPartnerAddress,
    ConnectionsInfoResource,
    ConnectionsResource,
    PartnersResourceByTokenAddress,
    PaymentResource,
    PendingTransfersResource,
    PendingTransfersResourceByTokenAddress,
    PendingTransfersResourceByTokenAndPartnerAddress,
    RaidenInternalEventsResource,
    RegisterTokenResource,
    GetTokenResource,
    TokensResource,
    DashboardResource,
    create_blueprint,
    NetworkResource, PaymentResourceLumino,
    SearchLuminoResource,
    TokenActionResource,
    InvoiceResource,
    PaymentInvoiceResource,
    ChannelsResourceLight,
    LightChannelsResourceByTokenAndPartnerAddress,
    LightClientResource,
    PaymentLightResource,
    CreatePaymentLightResource,
    WatchtowerResource,
    LightClientMessageResource,
    RegisterSecretLightResource,
    UnlockPaymentLightResource,
    SettlementLightResourceByTokenAndPartnerAddress
)
<<<<<<< HEAD
from raiden.api.validations.api_error_builder import ApiErrorBuilder
from raiden.api.validations.api_status_codes import ERROR_STATUS_CODES
from raiden.api.validations.channel_validator import ChannelValidator
from raiden.api.validations.light_client_authorization import requires_api_key
from raiden.billing.invoices.constants.errors import AUTO_PAY_INVOICE, INVOICE_EXPIRED, INVOICE_PAID
from raiden.billing.invoices.constants.invoice_status import InvoiceStatus
from raiden.billing.invoices.constants.invoice_type import InvoiceType
from raiden.billing.invoices.decoder.invoice_decoder import get_tags_dict, get_unknown_tags_dict
from raiden.billing.invoices.util.time_util import is_invoice_expired, UTC_FORMAT
from raiden.constants import GENESIS_BLOCK_NUMBER, UINT256_MAX, Environment, EMPTY_PAYMENT_HASH_INVOICE
=======

from raiden.constants import (
    GENESIS_BLOCK_NUMBER,
    UINT256_MAX,
    Environment,
    EMPTY_PAYMENT_HASH_INVOICE,
    ErrorCode
)

>>>>>>> 86f56943
from raiden.exceptions import (
    AddressWithoutCode,
    AlreadyRegisteredTokenAddress,
    APIServerPortInUseError,
    ChannelNotFound,
    DepositMismatch,
    DepositOverLimit,
    DuplicatedChannelError,
    InsufficientFunds,
    InsufficientGasReserve,
    InvalidAddress,
    InvalidAmount,
    InvalidBlockNumberInput,
    InvalidNumberInput,
    InvalidSecret,
    InvalidSecretHash,
    InvalidSettleTimeout,
    InvalidToken,
    PaymentConflict,
    SamePeerAddress,
    TokenNotRegistered,
    TransactionThrew,
    UnknownTokenAddress,
    RawTransactionFailed,
    UnhandledLightClient,
    RaidenRecoverableError,
    InvalidPaymentIdentifier
)
from raiden.lightclient.handlers.light_client_message_handler import LightClientMessageHandler
from raiden.lightclient.handlers.light_client_service import LightClientService
from raiden.lightclient.lightclientmessages.light_client_non_closing_balance_proof import \
    LightClientNonClosingBalanceProof
from raiden.lightclient.models.light_client_protocol_message import LightClientProtocolMessageType
from raiden.messages import LockedTransfer, Delivered, RevealSecret, Unlock, SecretRequest, Processed, \
    LockExpired
from raiden.rns_constants import RNS_ADDRESS_ZERO
from raiden.schedulers.setup import setup_schedule_config
from raiden.transfer import channel, views
from raiden.transfer.events import (
    EventPaymentReceivedSuccess,
    EventPaymentSentFailed,
    EventPaymentSentSuccess,
)
from raiden.transfer.state import CHANNEL_STATE_CLOSED, CHANNEL_STATE_OPENED, NettingChannelState
from raiden.utils import (
    create_default_identifier,
    optional_address_to_string,
    pex,
    sha3,
    typing)
from raiden.utils.rns import is_rns_address
from raiden.utils.runnable import Runnable

log = structlog.get_logger(__name__)

LIGHT_CLIENT_API_KEY_HEADER = 'HTTP_X_API_KEY'

URLS_FN_V1 = [
    ("/channels", ChannelsResource),
    ("/channels/<hexaddress:token_address>", ChannelsResourceByTokenAddress),
    (
        "/channels/<hexaddress:token_address>/<hexaddress:partner_address>",
        ChannelsResourceByTokenAndPartnerAddress,
    ),
    ("/connections/<hexaddress:token_address>", ConnectionsResource),
    ("/connections", ConnectionsInfoResource),
    ("/payments/invoice", PaymentInvoiceResource),
    ("/payments", PaymentResource),
    ("/payments/<hexaddress:token_address>", PaymentResource, "token_paymentresource"),
    (
        "/payments/<hexaddress:token_address>/<hexaddress:target_address>",
        PaymentResource,
        "token_target_paymentresource",
    ),
    ("/tokens/<hexaddress:token_address>/partners", PartnersResourceByTokenAddress),
    ("/pending_transfers", PendingTransfersResource, "pending_transfers_resource"),
    (
        "/pending_transfers/<hexaddress:token_address>",
        PendingTransfersResourceByTokenAddress,
        "pending_transfers_resource_by_token",
    ),
    (
        "/pending_transfers/<hexaddress:token_address>/<hexaddress:partner_address>",
        PendingTransfersResourceByTokenAndPartnerAddress,
        "pending_transfers_resource_by_token_and_partner",
    ),
    ("/_debug/blockchain_events/network", BlockchainEventsNetworkResource),
    ("/_debug/blockchain_events/tokens/<hexaddress:token_address>", BlockchainEventsTokenResource),
    (
        "/_debug/blockchain_events/payment_networks/<hexaddress:token_address>/channels",
        ChannelBlockchainEventsResource,
        "tokenchanneleventsresourceblockchain",
    ),
    (
        (
            "/_debug/blockchain_events/payment_networks/"
            "<hexaddress:token_address>/channels/<hexaddress:partner_address>"
        ),
        ChannelBlockchainEventsResource,
    ),
    ("/_debug/raiden_events", RaidenInternalEventsResource),
    (
        '/channelsLumino',
        ChannelsResourceLumino,
    ),
    (
        '/paymentsLumino',
        PaymentResourceLumino,
    ),
    (
        '/dashboardLumino',
        DashboardResource,
    ),
    (
        '/network_graph/<hexaddress:token_network_address>',
        NetworkResource,
    ),
    (
        '/searchLumino',
        SearchLuminoResource,
    ),
    (
        '/tokenAction',
        TokenActionResource,
    ),
    (
        '/invoice',
        InvoiceResource,
    ),
]

URLS_COMMON_V1 = [
    ("/tokens", TokensResource),
    ("/tokens/<hexaddress:token_address>", RegisterTokenResource),
    ("/tokens/network/<hexaddress:token_network>", GetTokenResource),
    ("/address", AddressResource),
]

URLS_HUB_V1 = [
    ("/light_channels", ChannelsResourceLight),
    (
        "/light_channels/<hexaddress:token_address>/<hexaddress:creator_address>/<hexaddress:partner_address>",
        LightChannelsResourceByTokenAndPartnerAddress
    ),
    (
        "/light_channels/<hexaddress:token_address>/<hexaddress:creator_address>/<hexaddress:partner_address>/settle",
        SettlementLightResourceByTokenAndPartnerAddress
    ),
    ("/payments_light", PaymentLightResource),
    ("/payments_light/create", CreatePaymentLightResource, "create_payment"),
    ("/payments_light/unlock/<hexaddress:token_address>", UnlockPaymentLightResource),
    ("/payments_light/register_onchain_secret", RegisterSecretLightResource),
    ("/light_clients/", LightClientResource),
    ("/light_clients/messages", LightClientMessageResource, "Message polling"),
    ("/watchtower", WatchtowerResource),
]


def api_response(result, status_code=HTTPStatus.OK):
    if status_code == HTTPStatus.NO_CONTENT:
        assert not result, "Provided 204 response with non-zero length response"
        data = ""
    else:
        data = json.dumps(result)

    log.debug("Request successful", response=result, status_code=status_code)
    response = make_response(
        (data, status_code, {"mimetype": "application/json", "Content-Type": "application/json"})
    )
    return response


def api_error(errors, status_code):
    assert status_code in ERROR_STATUS_CODES, "Programming error, unexpected error status code"
    log.error("Error processing request", errors=errors, status_code=status_code)
    response = make_response(
        (
            json.dumps(dict(errors=errors)),
            status_code,
            {"mimetype": "application/json", "Content-Type": "application/json"},
        )
    )
    return response


@parser.error_handler
def handle_request_parsing_error(err, _req, _schema, _err_status_code, _err_headers):
    """ This handles request parsing errors generated for example by schema
    field validation failing."""
    abort(HTTPStatus.BAD_REQUEST, errors=err.messages)


def endpoint_not_found(e):
    errors = ["invalid endpoint"]
    if isinstance(e, InvalidEndpoint):
        errors.append(e.description)
    return api_error(errors, HTTPStatus.NOT_FOUND)


def hexbytes_to_str(map_: Dict):
    """ Converts values that are of type `HexBytes` to strings. """
    for k, v in map_.items():
        if isinstance(v, HexBytes):
            map_[k] = encode_hex(v)


def encode_byte_values(map_: Dict):
    """ Converts values that are of type `bytes` to strings. """
    for k, v in map_.items():
        if isinstance(v, bytes):
            map_[k] = encode_hex(v)


def encode_object_to_str(map_: Dict):
    for k, v in map_.items():
        if isinstance(v, int) or k == "args":
            continue
        if not isinstance(v, str):
            map_[k] = repr(v)


def normalize_events_list(old_list):
    """Internally the `event_type` key is prefixed with underscore but the API
    returns an object without that prefix"""
    new_list = []
    for _event in old_list:
        new_event = dict(_event)
        if new_event.get("args"):
            new_event["args"] = dict(new_event["args"])
            encode_byte_values(new_event["args"])
        # remove the queue identifier
        if new_event.get("queue_identifier"):
            del new_event["queue_identifier"]
        # the events contain HexBytes values, convert those to strings
        hexbytes_to_str(new_event)
        # Some of the raiden events contain accounts and as such need to
        # be exported in hex to the outside world
        name = new_event["event"]
        if name == "EventPaymentReceivedSuccess":
            new_event["initiator"] = to_checksum_address(new_event["initiator"])
        if name in ("EventPaymentSentSuccess", "EventPaymentSentFailed"):
            new_event["target"] = to_checksum_address(new_event["target"])
        encode_byte_values(new_event)
        # encode unserializable objects
        encode_object_to_str(new_event)
        new_list.append(new_event)
    return new_list


def convert_to_serializable(event_list):
    returned_events = []
    for event in event_list:
        new_event = {"event": type(event).__name__}
        new_event.update(event.__dict__)
        returned_events.append(new_event)
    return returned_events


def restapi_setup_urls(flask_api_context, rest_api, urls):
    for url_tuple in urls:
        if len(url_tuple) == 2:
            route, resource_cls = url_tuple
            endpoint = resource_cls.__name__.lower()
        elif len(url_tuple) == 3:
            route, resource_cls, endpoint = url_tuple
        else:
            raise ValueError(f"Invalid URL format: {url_tuple!r}")
        flask_api_context.add_resource(
            resource_cls,
            route,
            resource_class_kwargs={"rest_api_object": rest_api},
            endpoint=endpoint,
        )


def restapi_setup_type_converters(flask_app, names_to_converters):
    for key, value in names_to_converters.items():
        flask_app.url_map.converters[key] = value


class APIServer(Runnable):
    """
    Runs the API-server that routes the endpoint to the resources.
    The API is wrapped in multiple layers, and the Server should be invoked this way::

        # instance of the raiden-api
        raiden_api = RaidenAPI(...)

        # wrap the raiden-api with rest-logic and encoding
        rest_api = RestAPI(raiden_api)

        # create the server and link the api-endpoints with flask / flask-restful middleware
        api_server = APIServer(rest_api, {'host: '127.0.0.1', 'port': 5001})

        # run the server greenlet
        api_server.start()
    """

    _api_prefix = "/api/1"

    def __init__(
        self, rest_api, config, cors_domain_list=None, web_ui=False, eth_rpc_endpoint=None, hub_mode=False
    ):
        super().__init__()
        if rest_api.version != 1:
            raise ValueError("Invalid api version: {}".format(rest_api.version))
        self._api_prefix = f"/api/v{rest_api.version}"

        flask_app = Flask(__name__)

        if cors_domain_list:
            CORS(flask_app, origins=cors_domain_list)

        flask_app.static_url_path = ''

        flask_app.static_folder = flask_app.root_path + '/webui/static'

        if eth_rpc_endpoint:
            if not eth_rpc_endpoint.startswith("http"):
                eth_rpc_endpoint = "http://{}".format(eth_rpc_endpoint)
            flask_app.config["WEB3_ENDPOINT"] = eth_rpc_endpoint

        blueprint = create_blueprint()
        flask_api_context = Api(blueprint, prefix=self._api_prefix)

        restapi_setup_type_converters(
            flask_app,
            {
                'hexaddress': HexAddressConverter,
                'luminoaddress': LuminoAddressConverter
            },
        )

        restapi_setup_urls(
            flask_api_context,
            rest_api,
            URLS_COMMON_V1 + URLS_HUB_V1 if hub_mode else URLS_COMMON_V1 + URLS_FN_V1
        )

        self.config = config
        self.rest_api = rest_api
        self.flask_app = flask_app
        self.blueprint = blueprint
        self.flask_api_context = flask_api_context

        self.wsgiserver = None
        self.flask_app.register_blueprint(self.blueprint)

        self.flask_app.config["WEBUI_PATH"] = RAIDEN_WEBUI_PATH

        self.flask_app.register_error_handler(HTTPStatus.NOT_FOUND, endpoint_not_found)
        self.flask_app.register_error_handler(Exception, self.unhandled_exception)
        self.flask_app.before_request(self._is_raiden_running)

        # needed so flask_restful propagates the exception to our error handler above
        # or else, it'll replace it with a E500 response
        self.flask_app.config["PROPAGATE_EXCEPTIONS"] = True

        @flask_app.before_request
        def validate_request():
            if request:
                request_headers = request.headers
                if 'HTTP_COOKIE' in request_headers.environ:
                    cookies = request_headers.environ['HTTP_COOKIE']

                    cookies = cookies.split('; ')

                    for cookie in cookies:
                        cookie = cookie.split('=')
                        if cookie[0] == "token" and request.method != 'GET' and request.path != '/api/v1/tokenAction':
                            self.rest_api.raiden_api.validate_token_app(cookie[1])
                elif 'HTTP_TOKEN' in request_headers.environ:
                    self.rest_api.raiden_api.validate_token_app(request_headers.environ['HTTP_TOKEN'])
                if LIGHT_CLIENT_API_KEY_HEADER in request_headers.environ:
                    # we check that this api key is for a valid LC and that the LC
                    # is associated with a valid matrix server
                    lc_validation_result = self.rest_api.raiden_api.validate_light_client(
                        request_headers.environ[LIGHT_CLIENT_API_KEY_HEADER]
                    )
                    if lc_validation_result:
                        return lc_validation_result

        if web_ui:
            self._set_ui_endpoint()
            for route in (
                '/ui/<path:file_name>', '/ui', '/ui/', '/index.html', '/', '/dashboard', '/tokens', '/payments',
                '/channels'):
                self.flask_app.add_url_rule(
                    route, route, view_func=self._serve_webui, methods=("GET",)
                )

        # Setup Schedule Config for background jobs
        node_address = to_checksum_address(self.rest_api.raiden_api.address)

        setup_schedule_config(config['explorerendpoint'], config['discoverable'], node_address,
                              self.rest_api.raiden_api.raiden)

        self._is_raiden_running()

    def _set_ui_endpoint(self):
        # Overrides the backend url in the ui bundle
        with open(self.flask_app.root_path + '/webui/static/endpointConfig.js') as f:
            lines = f.readlines()

        lines[0] = "const backendUrl='http://" + self.config['host'] + ":" + str(self.config['port']) + "'; \n"
        lines[1] = "const nodeAddress = '" + to_checksum_address(self.rest_api.raiden_api.address) + "'; \n"
        if self.config['rnsdomain']:
            lines[2] = "const rnsDomain = '" + self.config['rnsdomain'] + "';\n"
        else:
            lines[2] = "const rnsDomain = null \n"
        lines[3] = "const chainEndpoint = '" + self.config['rskendpoint'] + "'; \n"

        with open(self.flask_app.root_path + '/webui/static/endpointConfig.js', "w") as f:
            f.writelines(lines)

    def _is_raiden_running(self):
        # We cannot accept requests before the node has synchronized with the
        # blockchain, which is done during the call to RaidenService.start.
        # Otherwise there is no guarantee that the node is in a valid state and
        # that the actions are valid, e.g. deposit in a channel that has closed
        # while the node was offline.
        if not self.rest_api.raiden_api.raiden:
            raise RuntimeError("The RaidenService must be started before the API can be used")

    def _serve_webui(self, file_name='index.html'):  # pylint: disable=redefined-builtin
        return send_from_directory(self.flask_app.root_path + '/webui', file_name)

    def _run(self):
        try:
            # stop may have been executed before _run was scheduled, in this
            # case wsgiserver will be None
            if self.wsgiserver is not None:
                self.wsgiserver.serve_forever()
        except gevent.GreenletExit:  # pylint: disable=try-except-raise
            raise
        except Exception:
            self.stop()  # ensure cleanup and wait on subtasks
            raise

    def start(self):
        log.debug(
            "REST API starting",
            host=self.config["host"],
            port=self.config["port"],
            node=pex(self.rest_api.raiden_api.address),
        )

        # WSGI expects an stdlib logger. With structlog there's conflict of
        # method names. Rest unhandled exception will be re-raised here:
        wsgi_log = logging.getLogger(__name__ + ".pywsgi")

        # server.stop() clears the handle and the pool, this is okay since a
        # new WSGIServer is created on each start
        pool = gevent.pool.Pool()
        wsgiserver = WSGIServer(
            (self.config["host"], self.config["port"]),
            self.flask_app,
            log=wsgi_log,
            error_log=wsgi_log,
            spawn=pool,
        )

        try:
            wsgiserver.init_socket()
        except socket.error as e:
            if e.errno == errno.EADDRINUSE:
                raise APIServerPortInUseError()
            raise

        self.wsgiserver = wsgiserver

        log.debug(
            "REST API started",
            host=self.config["host"],
            port=self.config["port"],
            node=pex(self.rest_api.raiden_api.address),
        )

        super().start()

    def stop(self):
        log.debug(
            "REST API stoping",
            host=self.config["host"],
            port=self.config["port"],
            node=pex(self.rest_api.raiden_api.address),
        )

        if self.wsgiserver is not None:
            self.wsgiserver.stop()
            self.wsgiserver = None

        log.debug(
            "REST API stopped",
            host=self.config["host"],
            port=self.config["port"],
            node=pex(self.rest_api.raiden_api.address),
        )

    def unhandled_exception(self, exception: Exception):
        """ Flask.errorhandler when an exception wasn't correctly handled """
        log.critical(
            "Unhandled exception when processing endpoint request",
            exc_info=True,
            node=pex(self.rest_api.raiden_api.address),
        )
        self.greenlet.kill(exception)
        return api_error([str(exception)], HTTPStatus.INTERNAL_SERVER_ERROR)


def parse_message_number(message):
    if message["type"] == "LockedTransfer":
        message["payment_identifier"] = int(message["payment_identifier"])
        message["message_identifier"] = int(message["message_identifier"])
        message["locked_amount"] = int(message["locked_amount"])
        message["transferred_amount"] = int(message["transferred_amount"])
        message["lock"]["amount"] = int(message["lock"]["amount"])
    elif message["type"] == "Delivered":
        message["delivered_message_identifier"] = int(message["delivered_message_identifier"])
    elif message["type"] == "RevealSecret":
        message["message_identifier"] = int(message["message_identifier"])
    elif message["type"] == "Secret":
        message["payment_identifier"] = int(message["payment_identifier"])
        message["transferred_amount"] = int(message["transferred_amount"])
        message["message_identifier"] = int(message["message_identifier"])
        message["locked_amount"] = int(message["locked_amount"])
    elif message["type"] == "Processed":
        message["message_identifier"] = int(message["message_identifier"])
    elif message["type"] == "SecretRequest":
        message["payment_identifier"] = int(message["payment_identifier"])
        message["message_identifier"] = int(message["message_identifier"])
        message["amount"] = int(message["amount"])
    elif message["type"] == "LockExpired":
        message["message_identifier"] = int(message["message_identifier"])
        message["locked_amount"] = int(message["locked_amount"])
        message["transferred_amount"] = int(message["transferred_amount"])

    return message


class RestAPI:
    """
    This wraps around the actual RaidenAPI in api/python.
    It will provide the additional, neccessary RESTful logic and
    the proper JSON-encoding of the Objects provided by the RaidenAPI
    """

    version = 1

    def __init__(self, raiden_api):
        self.raiden_api = raiden_api
        self.channel_schema = ChannelStateSchema()
        self.address_list_schema = AddressListSchema()
        self.partner_per_token_list_schema = PartnersPerTokenListSchema()
        self.payment_schema = PaymentSchema()
        self.sent_success_payment_schema = EventPaymentSentSuccessSchema()
        self.received_success_payment_schema = EventPaymentReceivedSuccessSchema()
        self.failed_payment_schema = EventPaymentSentFailedSchema()
        self.dashboard_data_response_schema = DashboardDataResponseSchema()
        self.dashboard_data_response_table_item_schema = DashboardDataResponseTableItemSchema()
        self.dashboard_data_response_general_item_schema = DashboardDataResponseGeneralItemSchema()

    def get_our_address(self):
        return api_response(result=dict(our_address=to_checksum_address(self.raiden_api.address)))

    def register_token(
        self, registry_address: typing.PaymentNetworkID, token_address: typing.TokenAddress
    ):
        if self.raiden_api.raiden.config["environment_type"] == Environment.PRODUCTION:
            return api_error(
                errors="Registering a new token is currently disabled in the Ethereum mainnet",
                status_code=HTTPStatus.NOT_IMPLEMENTED,
            )

        conflict_exceptions = (
            InvalidAddress,
            AlreadyRegisteredTokenAddress,
            TransactionThrew,
            InvalidToken,
            AddressWithoutCode,
        )
        log.debug(
            "Registering token",
            node=pex(self.raiden_api.address),
            registry_address=to_checksum_address(registry_address),
            token_address=to_checksum_address(token_address),
        )
        try:
            token_network_address = self.raiden_api.token_network_register(
                registry_address=registry_address,
                token_address=token_address,
                channel_participant_deposit_limit=UINT256_MAX,
                token_network_deposit_limit=UINT256_MAX,
            )
        except conflict_exceptions as e:
            return api_error(errors=str(e), status_code=HTTPStatus.CONFLICT)
        except InsufficientFunds as e:
            return api_error(errors=str(e), status_code=HTTPStatus.PAYMENT_REQUIRED)

        return api_response(
            result=dict(token_network_address=to_checksum_address(token_network_address)),
            status_code=HTTPStatus.CREATED,
        )

    def open_light(
        self,
        registry_address: typing.PaymentNetworkID,
        creator_address: typing.Address,
        partner_address: typing.Address,
        token_address: typing.TokenAddress,
        signed_tx: typing.SignedTransaction,
        settle_timeout: typing.BlockTimeout = None
    ):
        log.debug(
            "Opening channel for light client",
            node=pex(creator_address),
            registry_address=to_checksum_address(registry_address),
            partner_address=to_checksum_address(partner_address),
            token_address=to_checksum_address(token_address),
            settle_timeout=settle_timeout,
        )

        token_exists = ChannelValidator.validate_token_exists(self.raiden_api.raiden.chain, token_address, log)
        if not token_exists.valid:
            return token_exists.error
        try:
            self.raiden_api.channel_open_light(registry_address, token_address, creator_address, partner_address,
                                               signed_tx,
                                               settle_timeout)
        except (
            InvalidAddress,
            InvalidSettleTimeout,
            SamePeerAddress,
            AddressWithoutCode,
            DuplicatedChannelError,
            TokenNotRegistered,
            UnhandledLightClient,
            RaidenRecoverableError
        ) as e:
            return ApiErrorBuilder.build_and_log_error(errors=str(e), status_code=HTTPStatus.CONFLICT, log=log)
        except RawTransactionFailed as e1:
            return ApiErrorBuilder.build_and_log_error(errors=str(e1), status_code=HTTPStatus.BAD_REQUEST, log=log)

        channel_state = views.get_channelstate_for(
            views.state_from_raiden(self.raiden_api.raiden),
            registry_address,
            token_address,
            creator_address,
            partner_address,
        )

        result = self.channel_schema.dump(channel_state)
        return api_response(result=result.data, status_code=HTTPStatus.CREATED)

    def open(
        self,
        registry_address: typing.PaymentNetworkID,
        partner_address: typing.RnsAddress,
        token_address: typing.TokenAddress,
        settle_timeout: typing.BlockTimeout = None,
        total_deposit: typing.TokenAmount = None,
    ):
        log.debug(
            "Opening channel",
            node=pex(self.raiden_api.address),
            registry_address=to_checksum_address(registry_address),
            partner_address=partner_address,
            token_address=to_checksum_address(token_address),
            settle_timeout=settle_timeout,
        )

        token_exists = ChannelValidator.validate_token_exists(self.raiden_api.raiden.chain, token_address, log)
        if not token_exists.valid:
            return token_exists.error

        enough_balance = ChannelValidator.enough_balance_to_deposit(total_deposit, self.raiden_api.raiden.address,
                                                                    token_exists.token, log)
        if not enough_balance.valid:
            return enough_balance.error

        # First we check if the address received is an RNS address and exists a Hex address
        address_to_send = partner_address
        if is_rns_address(partner_address):
            address_to_send = self.raiden_api.raiden.chain.get_address_from_rns(partner_address)
            if address_to_send == RNS_ADDRESS_ZERO:
                return api_error(
                    errors=str('RNS domain isnt registered'),
                    status_code=HTTPStatus.PAYMENT_REQUIRED,
                )
        try:
            self.raiden_api.channel_open(
                registry_address, token_address, to_canonical_address(address_to_send), settle_timeout
            )
        except (
            InvalidAddress,
            InvalidSettleTimeout,
            SamePeerAddress,
            AddressWithoutCode,
            DuplicatedChannelError,
            TokenNotRegistered,
        ) as e:
            return ApiErrorBuilder.build_and_log_error(errors=str(e), status_code=HTTPStatus.CONFLICT, log=log)
        except (InsufficientFunds, InsufficientGasReserve) as e:
            return ApiErrorBuilder.build_and_log_error(errors=str(e), status_code=HTTPStatus.PAYMENT_REQUIRED, log=log)

        if total_deposit:
            # make initial deposit
            log.debug(
                "Depositing to new channel",
                node=pex(self.raiden_api.address),
                registry_address=to_checksum_address(registry_address),
                token_address=to_checksum_address(token_address),
                partner_address=address_to_send,
                total_deposit=total_deposit,
            )
            try:
                self.raiden_api.set_total_channel_deposit(
                    registry_address=registry_address,
                    token_address=token_address,
                    creator_address=to_canonical_address(self.raiden_api.address),
                    partner_address=to_canonical_address(address_to_send),
                    total_deposit=total_deposit,
                )
            except InsufficientFunds as e:
                return ApiErrorBuilder.build_and_log_error(errors=str(e), status_code=HTTPStatus.PAYMENT_REQUIRED,
                                                           log=log)
            except (DepositOverLimit, DepositMismatch) as e:
                return ApiErrorBuilder.build_and_log_error(errors=str(e), status_code=HTTPStatus.CONFLICT, log=log)

        channel_state = views.get_channelstate_for(
            views.state_from_raiden(self.raiden_api.raiden),
            registry_address,
            token_address,
            self.raiden_api.address,
            to_canonical_address(address_to_send),
        )

        result = self.channel_schema.dump(channel_state)
        return api_response(result=result.data, status_code=HTTPStatus.CREATED)

    def connect(
        self,
        registry_address: typing.PaymentNetworkID,
        token_address: typing.TokenAddress,
        funds: typing.TokenAmount,
        initial_channel_target: int = None,
        joinable_funds_target: float = None,
    ):
        log.debug(
            "Connecting to token network",
            node=pex(self.raiden_api.address),
            registry_address=to_checksum_address(registry_address),
            token_address=to_checksum_address(token_address),
            funds=funds,
            initial_channel_target=initial_channel_target,
            joinable_funds_target=joinable_funds_target,
        )
        try:
            self.raiden_api.token_network_connect(
                registry_address,
                token_address,
                funds,
                initial_channel_target,
                joinable_funds_target,
            )
        except (InsufficientFunds, InsufficientGasReserve) as e:
            return api_error(errors=str(e), status_code=HTTPStatus.PAYMENT_REQUIRED)
        except (InvalidAmount, InvalidAddress) as e:
            return api_error(errors=str(e), status_code=HTTPStatus.CONFLICT)

        return api_response(result=dict(), status_code=HTTPStatus.NO_CONTENT)

    def leave(self, registry_address: typing.PaymentNetworkID, token_address: typing.TokenAddress):
        log.debug(
            "Leaving token network",
            node=pex(self.raiden_api.address),
            registry_address=to_checksum_address(registry_address),
            token_address=to_checksum_address(token_address),
        )
        closed_channels = self.raiden_api.token_network_leave(registry_address, token_address)
        closed_channels = [
            self.channel_schema.dump(channel_state).data for channel_state in closed_channels
        ]
        return api_response(result=closed_channels)

    @requires_api_key
    def register_secret_light(self, internal_msg_identifier: int, signed_tx: typing.SignedTransaction):
        try:
            message = LightClientMessageHandler.get_message_by_internal_identifier(
                internal_msg_identifier=internal_msg_identifier,
                wal=self.raiden_api.raiden.wal
            )

            if not message:
                return ApiErrorBuilder.build_and_log_error(
                    errors=f"Light Client Message with internal_msg_identifier = {internal_msg_identifier} not found",
                    status_code=HTTPStatus.BAD_REQUEST,
                    log=log
                )

            if message.is_signed:
                return ApiErrorBuilder.build_and_log_error(
                    errors=f"Light Client Message with internal_msg_identifier = {internal_msg_identifier} already signed",
                    status_code=HTTPStatus.CONFLICT,
                    log=log
                )

            LightClientMessageHandler.update_onchain_light_client_protocol_message_set_signed_transaction(
                internal_msg_identifier=internal_msg_identifier,
                signed_message=signed_tx,
                wal=self.raiden_api.raiden.wal
            )

            self.raiden_api.register_secret_light(signed_tx)
            return api_response(result=dict(), status_code=HTTPStatus.OK)
        except InsufficientFunds as e:
            return api_error(errors=str(e), status_code=HTTPStatus.PAYMENT_REQUIRED)
        except (RawTransactionFailed, InvalidPaymentIdentifier) as e:
            return ApiErrorBuilder.build_and_log_error(errors=str(e), status_code=HTTPStatus.BAD_REQUEST, log=log)
        except Exception as e:
            return ApiErrorBuilder.build_and_log_error(errors=str(e), status_code=HTTPStatus.INTERNAL_SERVER_ERROR,
                                                       log=log)

    def get_connection_managers_info(self, registry_address: typing.PaymentNetworkID):
        """Get a dict whose keys are token addresses and whose values are
        open channels, funds of last request, sum of deposits and number of channels"""
        log.debug(
            "Getting connection managers info",
            node=pex(self.raiden_api.address),
            registry_address=to_checksum_address(registry_address),
        )
        connection_managers = dict()

        for token in self.raiden_api.get_tokens_list(registry_address):
            token_network_identifier = views.get_token_network_identifier_by_token_address(
                views.state_from_raiden(self.raiden_api.raiden),
                payment_network_id=registry_address,
                token_address=token,
            )

            try:
                connection_manager = self.raiden_api.raiden.connection_manager_for_token_network(
                    token_network_identifier
                )
            except InvalidAddress:
                connection_manager = None

            open_channels = views.get_channelstate_open(
                chain_state=views.state_from_raiden(self.raiden_api.raiden),
                payment_network_id=registry_address,
                token_address=token,
            )
            if connection_manager is not None and open_channels:
                connection_managers[to_checksum_address(connection_manager.token_address)] = {
                    "funds": connection_manager.funds,
                    "sum_deposits": views.get_our_capacity_for_token_network(
                        views.state_from_raiden(self.raiden_api.raiden), registry_address, token
                    ),
                    "channels": len(open_channels),
                }

        return connection_managers

    def get_channel_list(
        self,
        registry_address: typing.PaymentNetworkID,
        token_address: typing.TokenAddress = None,
        partner_address: typing.Address = None,

    ):
        log.debug(
            "Getting channel list",
            node=pex(self.raiden_api.address),
            registry_address=to_checksum_address(registry_address),
            token_address=optional_address_to_string(token_address),
            partner_address=optional_address_to_string(partner_address)
        )
        raiden_service_result = self.raiden_api.get_channel_list(
            registry_address,
            token_address,
            partner_address
        )
        assert isinstance(raiden_service_result, list)
        result = [
            self.channel_schema.dump(channel_schema).data
            for channel_schema in raiden_service_result
        ]
        return api_response(result=result)

    def get_channel_list_for_tokens(
        self,
        registry_address: typing.PaymentNetworkID,
        token_addresses: typing.ByteString = None
    ):

        result = self.raiden_api.get_channel_list_for_tokens(
            registry_address,
            token_addresses
        )
        for item in result:
            assert isinstance(item["channels"], list)
            parsed_channels = [
                self.channel_schema.dump(channel_schema).data
                for channel_schema in item["channels"]
            ]
            item["channels"] = parsed_channels
            item["can_join"] = True
            if len(parsed_channels) > 0:
                item["can_join"] = False

        return api_response(result=result)

    def get_tokens_list(self, registry_address: typing.PaymentNetworkID):
        log.debug(
            "Getting token list",
            node=pex(self.raiden_api.address),
            registry_address=to_checksum_address(registry_address),
        )
        raiden_service_result = self.raiden_api.get_tokens_list(registry_address)
        assert isinstance(raiden_service_result, list)
        tokens_list = AddressList(raiden_service_result)
        result = self.address_list_schema.dump(tokens_list)
        return api_response(result=result.data)

    def get_token_network_for_token(
        self, registry_address: typing.PaymentNetworkID, token_address: typing.TokenAddress
    ):
        log.debug(
            "Getting token network for token",
            node=pex(self.raiden_api.address),
            token_address=to_checksum_address(token_address),
        )
        token_network_address = self.raiden_api.get_token_network_address_for_token_address(
            registry_address=registry_address, token_address=token_address
        )

        if token_network_address is not None:
            return api_response(result=to_checksum_address(token_network_address))
        else:
            pretty_address = to_checksum_address(token_address)
            message = f'No token network registered for token "{pretty_address}"'
            return api_error(message, status_code=HTTPStatus.NOT_FOUND)

    def get_token_for_token_network(
        self, registry_address: typing.PaymentNetworkID, token_network: typing.TokenNetworkID
    ):
        log.debug(
            "Getting token for token network",
            node=pex(self.raiden_api.address),
            token_network=to_checksum_address(token_network),
        )
        token_address = self.raiden_api.get_token_address_for_token_network_address(
            registry_address=registry_address, token_network=token_network
        )

        if token_address is not None:
            return api_response(result=to_checksum_address(token_address))
        else:
            pretty_address = to_checksum_address(token_network)
            message = f'No token registered for token network "{pretty_address}"'
            return api_error(message, status_code=HTTPStatus.NOT_FOUND)

    def get_blockchain_events_network(
        self,
        registry_address: typing.PaymentNetworkID,
        from_block: typing.BlockSpecification = GENESIS_BLOCK_NUMBER,
        to_block: typing.BlockSpecification = "latest",
    ):
        log.debug(
            "Getting network events",
            node=pex(self.raiden_api.address),
            registry_address=to_checksum_address(registry_address),
            from_block=from_block,
            to_block=to_block,
        )
        try:
            raiden_service_result = self.raiden_api.get_blockchain_events_network(
                registry_address=registry_address, from_block=from_block, to_block=to_block
            )
        except InvalidBlockNumberInput as e:
            return api_error(str(e), status_code=HTTPStatus.CONFLICT)

        return api_response(result=normalize_events_list(raiden_service_result))

    def get_blockchain_events_token_network(
        self,
        token_address: typing.TokenAddress,
        from_block: typing.BlockSpecification = GENESIS_BLOCK_NUMBER,
        to_block: typing.BlockSpecification = "latest",
    ):
        log.debug(
            "Getting token network blockchain events",
            node=pex(self.raiden_api.address),
            token_address=to_checksum_address(token_address),
            from_block=from_block,
            to_block=to_block,
        )
        try:
            raiden_service_result = self.raiden_api.get_blockchain_events_token_network(
                token_address=token_address, from_block=from_block, to_block=to_block
            )
            return api_response(result=normalize_events_list(raiden_service_result))
        except UnknownTokenAddress as e:
            return api_error(str(e), status_code=HTTPStatus.NOT_FOUND)
        except (InvalidBlockNumberInput, InvalidAddress) as e:
            return api_error(str(e), status_code=HTTPStatus.CONFLICT)

    def get_raiden_events_payment_history_with_timestamps_v2(
        self,
        token_network_identifier: typing.Address = None,
        initiator_address: typing.Address = None,
        target_address: typing.Address = None,
        from_date: typing.LogTime = None,
        to_date: typing.LogTime = None,
        event_type: int = None,
        limit: int = None,
        offset: int = None,
    ):
        log.info(
            'Getting payment history',
            node=pex(self.raiden_api.address),
            token_network_identifier=optional_address_to_string(token_network_identifier),
            initiator_address=optional_address_to_string(initiator_address),
            target_address=optional_address_to_string(target_address),
            from_date=from_date,
            to_date=to_date,
            event_type=event_type,
            limit=limit,
            offset=offset,
        )
        try:
            service_result = self.raiden_api.get_raiden_events_payment_history_with_timestamps_v2(
                token_network_identifier=token_network_identifier,
                initiator_address=initiator_address,
                target_address=target_address,
                from_date=from_date,
                to_date=to_date,
                event_type=event_type,
                limit=limit,
                offset=offset,
            )
        except (InvalidNumberInput, InvalidAddress) as e:
            return api_error(str(e), status_code=HTTPStatus.CONFLICT)

        result = []
        for event in service_result:
            if isinstance(event.wrapped_event, EventPaymentSentSuccess):
                serialized_event = self.sent_success_payment_schema.dump(event)
            elif isinstance(event.wrapped_event, EventPaymentSentFailed):
                serialized_event = self.failed_payment_schema.dump(event)
            elif isinstance(event.wrapped_event, EventPaymentReceivedSuccess):
                serialized_event = self.received_success_payment_schema.dump(event)
            else:
                log.warning(
                    'Unexpected event',
                    node=pex(self.raiden_api.address),
                    unexpected_event=event.wrapped_event,
                )

            result.append(serialized_event.data)

        return api_response(result=result)

    def get_raiden_events_payment_history_with_timestamps(
        self,
        token_address: typing.TokenAddress = None,
        target_address: typing.Address = None,
        limit: int = None,
        offset: int = None,
    ):
        log.debug(
            "Getting payment history",
            node=pex(self.raiden_api.address),
            token_address=optional_address_to_string(token_address),
            target_address=optional_address_to_string(target_address),
            limit=limit,
            offset=offset,
        )
        try:
            service_result = self.raiden_api.get_raiden_events_payment_history_with_timestamps(
                token_address=token_address,
                target_address=target_address,
                limit=limit,
                offset=offset,
            )
        except (InvalidNumberInput, InvalidAddress) as e:
            return api_error(str(e), status_code=HTTPStatus.CONFLICT)

        result = []
        for event in service_result:
            if isinstance(event.wrapped_event, EventPaymentSentSuccess):
                serialized_event = self.sent_success_payment_schema.dump(event)
            elif isinstance(event.wrapped_event, EventPaymentSentFailed):
                serialized_event = self.failed_payment_schema.dump(event)
            elif isinstance(event.wrapped_event, EventPaymentReceivedSuccess):
                serialized_event = self.received_success_payment_schema.dump(event)
            else:
                log.warning(
                    "Unexpected event",
                    node=pex(self.raiden_api.address),
                    unexpected_event=event.wrapped_event,
                )

            result.append(serialized_event.data)
        return api_response(result=result)

    def get_dashboard_data(self, registry_address: typing.PaymentNetworkID, graph_from_date, graph_to_date,
                           table_limit: int = None):
        result = self.raiden_api.get_dashboard_data(graph_from_date, graph_to_date, table_limit)
        token_list = self.raiden_api.get_tokens_list(registry_address)

        result = self._map_data(result, token_list)

        return api_response(result=result)

    def _map_data(self, data_param, token_list):
        data_graph = data_param["data_graph"]
        data_table = data_param["data_table"]
        data_general_payments = data_param["data_general_payments"]

        result = {"data_graph": self._map_data_graph(data_graph),
                  "data_table": self._map_data_table(data_table),
                  "data_token": self._map_data_token(token_list),
                  "data_general_payments": self._map_data_general_payments(data_general_payments)}

        return result

    def _map_data_general_payments(self, data_general_payments):
        result = []
        for general_item in data_general_payments:
            general_item_obj = DashboardGeneralItem()
            general_item_obj.event_type_code = general_item[0]
            general_item_obj.event_type_class_name = general_item[1]
            general_item_obj.quantity = general_item[2]

            general_item_serialized = self.dashboard_data_response_general_item_schema.dump(general_item_obj)
            result.append(general_item_serialized.data)

        return result

    def _map_data_token(self, token_list):
        assert isinstance(token_list, list)
        tokens_list = AddressList(token_list)
        result = self.address_list_schema.dump(tokens_list)
        return result.data

    def _map_data_table(self, table_data):
        result = {"payments_received": [],
                  "payments_sent": []}
        payments_received = []
        payments_sent = []
        for key in table_data:
            list_item = table_data[key]
            for tuple_item in list_item:
                table_item_serialized = self._get_dashboard_table_item_serialized(key, tuple_item[0], tuple_item[1])
                if key == "payments_received":
                    payments_received.append(table_item_serialized)
                else:
                    payments_sent.append(table_item_serialized)

            result["payments_received"] = payments_received
            result["payments_sent"] = payments_sent

        return result

    def _get_dashboard_table_item_serialized(self, event_type, log_time, data_param):
        data = json.loads(data_param)
        dashboard_table_item = DashboardTableItem()
        dashboard_table_item.identifier = data["identifier"]
        dashboard_table_item.log_time = log_time
        dashboard_table_item.amount = data["amount"]

        if event_type == "payments_received":
            dashboard_table_item.initiator = data["initiator"]
        else:
            dashboard_table_item.target = data["target"]

        table_payment_received_item_obj_serialized = self.dashboard_data_response_table_item_schema.dump(
            dashboard_table_item)

        return table_payment_received_item_obj_serialized.data

    def _map_data_graph(self, graph_data):
        result = []
        for graph_item in graph_data:
            graph_item_obj = DashboardGraphItem(graph_item[0],
                                                graph_item[1],
                                                graph_item[2],
                                                graph_item[3],
                                                graph_item[4],
                                                graph_item[5],
                                                graph_item[6])
            result.append(graph_item_obj)

        items_group_by_months = self._get_items_group_by_month(result)
        return items_group_by_months

    def _get_items_group_by_month(self, data):
        months = ['JAN', 'FEB', 'MAR', 'APR', 'MAY', 'JUN', 'JUL', 'AUG', 'SET', 'OCT', 'NOV', 'DIC']

        result = []
        for month in months:
            item = {}
            events_by_month = self._get_events_group_by_month(month, data)
            if len(events_by_month) > 0:
                item["month_of_year_label"] = month
            for event in events_by_month:
                item[event.event_type_label] = event.quantity

            if len(item) > 0:
                result.append(item)

        return result

    @staticmethod
    def _get_events_group_by_month(month, data):
        return [dashboardItem for dashboardItem in data if dashboardItem.month_of_year_label == month]

    def get_raiden_internal_events_with_timestamps(self, limit, offset):
        return [
            str(e)
            for e in self.raiden_api.raiden.wal.storage.get_events_with_timestamps(
                limit=limit, offset=offset
            )
        ]

    def get_blockchain_events_channel(
        self,
        token_address: typing.TokenAddress,
        partner_address: typing.Address = None,
        from_block: typing.BlockSpecification = GENESIS_BLOCK_NUMBER,
        to_block: typing.BlockSpecification = "latest",
    ):
        log.debug(
            "Getting channel blockchain events",
            node=pex(self.raiden_api.address),
            token_address=to_checksum_address(token_address),
            partner_address=optional_address_to_string(partner_address),
            from_block=from_block,
            to_block=to_block,
        )
        try:
            raiden_service_result = self.raiden_api.get_blockchain_events_channel(
                token_address=token_address,
                partner_address=partner_address,
                from_block=from_block,
                to_block=to_block,
            )
            return api_response(result=normalize_events_list(raiden_service_result))
        except (InvalidBlockNumberInput, InvalidAddress) as e:
            return api_error(str(e), status_code=HTTPStatus.CONFLICT)
        except UnknownTokenAddress as e:
            return api_error(str(e), status_code=HTTPStatus.NOT_FOUND)

    def get_channel(
        self,
        registry_address: typing.PaymentNetworkID,
        token_address: typing.TokenAddress,
        partner_address: typing.Address,
    ):
        log.debug(
            "Getting channel",
            node=pex(self.raiden_api.address),
            registry_address=to_checksum_address(registry_address),
            token_address=to_checksum_address(token_address),
            partner_address=to_checksum_address(partner_address),
        )
        try:
            channel_state = self.raiden_api.get_channel(
                registry_address=registry_address,
                token_address=token_address,
                creator_address=self.raiden_api.address,
                partner_address=partner_address,
                channel_id_to_check=None
            )
            result = self.channel_schema.dump(channel_state)
            return api_response(result=result.data)
        except ChannelNotFound as e:
            return api_error(errors=str(e), status_code=HTTPStatus.NOT_FOUND)

    def get_partners_by_token(
        self, registry_address: typing.PaymentNetworkID, token_address: typing.TokenAddress
    ):
        log.debug(
            "Getting partners by token",
            node=pex(self.raiden_api.address),
            registry_address=to_checksum_address(registry_address),
            token_address=to_checksum_address(token_address),
        )
        return_list = []
        try:
            raiden_service_result = self.raiden_api.get_channel_list(
                registry_address, token_address
            )
        except InvalidAddress as e:
            return api_error(errors=str(e), status_code=HTTPStatus.CONFLICT)

        for result in raiden_service_result:
            return_list.append(
                {
                    "partner_address": result.partner_state.address,
                    "channel": url_for(
                        # TODO: Somehow nicely parameterize this for future versions
                        "v1_resources.channelsresourcebytokenandpartneraddress",
                        token_address=token_address,
                        partner_address=result.partner_state.address,
                    ),
                }
            )

        schema_list = PartnersPerTokenList(return_list)
        result = self.partner_per_token_list_schema.dump(schema_list)
        return api_response(result=result.data)

    def initiate_payment_with_invoice(self, registry_address: typing.PaymentNetworkID, coded_invoice):

        invoice_decoded = self.raiden_api.decode_invoice(coded_invoice)

        persistent_invoice = self.raiden_api.get_invoice(encode_hex(invoice_decoded.paymenthash))

        tags_dict = get_tags_dict(invoice_decoded.tags)
        unknown_tags_dict = get_unknown_tags_dict(invoice_decoded.unknown_tags)

        if persistent_invoice is None:
            expiration_date = datetime.utcfromtimestamp(invoice_decoded.date) \
                              + relativedelta(seconds=tags_dict['expires'])

            # When the invoice is received and the node don't have it saved,
            # then the secret is not generated
            # Look this when the payment protocol has changed TODO
            data = {"type": InvoiceType.RECEIVED.value,
                    "status": InvoiceStatus.PENDING.value,
                    "already_coded_invoice": True,
                    "payment_hash": encode_hex(invoice_decoded.paymenthash),
                    "encode": coded_invoice,
                    "expiration_date": expiration_date.isoformat(),
                    "secret": None,
                    "currency": invoice_decoded.currency,
                    "amount": str(invoice_decoded.amount),
                    "description": tags_dict['description'],
                    "target_address": encode_hex(unknown_tags_dict['target_address'].bytes),
                    "token_address": encode_hex(unknown_tags_dict['token_address'].bytes),
                    "created_at": datetime.utcfromtimestamp(invoice_decoded.date).strftime(UTC_FORMAT),
                    "expires": tags_dict['expires']
                    }

            # currency_symbol, token_address, partner_address, amount, description
            new_invoice = self.raiden_api.create_invoice(data)

            if new_invoice is not None:
                result = self.make_payment_with_invoice(registry_address, new_invoice)

        elif persistent_invoice["status"] == InvoiceStatus.PENDING.value and \
            not is_invoice_expired(persistent_invoice["expiration_date"]):

            result = self.make_payment_with_invoice(registry_address, persistent_invoice)
        elif persistent_invoice["status"] == InvoiceStatus.PAID.value:
            return api_error(
                errors=INVOICE_PAID,
                status_code=HTTPStatus.CONFLICT,
            )
        elif is_invoice_expired(persistent_invoice["expiration_date"]):
            return api_error(
                errors=INVOICE_EXPIRED,
                status_code=HTTPStatus.CONFLICT,
            )
        else:
            return api_error(
                errors=AUTO_PAY_INVOICE,
                status_code=HTTPStatus.CONFLICT,
            )

        return result

    def make_payment_with_invoice(self, registry_address, invoice):
        wei_amount = Web3.toWei(invoice['amount'], 'ether')
        # We make payment with data of invoice
        result = self.initiate_payment(registry_address,
                                       to_canonical_address(invoice['token_address']),
                                       to_canonical_address(invoice['target_address']),
                                       wei_amount,
                                       None,
                                       None,
                                       None,
                                       decode_hex(invoice['payment_hash']))
        if result.status_code == HTTPStatus.OK:
            data = {"status": InvoiceStatus.PAID.value,
                    "payment_hash": invoice['payment_hash']}
            self.raiden_api.update_invoice(data)

        return result

    def initiate_payment(
        self,
        registry_address: typing.PaymentNetworkID,
        token_address: typing.TokenAddress,
        target_address: typing.Address,
        amount: typing.TokenAmount,
        identifier: typing.PaymentID,
        secret: typing.Secret,
        secret_hash: typing.SecretHash,
        payment_hash_invoice: typing.PaymentHashInvoice
    ):
        log.debug(
            "Initiating payment",
            node=pex(self.raiden_api.address),
            registry_address=to_checksum_address(registry_address),
            token_address=to_checksum_address(token_address),
            target_address=target_address,
            amount=amount,
            payment_identifier=identifier,
            secret=secret,
            secret_hash=secret_hash,
        )

        if identifier is None:
            identifier = create_default_identifier()

        try:
            # First we check if the address received is an RNS address or a hexadecimal address
            if is_rns_address(target_address):
                rns_resolved_address = self.raiden_api.raiden.chain.get_address_from_rns(target_address)
                if rns_resolved_address == RNS_ADDRESS_ZERO:
                    raise InvalidAddress('Invalid RNS address. The domain isnt registered.')
                else:
                    target_address = to_canonical_address(rns_resolved_address)

            payment_status = self.raiden_api.transfer(
                registry_address=registry_address,
                token_address=token_address,
                target=target_address,
                amount=amount,
                identifier=identifier,
                secret=secret,
                secrethash=secret_hash,
                payment_hash_invoice=payment_hash_invoice
            )
        except (
            InvalidAmount,
            InvalidAddress,
            InvalidSecret,
            InvalidSecretHash,
            PaymentConflict,
            UnknownTokenAddress,
        ) as e:
            return api_error(errors=str(e), status_code=HTTPStatus.CONFLICT)
        except InsufficientFunds as e:
            return api_error(errors=str(e), status_code=HTTPStatus.PAYMENT_REQUIRED)

        if payment_status.payment_done.get() is False:
            return api_error(
                errors="Payment couldn't be completed "
                       "(insufficient funds, no route to target or target offline).",
                status_code=HTTPStatus.CONFLICT,
            )

        secret = payment_status.payment_done.get()

        payment = {
            "initiator_address": self.raiden_api.address,
            "registry_address": registry_address,
            "token_address": token_address,
            "target_address": target_address,
            "amount": amount,
            "identifier": identifier,
            "secret": secret,
            "secret_hash": sha3(secret),
        }
        result = self.payment_schema.dump(payment)
        return api_response(result=result.data)

    def initiate_send_delivered_light(self, sender_address: typing.Address, receiver_address: typing.Address,
                                      delivered: Delivered, msg_order: int, payment_id: int,
                                      message_type: LightClientProtocolMessageType):
        self.raiden_api.initiate_send_delivered_light(sender_address, receiver_address, delivered, msg_order,
                                                      payment_id, message_type)

    def initiate_send_processed_light(self, sender_address: typing.Address, receiver_address: typing.Address,
                                      processed: Processed, msg_order: int, payment_id: int,
                                      message_type: LightClientProtocolMessageType):
        self.raiden_api.initiate_send_processed_light(sender_address, receiver_address, processed, msg_order,
                                                      payment_id, message_type)

    def initiate_send_secret_reveal_light(self, sender_address: typing.Address, receiver_address: typing.Address,
                                          reveal_secret: RevealSecret):
        self.raiden_api.initiate_send_secret_reveal_light(sender_address, receiver_address, reveal_secret)

    def initiate_send_balance_proof(self, sender_address: typing.Address, receiver_address: typing.Address,
                                    unlock: Unlock
                                    ):
        self.raiden_api.initiate_send_balance_proof(sender_address, receiver_address, unlock)

    def initiate_send_secret_request_light(self, sender_address: typing.Address, receiver_address: typing.Address,
                                           secret_request: SecretRequest
                                           ):
        self.raiden_api.initiate_send_secret_request_light(sender_address, receiver_address, secret_request)

    def initiate_send_lock_expired_light(self, sender_address: typing.Address, receiver_address: typing.Address,
                                         lock_expired: LockExpired, payment_id: int):
        self.raiden_api.initiate_send_lock_expired_light(sender_address, receiver_address, lock_expired, payment_id)

    def initiate_payment_light(
        self,
        registry_address: typing.PaymentNetworkID,
        token_address: typing.TokenAddress,
        creator_address: typing.Address,
        target_address: typing.Address,
        amount: typing.TokenAmount,
        payment_identifier: typing.PaymentID,
        message_identifier: typing.PaymentID,
        secret_hash: typing.SecretHash,
        transfer_prev_secrethash: typing.SecretHash,
        payment_hash_invoice: typing.PaymentHashInvoice,
        signed_locked_transfer: LockedTransfer,
        channel_identifier: typing.ChannelID
    ):
        log.debug(
            "Initiating payment light",
            registry_address=to_checksum_address(registry_address),
            token_address=to_checksum_address(token_address),
            creator_address=creator_address,
            target_address=target_address,
            amount=amount,
            payment_identifier=payment_identifier,
            secret_hash=secret_hash,
        )

        if payment_identifier is None:
            raise InvalidPaymentIdentifier("Payment identifier isnt present")

        if message_identifier is None:
            raise InvalidPaymentIdentifier("Message identifier isnt present")

        try:
            self.raiden_api.transfer_async_light(
                registry_address=registry_address,
                token_address=token_address,
                creator=creator_address,
                target=target_address,
                amount=amount,
                identifier=payment_identifier,
                secrethash=secret_hash,
                transfer_prev_secrethash=transfer_prev_secrethash,
                payment_hash_invoice=payment_hash_invoice,
                signed_locked_transfer=signed_locked_transfer,
                channel_identifier=channel_identifier
            )
        except (
            InvalidAmount,
            InvalidAddress,
            InvalidSecretHash,
            PaymentConflict,
            UnknownTokenAddress,
            InvalidPaymentIdentifier
        ) as e:
            return api_error(errors=str(e), status_code=HTTPStatus.CONFLICT)
        except InsufficientFunds as e:
            return api_error(errors=str(e), status_code=HTTPStatus.PAYMENT_REQUIRED)
        return None

    def settlement_light(self,
                         registry_address: typing.Address,
                         internal_msg_identifier: int,
                         token_address: typing.TokenAddress,
                         creator_address: typing.Address,
                         partner_address: typing.Address,
                         channel_identifier: typing.ChannelID,
                         signed_settle_tx: typing.SignedTransaction):
        """ This operation validates and send the settlement signed transaction for a LC """
        log.debug(
            "Settling channel light",
            node=pex(creator_address),
            registry_address=to_checksum_address(registry_address),
            internal_msg_identifier=internal_msg_identifier,
            token_address=to_checksum_address(token_address),
            creator_address=to_checksum_address(creator_address),
            partner_address=to_checksum_address(partner_address),
            channel_identifier=channel_identifier
        )

        if not signed_settle_tx:
            result = api_error(
                errors="Signed settle transaction is required",
                status_code=HTTPStatus.BAD_REQUEST,
            )
            return result
        if not channel_identifier:
            result = api_error(
                errors="Channel identifier is required",
                status_code=HTTPStatus.BAD_REQUEST,
            )
            return result

        message = LightClientMessageHandler.get_message_by_internal_identifier(
            internal_msg_identifier=internal_msg_identifier,
            wal=self.raiden_api.raiden.wal
        )

        if not message:
            return ApiErrorBuilder.build_and_log_error(
                errors="Light Client Message with internal_msg_identifier = {} not found"
                    .format(internal_msg_identifier),
                status_code=HTTPStatus.BAD_REQUEST,
                log=log
            )

        if message.is_signed:
            return ApiErrorBuilder.build_and_log_error(
                errors=ErrorCode.MESSAGE_ALREADY_SIGNED,
                status_code=HTTPStatus.CONFLICT,
                log=log
            )

        LightClientMessageHandler.update_onchain_light_client_protocol_message_set_signed_transaction(
            internal_msg_identifier=internal_msg_identifier,
            signed_message=signed_settle_tx,
            wal=self.raiden_api.raiden.wal
        )

        try:
            channel_state = self.raiden_api.channel_settle_light(
                registry_address=registry_address,
                token_address=token_address,
                creator_address=creator_address,
                partner_address=partner_address,
                channel_identifier=channel_identifier,
                signed_settle_tx=signed_settle_tx
            )
            return self.update_channel_state(registry_address, channel_state)
        except ChannelNotFound:
            return ApiErrorBuilder.build_and_log_error(
                errors=ErrorCode.Settlement.CHANNEL_ALREADY_SETTLED,
                status_code=HTTPStatus.NOT_FOUND,
                log=log
            )
        except Exception as e:
            return ApiErrorBuilder.build_and_log_error(errors=str(e), status_code=HTTPStatus.BAD_REQUEST, log=log)

    def _deposit_light(
        self,
        registry_address: typing.PaymentNetworkID,
        channel_state: NettingChannelState,
        total_deposit: typing.TokenAmount,
        signed_approval_tx: typing.SignedTransaction,
        signed_deposit_tx: typing.SignedTransaction,

    ):
        log.debug(
            "Depositing to light channel",
            node=pex(channel_state.our_state.address),
            registry_address=to_checksum_address(registry_address),
            channel_identifier=channel_state.identifier,
            total_deposit=total_deposit,
        )
        if channel.get_status(channel_state) != CHANNEL_STATE_OPENED:
            return api_error(
                errors="Can't set total deposit on a closed channel",
                status_code=HTTPStatus.CONFLICT,
            )

        try:
            self.raiden_api.set_total_channel_deposit_light(
                registry_address,
                channel_state.token_address,
                channel_state.our_state.address,
                channel_state.partner_state.address,
                signed_approval_tx,
                signed_deposit_tx,
                total_deposit,
            )
        except InsufficientFunds as e:
            return ApiErrorBuilder.build_and_log_error(errors=str(e), status_code=HTTPStatus.PAYMENT_REQUIRED, log=log)
        except DepositOverLimit as e:
            return ApiErrorBuilder.build_and_log_error(errors=str(e), status_code=HTTPStatus.CONFLICT, log=log)
        except DepositMismatch as e:
            return ApiErrorBuilder.build_and_log_error(errors=str(e), status_code=HTTPStatus.CONFLICT, log=log)
        except RawTransactionFailed as e:
            return ApiErrorBuilder.build_and_log_error(errors=str(e), status_code=HTTPStatus.BAD_REQUEST, log=log)
        except RaidenRecoverableError as e:
            return ApiErrorBuilder.build_and_log_error(errors=str(e), status_code=HTTPStatus.BAD_REQUEST, log=log)

        updated_channel_state = self.raiden_api.get_channel(
            registry_address, channel_state.token_address, channel_state.our_state.address,
            channel_state.partner_state.address, None
        )

        result = self.channel_schema.dump(updated_channel_state)
        return api_response(result=result.data)

    def _deposit(
        self,
        registry_address: typing.PaymentNetworkID,
        channel_state: NettingChannelState,
        total_deposit: typing.TokenAmount,
    ):
        log.debug(
            "Depositing to channel",
            node=pex(self.raiden_api.address),
            registry_address=to_checksum_address(registry_address),
            channel_identifier=channel_state.identifier,
            total_deposit=total_deposit,
        )

        if channel.get_status(channel_state) != CHANNEL_STATE_OPENED:
            return api_error(
                errors="Can't set total deposit on a closed channel",
                status_code=HTTPStatus.CONFLICT,
            )

        try:
            self.raiden_api.set_total_channel_deposit(
                registry_address,
                channel_state.token_address,
                self.raiden_api.address,
                channel_state.partner_state.address,
                total_deposit
            )
        except InsufficientFunds as e:
            return api_error(errors=str(e), status_code=HTTPStatus.PAYMENT_REQUIRED)
        except DepositOverLimit as e:
            return api_error(errors=str(e), status_code=HTTPStatus.CONFLICT)
        except DepositMismatch as e:
            return api_error(errors=str(e), status_code=HTTPStatus.CONFLICT)
        except RaidenRecoverableError as e:
            return ApiErrorBuilder.build_and_log_error(errors=str(e), status_code=HTTPStatus.BAD_REQUEST, log=log)

        updated_channel_state = self.raiden_api.get_channel(
            registry_address, channel_state.token_address, channel_state.our_state.address,
            channel_state.partner_state.address, None
        )

        result = self.channel_schema.dump(updated_channel_state)
        return api_response(result=result.data)

    def _close_light(
        self,
        registry_address: typing.PaymentNetworkID,
        channel_state: NettingChannelState,
        signed_close_tx: typing.SignedTransaction):

        log.debug(
            "Closing light channel",
            node=pex(self.raiden_api.address),
            registry_address=to_checksum_address(registry_address),
            channel_identifier=channel_state.identifier
        )

        self.validate_channel_status(channel_state)

        try:
            self.raiden_api.channel_close_light(
                registry_address,
                channel_state.token_address,
                channel_state.partner_state.address,
                signed_close_tx=signed_close_tx
            )
        except InsufficientFunds as e:
            return api_error(errors=str(e), status_code=HTTPStatus.PAYMENT_REQUIRED)

        return self.update_channel_state(registry_address, channel_state)

    def _close(
        self, registry_address: typing.PaymentNetworkID, channel_state: NettingChannelState
    ):
        log.debug(
            "Closing channel",
            node=pex(self.raiden_api.address),
            registry_address=to_checksum_address(registry_address),
            channel_identifier=channel_state.identifier,
        )

        self.validate_channel_status(channel_state)

        try:
            self.raiden_api.channel_close(
                registry_address, channel_state.token_address, channel_state.partner_state.address
            )
        except InsufficientFunds as e:
            return api_error(errors=str(e), status_code=HTTPStatus.PAYMENT_REQUIRED)

        return self.update_channel_state(registry_address, channel_state)

    @staticmethod
    def validate_channel_status(channel_state):
        if channel.get_status(channel_state) != CHANNEL_STATE_OPENED:
            return api_error(
                errors="Attempted to close an already closed channel",
                status_code=HTTPStatus.CONFLICT,
            )
        return None

    def update_channel_state(self, registry_address, channel_state):
        updated_channel_state = self.raiden_api.get_channel(
            registry_address,
            channel_state.token_address,
            channel_state.our_state.address,
            channel_state.partner_state.address,
            channel_state.canonical_identifier.channel_identifier
        )

        result = self.channel_schema.dump(updated_channel_state)
        return api_response(result=result.data)

    def patch_light_channel(
        self,
        registry_address: typing.PaymentNetworkID,
        token_address: typing.TokenAddress,
        creator_address: typing.Address,
        partner_address: typing.Address,
        signed_approval_tx: typing.SignedTransaction,
        signed_deposit_tx: typing.SignedTransaction,
        signed_close_tx: typing.SignedTransaction,
        total_deposit: typing.TokenAmount = None,
        state: str = None
    ):
        log.debug(
            "Patching light channel",
            node=pex(creator_address),
            registry_address=to_checksum_address(registry_address),
            token_address=to_checksum_address(token_address),
            creator_address=to_checksum_address(creator_address),
            partner_address=to_checksum_address(partner_address),
            total_deposit=total_deposit,
            state=state,
        )

        if total_deposit is not None and state is not None:
            return api_error(
                errors="Can not update a channel's total deposit and state at the same time",
                status_code=HTTPStatus.CONFLICT,
            )

        if total_deposit is None and state is None:
            return api_error(
                errors="Nothing to do. Should either provide 'total_deposit' or 'state' argument",
                status_code=HTTPStatus.BAD_REQUEST,
            )
        if total_deposit and total_deposit < 0:
            return api_error(
                errors="Amount to deposit must not be negative.", status_code=HTTPStatus.CONFLICT
            )

        try:
            channel_state = self.raiden_api.get_channel(
                registry_address=registry_address,
                token_address=token_address,
                creator_address=creator_address,
                partner_address=partner_address,
                channel_id_to_check=None
            )

        except ChannelNotFound:
            return api_error(
                errors="Requested channel for token {} between {} and {} not found".format(
                    to_checksum_address(token_address),
                    to_checksum_address(creator_address),
                    to_checksum_address(partner_address)
                ),
                status_code=HTTPStatus.CONFLICT,
            )
        except InvalidAddress as e:
            return api_error(errors=str(e), status_code=HTTPStatus.CONFLICT)

        if total_deposit is not None:
            result = self._deposit_light(registry_address, channel_state, total_deposit, signed_approval_tx,
                                         signed_deposit_tx)

        elif state == CHANNEL_STATE_CLOSED:
            result = self._close_light(registry_address, channel_state, signed_close_tx)
        else:  # should never happen, channel_state is validated in the schema
            result = api_error(
                errors="Provided invalid channel state {}".format(state),
                status_code=HTTPStatus.BAD_REQUEST,
            )
        return result

    def patch_channel(
        self,
        registry_address: typing.PaymentNetworkID,
        token_address: typing.TokenAddress,
        partner_address: typing.Address,
        total_deposit: typing.TokenAmount = None,
        state: str = None,
    ):
        log.debug(
            "Patching channel",
            node=pex(self.raiden_api.address),
            registry_address=to_checksum_address(registry_address),
            token_address=to_checksum_address(token_address),
            partner_address=to_checksum_address(partner_address),
            total_deposit=total_deposit,
            state=state,
        )

        if total_deposit is not None and state is not None:
            return api_error(
                errors="Can not update a channel's total deposit and state at the same time",
                status_code=HTTPStatus.CONFLICT,
            )

        if total_deposit is None and state is None:
            return api_error(
                errors="Nothing to do. Should either provide 'total_deposit' or 'state' argument",
                status_code=HTTPStatus.BAD_REQUEST,
            )
        if total_deposit and total_deposit < 0:
            return api_error(
                errors="Amount to deposit must not be negative.", status_code=HTTPStatus.CONFLICT
            )

        try:
            channel_state = self.raiden_api.get_channel(
                registry_address=registry_address,
                token_address=token_address,
                creator_address=self.raiden_api.address,
                partner_address=partner_address,
                channel_id_to_check=None
            )

        except ChannelNotFound:
            return api_error(
                errors="Requested channel for token {} and partner {} not found".format(
                    to_checksum_address(token_address), to_checksum_address(partner_address)
                ),
                status_code=HTTPStatus.CONFLICT,
            )
        except InvalidAddress as e:
            return api_error(errors=str(e), status_code=HTTPStatus.CONFLICT)

        if total_deposit is not None:
            result = self._deposit(registry_address, channel_state, total_deposit)

        elif state == CHANNEL_STATE_CLOSED:
            result = self._close(registry_address, channel_state)

        else:  # should never happen, channel_state is validated in the schema
            result = api_error(
                errors="Provided invalid channel state {}".format(state),
                status_code=HTTPStatus.BAD_REQUEST,
            )
        return result

    def get_pending_transfers(self, token_address=None, partner_address=None):
        try:
            return api_response(
                self.raiden_api.get_pending_transfers(
                    token_address=token_address, partner_address=partner_address
                )
            )
        except (ChannelNotFound, UnknownTokenAddress) as e:
            return api_error(errors=str(e), status_code=HTTPStatus.NOT_FOUND)

    def get_network_graph(self, token_network_address=None):
        if token_network_address is None:
            return api_error(
                errors="Token network address must not be empty.",
                status_code=HTTPStatus.BAD_REQUEST,
            )

        network_graph = self.raiden_api.get_network_graph(token_network_address)

        if network_graph is None:
            return api_error(
                errors="Internal server error getting network_graph.",
                status_code=HTTPStatus.INTERNAL_SERVER_ERROR,
            )
        return api_response(result=network_graph.to_dict())

    def write_token_action(self, action):
        new_token = self.raiden_api.write_token_action(action)
        if new_token is None:
            return api_error(
                errors="Internal server error getting get_token.",
                status_code=HTTPStatus.INTERNAL_SERVER_ERROR,
            )
        return api_response(new_token)

    def get_token_action(self, token):
        token_data = self.raiden_api.get_token_action(token)
        if token_data is None:
            result = {}
        if isinstance(token_data, tuple):
            result = {}
            result['identifier'] = token_data[0]
            result['token'] = token_data[1]
            result['expires_at'] = token_data[2]
            result['action_request'] = token_data[3]

        return api_response(result)

    def search_lumino(self, registry_address: typing.PaymentNetworkID, query=None, only_receivers=None):
        if query is None:
            return api_error(
                errors="Query param must not be empty.",
                status_code=HTTPStatus.BAD_REQUEST,
            )

        search_result = self.raiden_api.search_lumino(registry_address, query, only_receivers)

        if search_result is None:
            return api_error(
                errors="Internal server error search_raiden.",
                status_code=HTTPStatus.INTERNAL_SERVER_ERROR,
            )
        return api_response(result=search_result)

    def create_invoice(self,
                       currency_symbol,
                       token_address,
                       partner_address,
                       amount,
                       description,
                       expires):

        if amount and amount < 0:
            return api_error(
                errors="Amount to deposit must not be negative.", status_code=HTTPStatus.CONFLICT
            )

        data = {"currency_symbol": currency_symbol,
                "token_address": token_address,
                "partner_address": partner_address,
                "amount": amount,
                "description": description,
                "invoice_type": InvoiceType.ISSUED.value,
                "invoice_status": InvoiceStatus.PENDING.value,
                "already_coded_invoice": False,
                "expires": expires}

        invoice = self.raiden_api.create_invoice(data)

        return api_response(invoice)

    def light_client_onboarding_data(self, address):
        onboarding_data = self.raiden_api.raiden.transport.light_client_onboarding_data(address)
        return api_response(onboarding_data)

    def register_light_client(self, registration_data: dict):
        new_light_client = self.raiden_api.raiden.transport.register_light_client(self.raiden_api, registration_data)
        if not new_light_client:
            return api_error(
                errors="The signed data provided is not valid.",
                status_code=HTTPStatus.CONFLICT,
            )
        return api_response(new_light_client)

    def get_light_client_protocol_message(self, from_message: int):
        headers = request.headers
        api_key = headers.get("x-api-key")
        if not api_key:
            return ApiErrorBuilder.build_and_log_error(errors="Missing api_key auth header",
                                                       status_code=HTTPStatus.BAD_REQUEST, log=log)

        light_client = LightClientService.get_by_api_key(api_key, self.raiden_api.raiden.wal)
        if not light_client:
            return ApiErrorBuilder.build_and_log_error(
                errors="There is no light client associated with the api key provided",
                status_code=HTTPStatus.FORBIDDEN, log=log)

        messages = LightClientService.get_light_client_messages(from_message, light_client.address,
                                                                self.raiden_api.raiden.wal)
        response = [message.to_dict() for message in messages]
        return api_response(response)

    def receive_light_client_update_balance_proof(self,
                                                  sender: typing.AddressHex,
                                                  light_client_payment_id: int,
                                                  secret_hash: typing.SecretHash,
                                                  nonce: int,
                                                  channel_id: int,
                                                  token_network_address: typing.TokenNetworkAddress,
                                                  lc_bp_signature: typing.Signature,
                                                  partner_balance_proof: Union[Unlock, LockedTransfer]):
        headers = request.headers
        api_key = headers.get("x-api-key")
        if not api_key:
            return ApiErrorBuilder.build_and_log_error(errors="Missing api_key auth header",
                                                       status_code=HTTPStatus.BAD_REQUEST, log=log)

        partner_balance_proof = parse_message_number(partner_balance_proof)
        non_closing_bp_tx_data = LightClientNonClosingBalanceProof(sender,
                                                                   light_client_payment_id,
                                                                   secret_hash,
                                                                   nonce,
                                                                   channel_id,
                                                                   token_network_address,
                                                                   partner_balance_proof,
                                                                   lc_bp_signature)

        stored = LightClientMessageHandler.store_update_non_closing_balance_proof(non_closing_bp_tx_data,
                                                                                  self.raiden_api.raiden.wal.storage)

        return api_response(str(stored))

    def receive_light_client_protocol_message(self,
                                              payment_id: int,
                                              message_order: int,
                                              sender: typing.AddressHex,
                                              receiver: typing.AddressHex,
                                              message: Dict,
                                              message_type_value: str,
                                              additional_metadata: Dict = None
                                              ):
        # TODO mmartinez7 pending msg validations
        # TODO call from dict will work but we need to validate each parameter in order to know if there are no extra or missing params.
        # TODO we also need to check if message id an order received make sense

        headers = request.headers
        api_key = headers.get("x-api-key")
        if not api_key:
            return ApiErrorBuilder.build_and_log_error(errors="Missing api_key auth header",
                                                       status_code=HTTPStatus.BAD_REQUEST, log=log)

        message = parse_message_number(message)
        payment_request = LightClientService.get_light_client_payment(payment_id, self.raiden_api.raiden.wal.storage)
        if not payment_request:
            return ApiErrorBuilder.build_and_log_error(errors="No payment associated",
                                                       status_code=HTTPStatus.BAD_REQUEST, log=log)

        message_type = LightClientProtocolMessageType[message_type_value]

        if message["type"] == "LockedTransfer":
            previous_hash = additional_metadata.get("previous_hash") if additional_metadata is not None else None
            lt = LockedTransfer.from_dict(message)
            self.initiate_payment_light(self.raiden_api.raiden.default_registry.address, lt.token, lt.initiator,
                                        lt.target, lt.locked_amount, lt.payment_identifier, payment_request.payment_id,
                                        lt.lock.secrethash, previous_hash,
                                        EMPTY_PAYMENT_HASH_INVOICE, lt, lt.channel_identifier)
        elif message["type"] == "Delivered":
            delivered = Delivered.from_dict(message)
            self.initiate_send_delivered_light(sender, receiver, delivered, message_order, payment_request.payment_id,
                                               message_type)
        elif message["type"] == "Processed":
            processed = Processed.from_dict(message)
            self.initiate_send_processed_light(sender, receiver, processed, message_order, payment_request.payment_id,
                                               message_type)
        elif message["type"] == "RevealSecret":
            reveal_secret = RevealSecret.from_dict(message)
            self.initiate_send_secret_reveal_light(sender, receiver, reveal_secret)
        elif message["type"] == "Secret":
            unlock = Unlock.from_dict(message)
            self.initiate_send_balance_proof(sender, receiver, unlock)
        elif message["type"] == "SecretRequest":
            secret_request = SecretRequest.from_dict(message)
            self.initiate_send_secret_request_light(sender, receiver, secret_request)
        elif message["type"] == "LockExpired":
            lock_expired = LockExpired.from_dict(message)
            self.initiate_send_lock_expired_light(sender, receiver, lock_expired, payment_request.payment_id)

        return api_response("Received, message should be sent to partner")

    @requires_api_key
    def post_unlock_payment_light(self, internal_msg_identifier: int, signed_tx: typing.SignedTransaction,
                                  token_address: typing.TokenAddress):
        try:
            message = LightClientMessageHandler.get_message_by_internal_identifier(
                internal_msg_identifier=internal_msg_identifier,
                wal=self.raiden_api.raiden.wal
            )

            if not message:
                return ApiErrorBuilder.build_and_log_error(
                    errors=f"Light Client Message with internal_msg_identifier = {internal_msg_identifier} not found",
                    status_code=HTTPStatus.BAD_REQUEST,
                    log=log
                )

            if message.is_signed:
                return ApiErrorBuilder.build_and_log_error(
                    errors=f"Transaction for Message with internal_msg_identifier = {internal_msg_identifier} already sent",
                    status_code=HTTPStatus.CONFLICT,
                    log=log
                )

            LightClientMessageHandler.update_onchain_light_client_protocol_message_set_signed_transaction(
                internal_msg_identifier=internal_msg_identifier,
                signed_message=signed_tx,
                wal=self.raiden_api.raiden.wal
            )
            self.raiden_api.unlock_payment_light(signed_tx, token_address)
            return api_response(result=dict(), status_code=HTTPStatus.OK)
        except InsufficientFunds as e:
            return api_error(errors=str(e), status_code=HTTPStatus.PAYMENT_REQUIRED)
        except (RawTransactionFailed, InvalidPaymentIdentifier) as e:
            return ApiErrorBuilder.build_and_log_error(errors=str(e), status_code=HTTPStatus.BAD_REQUEST, log=log)
        except Exception as e:
            return ApiErrorBuilder.build_and_log_error(errors=str(e), status_code=HTTPStatus.INTERNAL_SERVER_ERROR,
                                                       log=log)

    def create_light_client_payment(
        self,
        registry_address: typing.PaymentNetworkID,
        creator_address: typing.AddressHex,
        partner_address: typing.AddressHex,
        token_address: typing.TokenAddress,
        amount: typing.TokenAmount,
        secrethash: typing.SecretHash,
        prev_secrethash: typing.SecretHash = None
    ):
        headers = request.headers
        api_key = headers.get("x-api-key")
        if not api_key:
            return ApiErrorBuilder.build_and_log_error(errors="Missing api_key auth header",
                                                       status_code=HTTPStatus.BAD_REQUEST, log=log)

        light_client = LightClientService.get_by_api_key(api_key, self.raiden_api.raiden.wal)
        if not light_client:
            return ApiErrorBuilder.build_and_log_error(
                errors="There is no light client associated with the api key provided",
                status_code=HTTPStatus.FORBIDDEN, log=log)
        try:
            hub_message = self.raiden_api.create_light_client_payment(registry_address, creator_address,
                                                                      partner_address, token_address,
                                                                      amount, secrethash, prev_secrethash)
            return api_response(hub_message.to_dict())
        except ChannelNotFound as e:
            return ApiErrorBuilder.build_and_log_error(errors=str(e), status_code=HTTPStatus.NOT_FOUND, log=log)
        except InsufficientFunds as e:
            return ApiErrorBuilder.build_and_log_error(errors=str(e), status_code=HTTPStatus.PAYMENT_REQUIRED, log=log)
        except UnhandledLightClient as e:
            return ApiErrorBuilder.build_and_log_error(errors=str(e), status_code=HTTPStatus.FORBIDDEN, log=log)<|MERGE_RESOLUTION|>--- conflicted
+++ resolved
@@ -19,10 +19,6 @@
 from flask_restful import Api, abort
 from gevent.pywsgi import WSGIServer
 from hexbytes import HexBytes
-from raiden_webui import RAIDEN_WEBUI_PATH
-from web3 import Web3
-from webargs.flaskparser import parser
-
 from raiden.api.objects import AddressList, PartnersPerTokenList
 from raiden.api.objects import DashboardGeneralItem
 from raiden.api.objects import DashboardGraphItem
@@ -79,7 +75,6 @@
     UnlockPaymentLightResource,
     SettlementLightResourceByTokenAndPartnerAddress
 )
-<<<<<<< HEAD
 from raiden.api.validations.api_error_builder import ApiErrorBuilder
 from raiden.api.validations.api_status_codes import ERROR_STATUS_CODES
 from raiden.api.validations.channel_validator import ChannelValidator
@@ -89,9 +84,6 @@
 from raiden.billing.invoices.constants.invoice_type import InvoiceType
 from raiden.billing.invoices.decoder.invoice_decoder import get_tags_dict, get_unknown_tags_dict
 from raiden.billing.invoices.util.time_util import is_invoice_expired, UTC_FORMAT
-from raiden.constants import GENESIS_BLOCK_NUMBER, UINT256_MAX, Environment, EMPTY_PAYMENT_HASH_INVOICE
-=======
-
 from raiden.constants import (
     GENESIS_BLOCK_NUMBER,
     UINT256_MAX,
@@ -99,8 +91,6 @@
     EMPTY_PAYMENT_HASH_INVOICE,
     ErrorCode
 )
-
->>>>>>> 86f56943
 from raiden.exceptions import (
     AddressWithoutCode,
     AlreadyRegisteredTokenAddress,
@@ -153,6 +143,9 @@
     typing)
 from raiden.utils.rns import is_rns_address
 from raiden.utils.runnable import Runnable
+from raiden_webui import RAIDEN_WEBUI_PATH
+from web3 import Web3
+from webargs.flaskparser import parser
 
 log = structlog.get_logger(__name__)
 
