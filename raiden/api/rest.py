import errno
import json
import logging
import socket
from datetime import datetime
from http import HTTPStatus
from typing import Dict, Union

import gevent
import gevent.pool
import structlog
from dateutil.relativedelta import relativedelta
from eth_utils import encode_hex, decode_hex, to_checksum_address, to_canonical_address
from flask import Flask, make_response, send_from_directory, url_for, request
from flask_cors import CORS
from flask_restful import Api, abort
from gevent.pywsgi import WSGIServer
from hexbytes import HexBytes
from raiden_webui import RAIDEN_WEBUI_PATH
from web3 import Web3
from webargs.flaskparser import parser

from raiden.api.objects import AddressList, PartnersPerTokenList
from raiden.api.objects import DashboardGeneralItem
from raiden.api.objects import DashboardGraphItem
from raiden.api.objects import DashboardTableItem
from raiden.api.v1.encoding import (
    AddressListSchema,
    ChannelStateSchema,
    EventPaymentReceivedSuccessSchema,
    EventPaymentSentFailedSchema,
    EventPaymentSentSuccessSchema,
    HexAddressConverter,
    InvalidEndpoint,
    PartnersPerTokenListSchema,
    PaymentSchema,
    DashboardDataResponseSchema,
    DashboardDataResponseTableItemSchema,
    DashboardDataResponseGeneralItemSchema,
    LuminoAddressConverter)
from raiden.api.v1.resources import (
    AddressResource,
    BlockchainEventsNetworkResource,
    BlockchainEventsTokenResource,
    ChannelBlockchainEventsResource,
    ChannelsResource,
    ChannelsResourceLumino,
    ChannelsResourceByTokenAddress,
    ChannelsResourceByTokenAndPartnerAddress,
    ConnectionsInfoResource,
    ConnectionsResource,
    PartnersResourceByTokenAddress,
    PaymentResource,
    PendingTransfersResource,
    PendingTransfersResourceByTokenAddress,
    PendingTransfersResourceByTokenAndPartnerAddress,
    RaidenInternalEventsResource,
    RegisterTokenResource,
    GetTokenResource,
    TokensResource,
    DashboardResource,
    create_blueprint,
    NetworkResource, PaymentResourceLumino,
    SearchLuminoResource,
    TokenActionResource,
    InvoiceResource,
    PaymentInvoiceResource,
    ChannelsResourceLight,
    LightChannelsResourceByTokenAndPartnerAddress,
    LightClientResource,
    PaymentLightResource,
    CreatePaymentLightResource,
    WatchtowerResource,
    LightClientMessageResource,
    RegisterSecretLightResource,
    UnlockPaymentLightResource,
    SettlementLightResourceByTokenAndPartnerAddress
)
from raiden.api.validations.api_error_builder import ApiErrorBuilder
from raiden.api.validations.api_status_codes import ERROR_STATUS_CODES
from raiden.api.validations.channel_validator import ChannelValidator
from raiden.api.validations.decorators import api_safe_operation
from raiden.billing.invoices.constants.errors import AUTO_PAY_INVOICE, INVOICE_EXPIRED, INVOICE_PAID
from raiden.billing.invoices.constants.invoice_status import InvoiceStatus
from raiden.billing.invoices.constants.invoice_type import InvoiceType
from raiden.billing.invoices.decoder.invoice_decoder import get_tags_dict, get_unknown_tags_dict
from raiden.billing.invoices.util.time_util import is_invoice_expired, UTC_FORMAT
from raiden.constants import (
    GENESIS_BLOCK_NUMBER,
    UINT256_MAX,
    Environment,
    EMPTY_PAYMENT_HASH_INVOICE,
    ErrorCode
)
from raiden.exceptions import (
    AddressWithoutCode,
    AlreadyRegisteredTokenAddress,
    APIServerPortInUseError,
    ChannelNotFound,
    DepositMismatch,
    DepositOverLimit,
    DuplicatedChannelError,
    InsufficientFunds,
    InsufficientGasReserve,
    InvalidAddress,
    InvalidAmount,
    InvalidBlockNumberInput,
    InvalidNumberInput,
    InvalidSecret,
    InvalidSecretHash,
    InvalidSettleTimeout,
    InvalidToken,
    PaymentConflict,
    SamePeerAddress,
    TokenNotRegistered,
    TransactionThrew,
    UnknownTokenAddress,
    RawTransactionFailed,
    UnhandledLightClient,
    RaidenRecoverableError,
    InvalidPaymentIdentifier
)
from raiden.lightclient.handlers.light_client_message_handler import LightClientMessageHandler
from raiden.lightclient.handlers.light_client_service import LightClientService
from raiden.lightclient.lightclientmessages.light_client_non_closing_balance_proof import \
    LightClientNonClosingBalanceProof
from raiden.lightclient.models.light_client_protocol_message import LightClientProtocolMessageType
from raiden.messages import LockedTransfer, Delivered, RevealSecret, Unlock, SecretRequest, Processed, \
    LockExpired
from raiden.rns_constants import RNS_ADDRESS_ZERO
from raiden.schedulers.setup import setup_schedule_config
from raiden.transfer import channel, views
from raiden.transfer.events import (
    EventPaymentReceivedSuccess,
    EventPaymentSentFailed,
    EventPaymentSentSuccess,
)
from raiden.transfer.state import CHANNEL_STATE_CLOSED, CHANNEL_STATE_OPENED, NettingChannelState
from raiden.utils import (
    create_default_identifier,
    optional_address_to_string,
    pex,
    sha3,
    typing)
from raiden.utils.rns import is_rns_address
from raiden.utils.runnable import Runnable

log = structlog.get_logger(__name__)

LIGHT_CLIENT_API_KEY_HEADER = 'HTTP_X_API_KEY'

URLS_FN_V1 = [
    ("/channels", ChannelsResource),
    ("/channels/<hexaddress:token_address>", ChannelsResourceByTokenAddress),
    (
        "/channels/<hexaddress:token_address>/<hexaddress:partner_address>",
        ChannelsResourceByTokenAndPartnerAddress,
    ),
    ("/connections/<hexaddress:token_address>", ConnectionsResource),
    ("/connections", ConnectionsInfoResource),
    ("/payments/invoice", PaymentInvoiceResource),
    ("/payments", PaymentResource),
    ("/payments/<hexaddress:token_address>", PaymentResource, "token_paymentresource"),
    (
        "/payments/<hexaddress:token_address>/<hexaddress:target_address>",
        PaymentResource,
        "token_target_paymentresource",
    ),
    ("/tokens/<hexaddress:token_address>/partners", PartnersResourceByTokenAddress),
    ("/pending_transfers", PendingTransfersResource, "pending_transfers_resource"),
    (
        "/pending_transfers/<hexaddress:token_address>",
        PendingTransfersResourceByTokenAddress,
        "pending_transfers_resource_by_token",
    ),
    (
        "/pending_transfers/<hexaddress:token_address>/<hexaddress:partner_address>",
        PendingTransfersResourceByTokenAndPartnerAddress,
        "pending_transfers_resource_by_token_and_partner",
    ),
    ("/_debug/blockchain_events/network", BlockchainEventsNetworkResource),
    ("/_debug/blockchain_events/tokens/<hexaddress:token_address>", BlockchainEventsTokenResource),
    (
        "/_debug/blockchain_events/payment_networks/<hexaddress:token_address>/channels",
        ChannelBlockchainEventsResource,
        "tokenchanneleventsresourceblockchain",
    ),
    (
        (
            "/_debug/blockchain_events/payment_networks/"
            "<hexaddress:token_address>/channels/<hexaddress:partner_address>"
        ),
        ChannelBlockchainEventsResource,
    ),
    ("/_debug/raiden_events", RaidenInternalEventsResource),
    (
        '/channelsLumino',
        ChannelsResourceLumino,
    ),
    (
        '/paymentsLumino',
        PaymentResourceLumino,
    ),
    (
        '/dashboardLumino',
        DashboardResource,
    ),
    (
        '/network_graph/<hexaddress:token_network_address>',
        NetworkResource,
    ),
    (
        '/searchLumino',
        SearchLuminoResource,
    ),
    (
        '/tokenAction',
        TokenActionResource,
    ),
    (
        '/invoice',
        InvoiceResource,
    ),
]

URLS_COMMON_V1 = [
    ("/tokens", TokensResource),
    ("/tokens/<hexaddress:token_address>", RegisterTokenResource),
    ("/tokens/network/<hexaddress:token_network>", GetTokenResource),
    ("/address", AddressResource),
]

URLS_HUB_V1 = [
    ("/light_channels", ChannelsResourceLight),
    (
        "/light_channels/<hexaddress:token_address>/<hexaddress:creator_address>/<hexaddress:partner_address>",
        LightChannelsResourceByTokenAndPartnerAddress
    ),
    (
        "/light_channels/<hexaddress:token_address>/<hexaddress:creator_address>/<hexaddress:partner_address>/settle",
        SettlementLightResourceByTokenAndPartnerAddress
    ),
    ("/payments_light", PaymentLightResource),
    ("/payments_light/create", CreatePaymentLightResource, "create_payment"),
    ("/payments_light/unlock/<hexaddress:token_address>", UnlockPaymentLightResource),
    ("/payments_light/register_onchain_secret", RegisterSecretLightResource),
    ("/light_clients/", LightClientResource),
    ("/light_clients/messages", LightClientMessageResource, "Message polling"),
    ("/watchtower", WatchtowerResource),
]


def api_response(result, status_code=HTTPStatus.OK):
    if status_code == HTTPStatus.NO_CONTENT:
        assert not result, "Provided 204 response with non-zero length response"
        data = ""
    else:
        data = json.dumps(result)

    log.debug("Request successful", response=result, status_code=status_code)
    response = make_response(
        (data, status_code, {"mimetype": "application/json", "Content-Type": "application/json"})
    )
    return response


def api_error(errors, status_code):
    assert status_code in ERROR_STATUS_CODES, "Programming error, unexpected error status code"
    log.error("Error processing request", errors=errors, status_code=status_code)
    response = make_response(
        (
            json.dumps(dict(errors=errors)),
            status_code,
            {"mimetype": "application/json", "Content-Type": "application/json"},
        )
    )
    return response


@parser.error_handler
def handle_request_parsing_error(err, _req, _schema, _err_status_code, _err_headers):
    """ This handles request parsing errors generated for example by schema
    field validation failing."""
    abort(HTTPStatus.BAD_REQUEST, errors=err.messages)


def endpoint_not_found(e):
    errors = ["invalid endpoint"]
    if isinstance(e, InvalidEndpoint):
        errors.append(e.description)
    return api_error(errors, HTTPStatus.NOT_FOUND)


def hexbytes_to_str(map_: Dict):
    """ Converts values that are of type `HexBytes` to strings. """
    for k, v in map_.items():
        if isinstance(v, HexBytes):
            map_[k] = encode_hex(v)


def encode_byte_values(map_: Dict):
    """ Converts values that are of type `bytes` to strings. """
    for k, v in map_.items():
        if isinstance(v, bytes):
            map_[k] = encode_hex(v)


def encode_object_to_str(map_: Dict):
    for k, v in map_.items():
        if isinstance(v, int) or k == "args":
            continue
        if not isinstance(v, str):
            map_[k] = repr(v)


def normalize_events_list(old_list):
    """Internally the `event_type` key is prefixed with underscore but the API
    returns an object without that prefix"""
    new_list = []
    for _event in old_list:
        new_event = dict(_event)
        if new_event.get("args"):
            new_event["args"] = dict(new_event["args"])
            encode_byte_values(new_event["args"])
        # remove the queue identifier
        if new_event.get("queue_identifier"):
            del new_event["queue_identifier"]
        # the events contain HexBytes values, convert those to strings
        hexbytes_to_str(new_event)
        # Some of the raiden events contain accounts and as such need to
        # be exported in hex to the outside world
        name = new_event["event"]
        if name == "EventPaymentReceivedSuccess":
            new_event["initiator"] = to_checksum_address(new_event["initiator"])
        if name in ("EventPaymentSentSuccess", "EventPaymentSentFailed"):
            new_event["target"] = to_checksum_address(new_event["target"])
        encode_byte_values(new_event)
        # encode unserializable objects
        encode_object_to_str(new_event)
        new_list.append(new_event)
    return new_list


def convert_to_serializable(event_list):
    returned_events = []
    for event in event_list:
        new_event = {"event": type(event).__name__}
        new_event.update(event.__dict__)
        returned_events.append(new_event)
    return returned_events


def restapi_setup_urls(flask_api_context, rest_api, urls):
    for url_tuple in urls:
        if len(url_tuple) == 2:
            route, resource_cls = url_tuple
            endpoint = resource_cls.__name__.lower()
        elif len(url_tuple) == 3:
            route, resource_cls, endpoint = url_tuple
        else:
            raise ValueError(f"Invalid URL format: {url_tuple!r}")
        flask_api_context.add_resource(
            resource_cls,
            route,
            resource_class_kwargs={"rest_api_object": rest_api},
            endpoint=endpoint,
        )


def restapi_setup_type_converters(flask_app, names_to_converters):
    for key, value in names_to_converters.items():
        flask_app.url_map.converters[key] = value


class APIServer(Runnable):
    """
    Runs the API-server that routes the endpoint to the resources.
    The API is wrapped in multiple layers, and the Server should be invoked this way::

        # instance of the raiden-api
        raiden_api = RaidenAPI(...)

        # wrap the raiden-api with rest-logic and encoding
        rest_api = RestAPI(raiden_api)

        # create the server and link the api-endpoints with flask / flask-restful middleware
        api_server = APIServer(rest_api, {'host: '127.0.0.1', 'port': 5001})

        # run the server greenlet
        api_server.start()
    """

    _api_prefix = "/api/1"

    def __init__(
        self, rest_api, config, cors_domain_list=None, web_ui=False, eth_rpc_endpoint=None, hub_mode=False
    ):
        super().__init__()
        if rest_api.version != 1:
            raise ValueError("Invalid api version: {}".format(rest_api.version))
        self._api_prefix = f"/api/v{rest_api.version}"

        flask_app = Flask(__name__)

        if cors_domain_list:
            CORS(flask_app, origins=cors_domain_list)

        flask_app.static_url_path = ''

        flask_app.static_folder = flask_app.root_path + '/webui/static'

        if eth_rpc_endpoint:
            if not eth_rpc_endpoint.startswith("http"):
                eth_rpc_endpoint = "http://{}".format(eth_rpc_endpoint)
            flask_app.config["WEB3_ENDPOINT"] = eth_rpc_endpoint

        blueprint = create_blueprint()
        flask_api_context = Api(blueprint, prefix=self._api_prefix)

        restapi_setup_type_converters(
            flask_app,
            {
                'hexaddress': HexAddressConverter,
                'luminoaddress': LuminoAddressConverter
            },
        )

        restapi_setup_urls(
            flask_api_context,
            rest_api,
            URLS_COMMON_V1 + URLS_HUB_V1 if hub_mode else URLS_COMMON_V1 + URLS_FN_V1
        )

        self.config = config
        self.rest_api = rest_api
        self.flask_app = flask_app
        self.blueprint = blueprint
        self.flask_api_context = flask_api_context

        self.wsgiserver = None
        self.flask_app.register_blueprint(self.blueprint)

        self.flask_app.config["WEBUI_PATH"] = RAIDEN_WEBUI_PATH

        self.flask_app.register_error_handler(HTTPStatus.NOT_FOUND, endpoint_not_found)
        self.flask_app.register_error_handler(Exception, self.unhandled_exception)
        self.flask_app.before_request(self._is_raiden_running)

        # needed so flask_restful propagates the exception to our error handler above
        # or else, it'll replace it with a E500 response
        self.flask_app.config["PROPAGATE_EXCEPTIONS"] = True

        @flask_app.before_request
        def validate_request():
            if request:
                request_headers = request.headers
                if 'HTTP_COOKIE' in request_headers.environ:
                    cookies = request_headers.environ['HTTP_COOKIE']

                    cookies = cookies.split('; ')

                    for cookie in cookies:
                        cookie = cookie.split('=')
                        if cookie[0] == "token" and request.method != 'GET' and request.path != '/api/v1/tokenAction':
                            self.rest_api.raiden_api.validate_token_app(cookie[1])
                elif 'HTTP_TOKEN' in request_headers.environ:
                    self.rest_api.raiden_api.validate_token_app(request_headers.environ['HTTP_TOKEN'])
                if LIGHT_CLIENT_API_KEY_HEADER in request_headers.environ:
                    # we check that this api key is for a valid LC and that the LC
                    # is associated with a valid matrix server
                    lc_validation_result = self.rest_api.raiden_api.validate_light_client(
                        request_headers.environ[LIGHT_CLIENT_API_KEY_HEADER]
                    )
                    if lc_validation_result:
                        return lc_validation_result

        if web_ui:
            self._set_ui_endpoint()
            for route in (
                '/ui/<path:file_name>', '/ui', '/ui/', '/index.html', '/', '/dashboard', '/tokens', '/payments',
                '/channels'):
                self.flask_app.add_url_rule(
                    route, route, view_func=self._serve_webui, methods=("GET",)
                )

        # Setup Schedule Config for background jobs
        node_address = to_checksum_address(self.rest_api.raiden_api.address)

        setup_schedule_config(config['explorerendpoint'], config['discoverable'], node_address,
                              self.rest_api.raiden_api.raiden)

        self._is_raiden_running()

    def _set_ui_endpoint(self):
        # Overrides the backend url in the ui bundle
        with open(self.flask_app.root_path + '/webui/static/endpointConfig.js') as f:
            lines = f.readlines()

        lines[0] = "const backendUrl='http://" + self.config['host'] + ":" + str(self.config['port']) + "'; \n"
        lines[1] = "const nodeAddress = '" + to_checksum_address(self.rest_api.raiden_api.address) + "'; \n"
        if self.config['rnsdomain']:
            lines[2] = "const rnsDomain = '" + self.config['rnsdomain'] + "';\n"
        else:
            lines[2] = "const rnsDomain = null \n"
        lines[3] = "const chainEndpoint = '" + self.config['rskendpoint'] + "'; \n"

        with open(self.flask_app.root_path + '/webui/static/endpointConfig.js', "w") as f:
            f.writelines(lines)

    def _is_raiden_running(self):
        # We cannot accept requests before the node has synchronized with the
        # blockchain, which is done during the call to RaidenService.start.
        # Otherwise there is no guarantee that the node is in a valid state and
        # that the actions are valid, e.g. deposit in a channel that has closed
        # while the node was offline.
        if not self.rest_api.raiden_api.raiden:
            raise RuntimeError("The RaidenService must be started before the API can be used")

    def _serve_webui(self, file_name='index.html'):  # pylint: disable=redefined-builtin
        return send_from_directory(self.flask_app.root_path + '/webui', file_name)

    def _run(self):
        try:
            # stop may have been executed before _run was scheduled, in this
            # case wsgiserver will be None
            if self.wsgiserver is not None:
                self.wsgiserver.serve_forever()
        except gevent.GreenletExit:  # pylint: disable=try-except-raise
            raise
        except Exception:
            self.stop()  # ensure cleanup and wait on subtasks
            raise

    def start(self):
        log.debug(
            "REST API starting",
            host=self.config["host"],
            port=self.config["port"],
            node=pex(self.rest_api.raiden_api.address),
        )

        # WSGI expects an stdlib logger. With structlog there's conflict of
        # method names. Rest unhandled exception will be re-raised here:
        wsgi_log = logging.getLogger(__name__ + ".pywsgi")

        # server.stop() clears the handle and the pool, this is okay since a
        # new WSGIServer is created on each start
        pool = gevent.pool.Pool()
        wsgiserver = WSGIServer(
            (self.config["host"], self.config["port"]),
            self.flask_app,
            log=wsgi_log,
            error_log=wsgi_log,
            spawn=pool,
        )

        try:
            wsgiserver.init_socket()
        except socket.error as e:
            if e.errno == errno.EADDRINUSE:
                raise APIServerPortInUseError()
            raise

        self.wsgiserver = wsgiserver

        log.debug(
            "REST API started",
            host=self.config["host"],
            port=self.config["port"],
            node=pex(self.rest_api.raiden_api.address),
        )

        super().start()

    def stop(self):
        log.debug(
            "REST API stoping",
            host=self.config["host"],
            port=self.config["port"],
            node=pex(self.rest_api.raiden_api.address),
        )

        if self.wsgiserver is not None:
            self.wsgiserver.stop()
            self.wsgiserver = None

        log.debug(
            "REST API stopped",
            host=self.config["host"],
            port=self.config["port"],
            node=pex(self.rest_api.raiden_api.address),
        )

    def unhandled_exception(self, exception: Exception):
        """ Flask.errorhandler when an exception wasn't correctly handled """
        log.critical(
            "Unhandled exception when processing endpoint request",
            exc_info=True,
            node=pex(self.rest_api.raiden_api.address),
        )
        self.greenlet.kill(exception)
        return api_error([str(exception)], HTTPStatus.INTERNAL_SERVER_ERROR)


def parse_message_number(message):
    if message["type"] == "LockedTransfer":
        message["payment_identifier"] = int(message["payment_identifier"])
        message["message_identifier"] = int(message["message_identifier"])
        message["locked_amount"] = int(message["locked_amount"])
        message["transferred_amount"] = int(message["transferred_amount"])
        message["lock"]["amount"] = int(message["lock"]["amount"])
    elif message["type"] == "Delivered":
        message["delivered_message_identifier"] = int(message["delivered_message_identifier"])
    elif message["type"] == "RevealSecret":
        message["message_identifier"] = int(message["message_identifier"])
    elif message["type"] == "Secret":
        message["payment_identifier"] = int(message["payment_identifier"])
        message["transferred_amount"] = int(message["transferred_amount"])
        message["message_identifier"] = int(message["message_identifier"])
        message["locked_amount"] = int(message["locked_amount"])
    elif message["type"] == "Processed":
        message["message_identifier"] = int(message["message_identifier"])
    elif message["type"] == "SecretRequest":
        message["payment_identifier"] = int(message["payment_identifier"])
        message["message_identifier"] = int(message["message_identifier"])
        message["amount"] = int(message["amount"])
    elif message["type"] == "LockExpired":
        message["message_identifier"] = int(message["message_identifier"])
        message["locked_amount"] = int(message["locked_amount"])
        message["transferred_amount"] = int(message["transferred_amount"])

    return message


class RestAPI:
    """
    This wraps around the actual RaidenAPI in api/python.
    It will provide the additional, neccessary RESTful logic and
    the proper JSON-encoding of the Objects provided by the RaidenAPI
    """

    version = 1

    def __init__(self, raiden_api):
        self.raiden_api = raiden_api
        self.channel_schema = ChannelStateSchema()
        self.address_list_schema = AddressListSchema()
        self.partner_per_token_list_schema = PartnersPerTokenListSchema()
        self.payment_schema = PaymentSchema()
        self.sent_success_payment_schema = EventPaymentSentSuccessSchema()
        self.received_success_payment_schema = EventPaymentReceivedSuccessSchema()
        self.failed_payment_schema = EventPaymentSentFailedSchema()
        self.dashboard_data_response_schema = DashboardDataResponseSchema()
        self.dashboard_data_response_table_item_schema = DashboardDataResponseTableItemSchema()
        self.dashboard_data_response_general_item_schema = DashboardDataResponseGeneralItemSchema()

    def get_our_address(self):
        return api_response(result=dict(our_address=to_checksum_address(self.raiden_api.address)))

    def register_token(
        self, registry_address: typing.PaymentNetworkID, token_address: typing.TokenAddress
    ):
        if self.raiden_api.raiden.config["environment_type"] == Environment.PRODUCTION:
            return api_error(
                errors="Registering a new token is currently disabled in the Ethereum mainnet",
                status_code=HTTPStatus.NOT_IMPLEMENTED,
            )

        conflict_exceptions = (
            InvalidAddress,
            AlreadyRegisteredTokenAddress,
            TransactionThrew,
            InvalidToken,
            AddressWithoutCode,
        )
        log.debug(
            "Registering token",
            node=pex(self.raiden_api.address),
            registry_address=to_checksum_address(registry_address),
            token_address=to_checksum_address(token_address),
        )
        try:
            token_network_address = self.raiden_api.token_network_register(
                registry_address=registry_address,
                token_address=token_address,
                channel_participant_deposit_limit=UINT256_MAX,
                token_network_deposit_limit=UINT256_MAX,
            )
        except conflict_exceptions as e:
            return api_error(errors=str(e), status_code=HTTPStatus.CONFLICT)
        except InsufficientFunds as e:
            return api_error(errors=str(e), status_code=HTTPStatus.PAYMENT_REQUIRED)

        return api_response(
            result=dict(token_network_address=to_checksum_address(token_network_address)),
            status_code=HTTPStatus.CREATED,
        )

    @api_safe_operation(is_light_client=True, lc_balance_required=True)
    def open_light(
        self,
        registry_address: typing.PaymentNetworkID,
        creator_address: typing.Address,
        partner_address: typing.Address,
        token_address: typing.TokenAddress,
        signed_tx: typing.SignedTransaction,
        settle_timeout: typing.BlockTimeout = None
    ):
        log.debug(
            "Opening channel for light client",
            node=pex(creator_address),
            registry_address=to_checksum_address(registry_address),
            partner_address=to_checksum_address(partner_address),
            token_address=to_checksum_address(token_address),
            settle_timeout=settle_timeout,
        )

        token_exists = ChannelValidator.validate_token_exists(self.raiden_api.raiden.chain, token_address, log)
        if not token_exists.valid:
            return token_exists.error
        try:
            self.raiden_api.channel_open_light(registry_address, token_address, creator_address, partner_address,
                                               signed_tx,
                                               settle_timeout)
        except (
            InvalidAddress,
            InvalidSettleTimeout,
            SamePeerAddress,
            AddressWithoutCode,
            DuplicatedChannelError,
            TokenNotRegistered,
            UnhandledLightClient,
            RaidenRecoverableError
        ) as e:
            return ApiErrorBuilder.build_and_log_error(errors=str(e), status_code=HTTPStatus.CONFLICT, log=log)
        except RawTransactionFailed as e1:
            return ApiErrorBuilder.build_and_log_error(errors=str(e1), status_code=HTTPStatus.BAD_REQUEST, log=log)

        channel_state = views.get_channelstate_for(
            views.state_from_raiden(self.raiden_api.raiden),
            registry_address,
            token_address,
            creator_address,
            partner_address,
        )

        result = self.channel_schema.dump(channel_state)
        return api_response(result=result.data, status_code=HTTPStatus.CREATED)

    def open(
        self,
        registry_address: typing.PaymentNetworkID,
        partner_address: typing.RnsAddress,
        token_address: typing.TokenAddress,
        settle_timeout: typing.BlockTimeout = None,
        total_deposit: typing.TokenAmount = None,
    ):
        log.debug(
            "Opening channel",
            node=pex(self.raiden_api.address),
            registry_address=to_checksum_address(registry_address),
            partner_address=partner_address,
            token_address=to_checksum_address(token_address),
            settle_timeout=settle_timeout,
        )

        token_exists = ChannelValidator.validate_token_exists(self.raiden_api.raiden.chain, token_address, log)
        if not token_exists.valid:
            return token_exists.error

        enough_balance = ChannelValidator.enough_balance_to_deposit(total_deposit, self.raiden_api.raiden.address,
                                                                    token_exists.token, log)
        if not enough_balance.valid:
            return enough_balance.error

        # First we check if the address received is an RNS address and exists a Hex address
        address_to_send = partner_address
        if is_rns_address(partner_address):
            address_to_send = self.raiden_api.raiden.chain.get_address_from_rns(partner_address)
            if address_to_send == RNS_ADDRESS_ZERO:
                return api_error(
                    errors=str('RNS domain isnt registered'),
                    status_code=HTTPStatus.PAYMENT_REQUIRED,
                )
        try:
            self.raiden_api.channel_open(
                registry_address, token_address, to_canonical_address(address_to_send), settle_timeout
            )
        except (
            InvalidAddress,
            InvalidSettleTimeout,
            SamePeerAddress,
            AddressWithoutCode,
            DuplicatedChannelError,
            TokenNotRegistered,
        ) as e:
            return ApiErrorBuilder.build_and_log_error(errors=str(e), status_code=HTTPStatus.CONFLICT, log=log)
        except (InsufficientFunds, InsufficientGasReserve) as e:
            return ApiErrorBuilder.build_and_log_error(errors=str(e), status_code=HTTPStatus.PAYMENT_REQUIRED, log=log)

        if total_deposit:
            # make initial deposit
            log.debug(
                "Depositing to new channel",
                node=pex(self.raiden_api.address),
                registry_address=to_checksum_address(registry_address),
                token_address=to_checksum_address(token_address),
                partner_address=address_to_send,
                total_deposit=total_deposit,
            )
            try:
                self.raiden_api.set_total_channel_deposit(
                    registry_address=registry_address,
                    token_address=token_address,
                    creator_address=to_canonical_address(self.raiden_api.address),
                    partner_address=to_canonical_address(address_to_send),
                    total_deposit=total_deposit,
                )
            except InsufficientFunds as e:
                return ApiErrorBuilder.build_and_log_error(errors=str(e), status_code=HTTPStatus.PAYMENT_REQUIRED,
                                                           log=log)
            except (DepositOverLimit, DepositMismatch) as e:
                return ApiErrorBuilder.build_and_log_error(errors=str(e), status_code=HTTPStatus.CONFLICT, log=log)

        channel_state = views.get_channelstate_for(
            views.state_from_raiden(self.raiden_api.raiden),
            registry_address,
            token_address,
            self.raiden_api.address,
            to_canonical_address(address_to_send),
        )

        result = self.channel_schema.dump(channel_state)
        return api_response(result=result.data, status_code=HTTPStatus.CREATED)

    def connect(
        self,
        registry_address: typing.PaymentNetworkID,
        token_address: typing.TokenAddress,
        funds: typing.TokenAmount,
        initial_channel_target: int = None,
        joinable_funds_target: float = None,
    ):
        log.debug(
            "Connecting to token network",
            node=pex(self.raiden_api.address),
            registry_address=to_checksum_address(registry_address),
            token_address=to_checksum_address(token_address),
            funds=funds,
            initial_channel_target=initial_channel_target,
            joinable_funds_target=joinable_funds_target,
        )
        try:
            self.raiden_api.token_network_connect(
                registry_address,
                token_address,
                funds,
                initial_channel_target,
                joinable_funds_target,
            )
        except (InsufficientFunds, InsufficientGasReserve) as e:
            return api_error(errors=str(e), status_code=HTTPStatus.PAYMENT_REQUIRED)
        except (InvalidAmount, InvalidAddress) as e:
            return api_error(errors=str(e), status_code=HTTPStatus.CONFLICT)

        return api_response(result=dict(), status_code=HTTPStatus.NO_CONTENT)

    def leave(self, registry_address: typing.PaymentNetworkID, token_address: typing.TokenAddress):
        log.debug(
            "Leaving token network",
            node=pex(self.raiden_api.address),
            registry_address=to_checksum_address(registry_address),
            token_address=to_checksum_address(token_address),
        )
        closed_channels = self.raiden_api.token_network_leave(registry_address, token_address)
        closed_channels = [
            self.channel_schema.dump(channel_state).data for channel_state in closed_channels
        ]
        return api_response(result=closed_channels)

    @api_safe_operation(is_light_client=True, lc_balance_required=True)
    def register_secret_light(self, internal_msg_identifier: int, signed_tx: typing.SignedTransaction):
        message = LightClientMessageHandler.get_message_by_internal_identifier(
            internal_msg_identifier=internal_msg_identifier,
            wal=self.raiden_api.raiden.wal
        )

        if not message:
            return ApiErrorBuilder.build_and_log_error(
                errors=f"Light Client Message with internal_msg_identifier = {internal_msg_identifier} not found",
                status_code=HTTPStatus.BAD_REQUEST,
                log=log
            )

        if message.is_signed:
            return ApiErrorBuilder.build_and_log_error(
                errors=f"Light Client Message with internal_msg_identifier = {internal_msg_identifier} already signed",
                status_code=HTTPStatus.CONFLICT,
                log=log
            )

        LightClientMessageHandler.update_onchain_light_client_protocol_message_set_signed_transaction(
            internal_msg_identifier=internal_msg_identifier,
            signed_message=signed_tx,
            wal=self.raiden_api.raiden.wal
        )

        self.raiden_api.register_secret_light(signed_tx)
        return api_response(result=dict(), status_code=HTTPStatus.OK)

    def get_connection_managers_info(self, registry_address: typing.PaymentNetworkID):
        """Get a dict whose keys are token addresses and whose values are
        open channels, funds of last request, sum of deposits and number of channels"""
        log.debug(
            "Getting connection managers info",
            node=pex(self.raiden_api.address),
            registry_address=to_checksum_address(registry_address),
        )
        connection_managers = dict()

        for token in self.raiden_api.get_tokens_list(registry_address):
            token_network_identifier = views.get_token_network_identifier_by_token_address(
                views.state_from_raiden(self.raiden_api.raiden),
                payment_network_id=registry_address,
                token_address=token,
            )

            try:
                connection_manager = self.raiden_api.raiden.connection_manager_for_token_network(
                    token_network_identifier
                )
            except InvalidAddress:
                connection_manager = None

            open_channels = views.get_channelstate_open(
                chain_state=views.state_from_raiden(self.raiden_api.raiden),
                payment_network_id=registry_address,
                token_address=token,
            )
            if connection_manager is not None and open_channels:
                connection_managers[to_checksum_address(connection_manager.token_address)] = {
                    "funds": connection_manager.funds,
                    "sum_deposits": views.get_our_capacity_for_token_network(
                        views.state_from_raiden(self.raiden_api.raiden), registry_address, token
                    ),
                    "channels": len(open_channels),
                }

        return connection_managers

    def get_channel_list(
        self,
        registry_address: typing.PaymentNetworkID,
        token_address: typing.TokenAddress = None,
        partner_address: typing.Address = None,

    ):
        log.debug(
            "Getting channel list",
            node=pex(self.raiden_api.address),
            registry_address=to_checksum_address(registry_address),
            token_address=optional_address_to_string(token_address),
            partner_address=optional_address_to_string(partner_address)
        )
        raiden_service_result = self.raiden_api.get_channel_list(
            registry_address,
            token_address,
            partner_address
        )
        assert isinstance(raiden_service_result, list)
        result = [
            self.channel_schema.dump(channel_schema).data
            for channel_schema in raiden_service_result
        ]
        return api_response(result=result)

    def get_channel_list_for_tokens(
        self,
        registry_address: typing.PaymentNetworkID,
        token_addresses: typing.ByteString = None
    ):

        result = self.raiden_api.get_channel_list_for_tokens(
            registry_address,
            token_addresses
        )
        for item in result:
            assert isinstance(item["channels"], list)
            parsed_channels = [
                self.channel_schema.dump(channel_schema).data
                for channel_schema in item["channels"]
            ]
            item["channels"] = parsed_channels
            item["can_join"] = True
            if len(parsed_channels) > 0:
                item["can_join"] = False

        return api_response(result=result)

    def get_tokens_list(self, registry_address: typing.PaymentNetworkID):
        log.debug(
            "Getting token list",
            node=pex(self.raiden_api.address),
            registry_address=to_checksum_address(registry_address),
        )
        raiden_service_result = self.raiden_api.get_tokens_list(registry_address)
        assert isinstance(raiden_service_result, list)
        tokens_list = AddressList(raiden_service_result)
        result = self.address_list_schema.dump(tokens_list)
        return api_response(result=result.data)

    def get_token_network_for_token(
        self, registry_address: typing.PaymentNetworkID, token_address: typing.TokenAddress
    ):
        log.debug(
            "Getting token network for token",
            node=pex(self.raiden_api.address),
            token_address=to_checksum_address(token_address),
        )
        token_network_address = self.raiden_api.get_token_network_address_for_token_address(
            registry_address=registry_address, token_address=token_address
        )

        if token_network_address is not None:
            return api_response(result=to_checksum_address(token_network_address))
        else:
            pretty_address = to_checksum_address(token_address)
            message = f'No token network registered for token "{pretty_address}"'
            return api_error(message, status_code=HTTPStatus.NOT_FOUND)

    def get_token_for_token_network(
        self, registry_address: typing.PaymentNetworkID, token_network: typing.TokenNetworkID
    ):
        log.debug(
            "Getting token for token network",
            node=pex(self.raiden_api.address),
            token_network=to_checksum_address(token_network),
        )
        token_address = self.raiden_api.get_token_address_for_token_network_address(
            registry_address=registry_address, token_network=token_network
        )

        if token_address is not None:
            return api_response(result=to_checksum_address(token_address))
        else:
            pretty_address = to_checksum_address(token_network)
            message = f'No token registered for token network "{pretty_address}"'
            return api_error(message, status_code=HTTPStatus.NOT_FOUND)

    def get_blockchain_events_network(
        self,
        registry_address: typing.PaymentNetworkID,
        from_block: typing.BlockSpecification = GENESIS_BLOCK_NUMBER,
        to_block: typing.BlockSpecification = "latest",
    ):
        log.debug(
            "Getting network events",
            node=pex(self.raiden_api.address),
            registry_address=to_checksum_address(registry_address),
            from_block=from_block,
            to_block=to_block,
        )
        try:
            raiden_service_result = self.raiden_api.get_blockchain_events_network(
                registry_address=registry_address, from_block=from_block, to_block=to_block
            )
        except InvalidBlockNumberInput as e:
            return api_error(str(e), status_code=HTTPStatus.CONFLICT)

        return api_response(result=normalize_events_list(raiden_service_result))

    def get_blockchain_events_token_network(
        self,
        token_address: typing.TokenAddress,
        from_block: typing.BlockSpecification = GENESIS_BLOCK_NUMBER,
        to_block: typing.BlockSpecification = "latest",
    ):
        log.debug(
            "Getting token network blockchain events",
            node=pex(self.raiden_api.address),
            token_address=to_checksum_address(token_address),
            from_block=from_block,
            to_block=to_block,
        )
        try:
            raiden_service_result = self.raiden_api.get_blockchain_events_token_network(
                token_address=token_address, from_block=from_block, to_block=to_block
            )
            return api_response(result=normalize_events_list(raiden_service_result))
        except UnknownTokenAddress as e:
            return api_error(str(e), status_code=HTTPStatus.NOT_FOUND)
        except (InvalidBlockNumberInput, InvalidAddress) as e:
            return api_error(str(e), status_code=HTTPStatus.CONFLICT)

    def get_raiden_events_payment_history_with_timestamps_v2(
        self,
        token_network_identifier: typing.Address = None,
        initiator_address: typing.Address = None,
        target_address: typing.Address = None,
        from_date: typing.LogTime = None,
        to_date: typing.LogTime = None,
        event_type: int = None,
        limit: int = None,
        offset: int = None,
    ):
        log.info(
            'Getting payment history',
            node=pex(self.raiden_api.address),
            token_network_identifier=optional_address_to_string(token_network_identifier),
            initiator_address=optional_address_to_string(initiator_address),
            target_address=optional_address_to_string(target_address),
            from_date=from_date,
            to_date=to_date,
            event_type=event_type,
            limit=limit,
            offset=offset,
        )
        try:
            service_result = self.raiden_api.get_raiden_events_payment_history_with_timestamps_v2(
                token_network_identifier=token_network_identifier,
                initiator_address=initiator_address,
                target_address=target_address,
                from_date=from_date,
                to_date=to_date,
                event_type=event_type,
                limit=limit,
                offset=offset,
            )
        except (InvalidNumberInput, InvalidAddress) as e:
            return api_error(str(e), status_code=HTTPStatus.CONFLICT)

        result = []
        for event in service_result:
            if isinstance(event.wrapped_event, EventPaymentSentSuccess):
                serialized_event = self.sent_success_payment_schema.dump(event)
            elif isinstance(event.wrapped_event, EventPaymentSentFailed):
                serialized_event = self.failed_payment_schema.dump(event)
            elif isinstance(event.wrapped_event, EventPaymentReceivedSuccess):
                serialized_event = self.received_success_payment_schema.dump(event)
            else:
                log.warning(
                    'Unexpected event',
                    node=pex(self.raiden_api.address),
                    unexpected_event=event.wrapped_event,
                )

            result.append(serialized_event.data)

        return api_response(result=result)

    def get_raiden_events_payment_history_with_timestamps(
        self,
        token_address: typing.TokenAddress = None,
        target_address: typing.Address = None,
        limit: int = None,
        offset: int = None,
    ):
        log.debug(
            "Getting payment history",
            node=pex(self.raiden_api.address),
            token_address=optional_address_to_string(token_address),
            target_address=optional_address_to_string(target_address),
            limit=limit,
            offset=offset,
        )
        try:
            service_result = self.raiden_api.get_raiden_events_payment_history_with_timestamps(
                token_address=token_address,
                target_address=target_address,
                limit=limit,
                offset=offset,
            )
        except (InvalidNumberInput, InvalidAddress) as e:
            return api_error(str(e), status_code=HTTPStatus.CONFLICT)

        result = []
        for event in service_result:
            if isinstance(event.wrapped_event, EventPaymentSentSuccess):
                serialized_event = self.sent_success_payment_schema.dump(event)
            elif isinstance(event.wrapped_event, EventPaymentSentFailed):
                serialized_event = self.failed_payment_schema.dump(event)
            elif isinstance(event.wrapped_event, EventPaymentReceivedSuccess):
                serialized_event = self.received_success_payment_schema.dump(event)
            else:
                log.warning(
                    "Unexpected event",
                    node=pex(self.raiden_api.address),
                    unexpected_event=event.wrapped_event,
                )

            result.append(serialized_event.data)
        return api_response(result=result)

    def get_dashboard_data(self, registry_address: typing.PaymentNetworkID, graph_from_date, graph_to_date,
                           table_limit: int = None):
        result = self.raiden_api.get_dashboard_data(graph_from_date, graph_to_date, table_limit)
        token_list = self.raiden_api.get_tokens_list(registry_address)

        result = self._map_data(result, token_list)

        return api_response(result=result)

    def _map_data(self, data_param, token_list):
        data_graph = data_param["data_graph"]
        data_table = data_param["data_table"]
        data_general_payments = data_param["data_general_payments"]

        result = {"data_graph": self._map_data_graph(data_graph),
                  "data_table": self._map_data_table(data_table),
                  "data_token": self._map_data_token(token_list),
                  "data_general_payments": self._map_data_general_payments(data_general_payments)}

        return result

    def _map_data_general_payments(self, data_general_payments):
        result = []
        for general_item in data_general_payments:
            general_item_obj = DashboardGeneralItem()
            general_item_obj.event_type_code = general_item[0]
            general_item_obj.event_type_class_name = general_item[1]
            general_item_obj.quantity = general_item[2]

            general_item_serialized = self.dashboard_data_response_general_item_schema.dump(general_item_obj)
            result.append(general_item_serialized.data)

        return result

    def _map_data_token(self, token_list):
        assert isinstance(token_list, list)
        tokens_list = AddressList(token_list)
        result = self.address_list_schema.dump(tokens_list)
        return result.data

    def _map_data_table(self, table_data):
        result = {"payments_received": [],
                  "payments_sent": []}
        payments_received = []
        payments_sent = []
        for key in table_data:
            list_item = table_data[key]
            for tuple_item in list_item:
                table_item_serialized = self._get_dashboard_table_item_serialized(key, tuple_item[0], tuple_item[1])
                if key == "payments_received":
                    payments_received.append(table_item_serialized)
                else:
                    payments_sent.append(table_item_serialized)

            result["payments_received"] = payments_received
            result["payments_sent"] = payments_sent

        return result

    def _get_dashboard_table_item_serialized(self, event_type, log_time, data_param):
        data = json.loads(data_param)
        dashboard_table_item = DashboardTableItem()
        dashboard_table_item.identifier = data["identifier"]
        dashboard_table_item.log_time = log_time
        dashboard_table_item.amount = data["amount"]

        if event_type == "payments_received":
            dashboard_table_item.initiator = data["initiator"]
        else:
            dashboard_table_item.target = data["target"]

        table_payment_received_item_obj_serialized = self.dashboard_data_response_table_item_schema.dump(
            dashboard_table_item)

        return table_payment_received_item_obj_serialized.data

    def _map_data_graph(self, graph_data):
        result = []
        for graph_item in graph_data:
            graph_item_obj = DashboardGraphItem(graph_item[0],
                                                graph_item[1],
                                                graph_item[2],
                                                graph_item[3],
                                                graph_item[4],
                                                graph_item[5],
                                                graph_item[6])
            result.append(graph_item_obj)

        items_group_by_months = self._get_items_group_by_month(result)
        return items_group_by_months

    def _get_items_group_by_month(self, data):
        months = ['JAN', 'FEB', 'MAR', 'APR', 'MAY', 'JUN', 'JUL', 'AUG', 'SET', 'OCT', 'NOV', 'DIC']

        result = []
        for month in months:
            item = {}
            events_by_month = self._get_events_group_by_month(month, data)
            if len(events_by_month) > 0:
                item["month_of_year_label"] = month
            for event in events_by_month:
                item[event.event_type_label] = event.quantity

            if len(item) > 0:
                result.append(item)

        return result

    @staticmethod
    def _get_events_group_by_month(month, data):
        return [dashboardItem for dashboardItem in data if dashboardItem.month_of_year_label == month]

    def get_raiden_internal_events_with_timestamps(self, limit, offset):
        return [
            str(e)
            for e in self.raiden_api.raiden.wal.storage.get_events_with_timestamps(
                limit=limit, offset=offset
            )
        ]

    def get_blockchain_events_channel(
        self,
        token_address: typing.TokenAddress,
        partner_address: typing.Address = None,
        from_block: typing.BlockSpecification = GENESIS_BLOCK_NUMBER,
        to_block: typing.BlockSpecification = "latest",
    ):
        log.debug(
            "Getting channel blockchain events",
            node=pex(self.raiden_api.address),
            token_address=to_checksum_address(token_address),
            partner_address=optional_address_to_string(partner_address),
            from_block=from_block,
            to_block=to_block,
        )
        try:
            raiden_service_result = self.raiden_api.get_blockchain_events_channel(
                token_address=token_address,
                partner_address=partner_address,
                from_block=from_block,
                to_block=to_block,
            )
            return api_response(result=normalize_events_list(raiden_service_result))
        except (InvalidBlockNumberInput, InvalidAddress) as e:
            return api_error(str(e), status_code=HTTPStatus.CONFLICT)
        except UnknownTokenAddress as e:
            return api_error(str(e), status_code=HTTPStatus.NOT_FOUND)

    def get_channel(
        self,
        registry_address: typing.PaymentNetworkID,
        token_address: typing.TokenAddress,
        partner_address: typing.Address,
    ):
        log.debug(
            "Getting channel",
            node=pex(self.raiden_api.address),
            registry_address=to_checksum_address(registry_address),
            token_address=to_checksum_address(token_address),
            partner_address=to_checksum_address(partner_address),
        )
        try:
            channel_state = self.raiden_api.get_channel(
                registry_address=registry_address,
                token_address=token_address,
                creator_address=self.raiden_api.address,
                partner_address=partner_address,
                channel_id_to_check=None
            )
            result = self.channel_schema.dump(channel_state)
            return api_response(result=result.data)
        except ChannelNotFound as e:
            return api_error(errors=str(e), status_code=HTTPStatus.NOT_FOUND)

    def get_partners_by_token(
        self, registry_address: typing.PaymentNetworkID, token_address: typing.TokenAddress
    ):
        log.debug(
            "Getting partners by token",
            node=pex(self.raiden_api.address),
            registry_address=to_checksum_address(registry_address),
            token_address=to_checksum_address(token_address),
        )
        return_list = []
        try:
            raiden_service_result = self.raiden_api.get_channel_list(
                registry_address, token_address
            )
        except InvalidAddress as e:
            return api_error(errors=str(e), status_code=HTTPStatus.CONFLICT)

        for result in raiden_service_result:
            return_list.append(
                {
                    "partner_address": result.partner_state.address,
                    "channel": url_for(
                        # TODO: Somehow nicely parameterize this for future versions
                        "v1_resources.channelsresourcebytokenandpartneraddress",
                        token_address=token_address,
                        partner_address=result.partner_state.address,
                    ),
                }
            )

        schema_list = PartnersPerTokenList(return_list)
        result = self.partner_per_token_list_schema.dump(schema_list)
        return api_response(result=result.data)

    def initiate_payment_with_invoice(self, registry_address: typing.PaymentNetworkID, coded_invoice):

        invoice_decoded = self.raiden_api.decode_invoice(coded_invoice)

        persistent_invoice = self.raiden_api.get_invoice(encode_hex(invoice_decoded.paymenthash))

        tags_dict = get_tags_dict(invoice_decoded.tags)
        unknown_tags_dict = get_unknown_tags_dict(invoice_decoded.unknown_tags)

        if persistent_invoice is None:
            expiration_date = datetime.utcfromtimestamp(invoice_decoded.date) \
                              + relativedelta(seconds=tags_dict['expires'])

            # When the invoice is received and the node don't have it saved,
            # then the secret is not generated
            # Look this when the payment protocol has changed TODO
            data = {"type": InvoiceType.RECEIVED.value,
                    "status": InvoiceStatus.PENDING.value,
                    "already_coded_invoice": True,
                    "payment_hash": encode_hex(invoice_decoded.paymenthash),
                    "encode": coded_invoice,
                    "expiration_date": expiration_date.isoformat(),
                    "secret": None,
                    "currency": invoice_decoded.currency,
                    "amount": str(invoice_decoded.amount),
                    "description": tags_dict['description'],
                    "target_address": encode_hex(unknown_tags_dict['target_address'].bytes),
                    "token_address": encode_hex(unknown_tags_dict['token_address'].bytes),
                    "created_at": datetime.utcfromtimestamp(invoice_decoded.date).strftime(UTC_FORMAT),
                    "expires": tags_dict['expires']
                    }

            # currency_symbol, token_address, partner_address, amount, description
            new_invoice = self.raiden_api.create_invoice(data)

            if new_invoice is not None:
                result = self.make_payment_with_invoice(registry_address, new_invoice)

        elif persistent_invoice["status"] == InvoiceStatus.PENDING.value and \
            not is_invoice_expired(persistent_invoice["expiration_date"]):

            result = self.make_payment_with_invoice(registry_address, persistent_invoice)
        elif persistent_invoice["status"] == InvoiceStatus.PAID.value:
            return api_error(
                errors=INVOICE_PAID,
                status_code=HTTPStatus.CONFLICT,
            )
        elif is_invoice_expired(persistent_invoice["expiration_date"]):
            return api_error(
                errors=INVOICE_EXPIRED,
                status_code=HTTPStatus.CONFLICT,
            )
        else:
            return api_error(
                errors=AUTO_PAY_INVOICE,
                status_code=HTTPStatus.CONFLICT,
            )

        return result

    def make_payment_with_invoice(self, registry_address, invoice):
        wei_amount = Web3.toWei(invoice['amount'], 'ether')
        # We make payment with data of invoice
        result = self.initiate_payment(registry_address,
                                       to_canonical_address(invoice['token_address']),
                                       to_canonical_address(invoice['target_address']),
                                       wei_amount,
                                       None,
                                       None,
                                       None,
                                       decode_hex(invoice['payment_hash']))
        if result.status_code == HTTPStatus.OK:
            data = {"status": InvoiceStatus.PAID.value,
                    "payment_hash": invoice['payment_hash']}
            self.raiden_api.update_invoice(data)

        return result

    def initiate_payment(
        self,
        registry_address: typing.PaymentNetworkID,
        token_address: typing.TokenAddress,
        target_address: typing.Address,
        amount: typing.TokenAmount,
        identifier: typing.PaymentID,
        secret: typing.Secret,
        secret_hash: typing.SecretHash,
        payment_hash_invoice: typing.PaymentHashInvoice
    ):
        log.debug(
            "Initiating payment",
            node=pex(self.raiden_api.address),
            registry_address=to_checksum_address(registry_address),
            token_address=to_checksum_address(token_address),
            target_address=target_address,
            amount=amount,
            payment_identifier=identifier,
            secret=secret,
            secret_hash=secret_hash,
        )

        if identifier is None:
            identifier = create_default_identifier()

        try:
            # First we check if the address received is an RNS address or a hexadecimal address
            if is_rns_address(target_address):
                rns_resolved_address = self.raiden_api.raiden.chain.get_address_from_rns(target_address)
                if rns_resolved_address == RNS_ADDRESS_ZERO:
                    raise InvalidAddress('Invalid RNS address. The domain isnt registered.')
                else:
                    target_address = to_canonical_address(rns_resolved_address)

            payment_status = self.raiden_api.transfer(
                registry_address=registry_address,
                token_address=token_address,
                target=target_address,
                amount=amount,
                identifier=identifier,
                secret=secret,
                secrethash=secret_hash,
                payment_hash_invoice=payment_hash_invoice
            )
        except (
            InvalidAmount,
            InvalidAddress,
            InvalidSecret,
            InvalidSecretHash,
            PaymentConflict,
            UnknownTokenAddress,
        ) as e:
            return api_error(errors=str(e), status_code=HTTPStatus.CONFLICT)
        except InsufficientFunds as e:
            return api_error(errors=str(e), status_code=HTTPStatus.PAYMENT_REQUIRED)

        if payment_status.payment_done.get() is False:
            return api_error(
                errors="Payment couldn't be completed "
                       "(insufficient funds, no route to target or target offline).",
                status_code=HTTPStatus.CONFLICT,
            )

        secret = payment_status.payment_done.get()

        payment = {
            "initiator_address": self.raiden_api.address,
            "registry_address": registry_address,
            "token_address": token_address,
            "target_address": target_address,
            "amount": amount,
            "identifier": identifier,
            "secret": secret,
            "secret_hash": sha3(secret),
        }
        result = self.payment_schema.dump(payment)
        return api_response(result=result.data)

    def initiate_send_delivered_light(self, sender_address: typing.Address, receiver_address: typing.Address,
                                      delivered: Delivered, msg_order: int, payment_id: int,
                                      message_type: LightClientProtocolMessageType):
        self.raiden_api.initiate_send_delivered_light(sender_address, receiver_address, delivered, msg_order,
                                                      payment_id, message_type)

    def initiate_send_processed_light(self, sender_address: typing.Address, receiver_address: typing.Address,
                                      processed: Processed, msg_order: int, payment_id: int,
                                      message_type: LightClientProtocolMessageType):
        self.raiden_api.initiate_send_processed_light(sender_address, receiver_address, processed, msg_order,
                                                      payment_id, message_type)

    def initiate_send_secret_reveal_light(self, sender_address: typing.Address, receiver_address: typing.Address,
                                          reveal_secret: RevealSecret):
        self.raiden_api.initiate_send_secret_reveal_light(sender_address, receiver_address, reveal_secret)

    def initiate_send_balance_proof(self, sender_address: typing.Address, receiver_address: typing.Address,
                                    unlock: Unlock
                                    ):
        self.raiden_api.initiate_send_balance_proof(sender_address, receiver_address, unlock)

    def initiate_send_secret_request_light(self, sender_address: typing.Address, receiver_address: typing.Address,
                                           secret_request: SecretRequest
                                           ):
        self.raiden_api.initiate_send_secret_request_light(sender_address, receiver_address, secret_request)

    def initiate_send_lock_expired_light(self, sender_address: typing.Address, receiver_address: typing.Address,
                                         lock_expired: LockExpired, payment_id: int):
        self.raiden_api.initiate_send_lock_expired_light(sender_address, receiver_address, lock_expired, payment_id)

    def initiate_payment_light(
        self,
        registry_address: typing.PaymentNetworkID,
        token_address: typing.TokenAddress,
        creator_address: typing.Address,
        target_address: typing.Address,
        amount: typing.TokenAmount,
        payment_identifier: typing.PaymentID,
        message_identifier: typing.PaymentID,
        secret_hash: typing.SecretHash,
        transfer_prev_secrethash: typing.SecretHash,
        payment_hash_invoice: typing.PaymentHashInvoice,
        signed_locked_transfer: LockedTransfer,
        channel_identifier: typing.ChannelID
    ):
        log.debug(
            "Initiating payment light",
            registry_address=to_checksum_address(registry_address),
            token_address=to_checksum_address(token_address),
            creator_address=creator_address,
            target_address=target_address,
            amount=amount,
            payment_identifier=payment_identifier,
            secret_hash=secret_hash,
        )

        if payment_identifier is None:
            raise InvalidPaymentIdentifier("Payment identifier isnt present")

        if message_identifier is None:
            raise InvalidPaymentIdentifier("Message identifier isnt present")

        try:
            self.raiden_api.transfer_async_light(
                registry_address=registry_address,
                token_address=token_address,
                creator=creator_address,
                target=target_address,
                amount=amount,
                identifier=payment_identifier,
                secrethash=secret_hash,
                transfer_prev_secrethash=transfer_prev_secrethash,
                payment_hash_invoice=payment_hash_invoice,
                signed_locked_transfer=signed_locked_transfer,
                channel_identifier=channel_identifier
            )
        except (
            InvalidAmount,
            InvalidAddress,
            InvalidSecretHash,
            PaymentConflict,
            UnknownTokenAddress,
            InvalidPaymentIdentifier
        ) as e:
            return api_error(errors=str(e), status_code=HTTPStatus.CONFLICT)
        except InsufficientFunds as e:
            return api_error(errors=str(e), status_code=HTTPStatus.PAYMENT_REQUIRED)
        return None

    @api_safe_operation(is_light_client=True, lc_balance_required=True)
    def settlement_light(self,
                         registry_address: typing.Address,
                         internal_msg_identifier: int,
                         token_address: typing.TokenAddress,
                         creator_address: typing.Address,
                         partner_address: typing.Address,
                         channel_identifier: typing.ChannelID,
                         signed_settle_tx: typing.SignedTransaction):
        """ This operation validates and send the settlement signed transaction for a LC """
        log.debug(
            "Settling channel light",
            node=pex(creator_address),
            registry_address=to_checksum_address(registry_address),
            internal_msg_identifier=internal_msg_identifier,
            token_address=to_checksum_address(token_address),
            creator_address=to_checksum_address(creator_address),
            partner_address=to_checksum_address(partner_address),
            channel_identifier=channel_identifier
        )

        if not signed_settle_tx:
            result = api_error(
                errors="Signed settle transaction is required",
                status_code=HTTPStatus.BAD_REQUEST,
            )
            return result
        if not channel_identifier:
            result = api_error(
                errors="Channel identifier is required",
                status_code=HTTPStatus.BAD_REQUEST,
            )
            return result

        message = LightClientMessageHandler.get_message_by_internal_identifier(
            internal_msg_identifier=internal_msg_identifier,
            wal=self.raiden_api.raiden.wal
        )

        if not message:
            return ApiErrorBuilder.build_and_log_error(
                errors="Light Client Message with internal_msg_identifier = {} not found"
                    .format(internal_msg_identifier),
                status_code=HTTPStatus.BAD_REQUEST,
                log=log
            )

        if message.is_signed:
            return ApiErrorBuilder.build_and_log_error(
                errors=ErrorCode.MESSAGE_ALREADY_SIGNED,
                status_code=HTTPStatus.CONFLICT,
                log=log
            )

        LightClientMessageHandler.update_onchain_light_client_protocol_message_set_signed_transaction(
            internal_msg_identifier=internal_msg_identifier,
            signed_message=signed_settle_tx,
            wal=self.raiden_api.raiden.wal
        )

        try:
            channel_state = self.raiden_api.channel_settle_light(
                registry_address=registry_address,
                token_address=token_address,
                creator_address=creator_address,
                partner_address=partner_address,
                channel_identifier=channel_identifier,
                signed_settle_tx=signed_settle_tx
            )
            return self.update_channel_state(registry_address, channel_state)
        except ChannelNotFound:
            return ApiErrorBuilder.build_and_log_error(
                errors=ErrorCode.Settlement.CHANNEL_ALREADY_SETTLED,
                status_code=HTTPStatus.NOT_FOUND,
                log=log
            )
        except Exception as e:
            return ApiErrorBuilder.build_and_log_error(errors=str(e), status_code=HTTPStatus.BAD_REQUEST, log=log)

    @api_safe_operation(is_light_client=True, lc_balance_required=True)
    def _deposit_light(
        self,
        registry_address: typing.PaymentNetworkID,
        channel_state: NettingChannelState,
        total_deposit: typing.TokenAmount,
        signed_approval_tx: typing.SignedTransaction,
        signed_deposit_tx: typing.SignedTransaction,

    ):
        log.debug(
            "Depositing to light channel",
            node=pex(channel_state.our_state.address),
            registry_address=to_checksum_address(registry_address),
            channel_identifier=channel_state.identifier,
            total_deposit=total_deposit,
        )
        if channel.get_status(channel_state) != CHANNEL_STATE_OPENED:
            return api_error(
                errors="Can't set total deposit on a closed channel",
                status_code=HTTPStatus.CONFLICT,
            )

        try:
            self.raiden_api.set_total_channel_deposit_light(
                registry_address,
                channel_state.token_address,
                channel_state.our_state.address,
                channel_state.partner_state.address,
                signed_approval_tx,
                signed_deposit_tx,
                total_deposit,
            )
        except InsufficientFunds as e:
            return ApiErrorBuilder.build_and_log_error(errors=str(e), status_code=HTTPStatus.PAYMENT_REQUIRED, log=log)
        except DepositOverLimit as e:
            return ApiErrorBuilder.build_and_log_error(errors=str(e), status_code=HTTPStatus.CONFLICT, log=log)
        except DepositMismatch as e:
            return ApiErrorBuilder.build_and_log_error(errors=str(e), status_code=HTTPStatus.CONFLICT, log=log)
        except RawTransactionFailed as e:
            return ApiErrorBuilder.build_and_log_error(errors=str(e), status_code=HTTPStatus.BAD_REQUEST, log=log)
        except RaidenRecoverableError as e:
            return ApiErrorBuilder.build_and_log_error(errors=str(e), status_code=HTTPStatus.BAD_REQUEST, log=log)

        updated_channel_state = self.raiden_api.get_channel(
            registry_address, channel_state.token_address, channel_state.our_state.address,
            channel_state.partner_state.address, None
        )

        result = self.channel_schema.dump(updated_channel_state)
        return api_response(result=result.data)

    def _deposit(
        self,
        registry_address: typing.PaymentNetworkID,
        channel_state: NettingChannelState,
        total_deposit: typing.TokenAmount,
    ):
        log.debug(
            "Depositing to channel",
            node=pex(self.raiden_api.address),
            registry_address=to_checksum_address(registry_address),
            channel_identifier=channel_state.identifier,
            total_deposit=total_deposit,
        )

        if channel.get_status(channel_state) != CHANNEL_STATE_OPENED:
            return api_error(
                errors="Can't set total deposit on a closed channel",
                status_code=HTTPStatus.CONFLICT,
            )

        try:
            self.raiden_api.set_total_channel_deposit(
                registry_address,
                channel_state.token_address,
                self.raiden_api.address,
                channel_state.partner_state.address,
                total_deposit
            )
        except InsufficientFunds as e:
            return api_error(errors=str(e), status_code=HTTPStatus.PAYMENT_REQUIRED)
        except DepositOverLimit as e:
            return api_error(errors=str(e), status_code=HTTPStatus.CONFLICT)
        except DepositMismatch as e:
            return api_error(errors=str(e), status_code=HTTPStatus.CONFLICT)
        except RaidenRecoverableError as e:
            return ApiErrorBuilder.build_and_log_error(errors=str(e), status_code=HTTPStatus.BAD_REQUEST, log=log)

        updated_channel_state = self.raiden_api.get_channel(
            registry_address, channel_state.token_address, channel_state.our_state.address,
            channel_state.partner_state.address, None
        )

        result = self.channel_schema.dump(updated_channel_state)
        return api_response(result=result.data)

    @api_safe_operation(is_light_client=True, lc_balance_required=True)
    def _close_light(
        self,
        registry_address: typing.PaymentNetworkID,
        channel_state: NettingChannelState,
        signed_close_tx: typing.SignedTransaction):

        log.debug(
            "Closing light channel",
            node=pex(self.raiden_api.address),
            registry_address=to_checksum_address(registry_address),
            channel_identifier=channel_state.identifier
        )

        self.validate_channel_status(channel_state)

        try:
            self.raiden_api.channel_close_light(
                registry_address,
                channel_state.token_address,
                channel_state.partner_state.address,
                signed_close_tx=signed_close_tx
            )
        except InsufficientFunds as e:
            return api_error(errors=str(e), status_code=HTTPStatus.PAYMENT_REQUIRED)

        return self.update_channel_state(registry_address, channel_state)

    def _close(
        self, registry_address: typing.PaymentNetworkID, channel_state: NettingChannelState
    ):
        log.debug(
            "Closing channel",
            node=pex(self.raiden_api.address),
            registry_address=to_checksum_address(registry_address),
            channel_identifier=channel_state.identifier,
        )

        self.validate_channel_status(channel_state)

        try:
            self.raiden_api.channel_close(
                registry_address, channel_state.token_address, channel_state.partner_state.address
            )
        except InsufficientFunds as e:
            return api_error(errors=str(e), status_code=HTTPStatus.PAYMENT_REQUIRED)

        return self.update_channel_state(registry_address, channel_state)

    @staticmethod
    def validate_channel_status(channel_state):
        if channel.get_status(channel_state) != CHANNEL_STATE_OPENED:
            return api_error(
                errors="Attempted to close an already closed channel",
                status_code=HTTPStatus.CONFLICT,
            )
        return None

    def update_channel_state(self, registry_address, channel_state):
        updated_channel_state = self.raiden_api.get_channel(
            registry_address,
            channel_state.token_address,
            channel_state.our_state.address,
            channel_state.partner_state.address,
            channel_state.canonical_identifier.channel_identifier
        )

        result = self.channel_schema.dump(updated_channel_state)
        return api_response(result=result.data)

    def patch_light_channel(
        self,
        registry_address: typing.PaymentNetworkID,
        token_address: typing.TokenAddress,
        creator_address: typing.Address,
        partner_address: typing.Address,
        signed_approval_tx: typing.SignedTransaction,
        signed_deposit_tx: typing.SignedTransaction,
        signed_close_tx: typing.SignedTransaction,
        total_deposit: typing.TokenAmount = None,
        state: str = None
    ):
        log.debug(
            "Patching light channel",
            node=pex(creator_address),
            registry_address=to_checksum_address(registry_address),
            token_address=to_checksum_address(token_address),
            creator_address=to_checksum_address(creator_address),
            partner_address=to_checksum_address(partner_address),
            total_deposit=total_deposit,
            state=state,
        )

        if total_deposit is not None and state is not None:
            return api_error(
                errors="Can not update a channel's total deposit and state at the same time",
                status_code=HTTPStatus.CONFLICT,
            )

        if total_deposit is None and state is None:
            return api_error(
                errors="Nothing to do. Should either provide 'total_deposit' or 'state' argument",
                status_code=HTTPStatus.BAD_REQUEST,
            )
        if total_deposit and total_deposit < 0:
            return api_error(
                errors="Amount to deposit must not be negative.", status_code=HTTPStatus.CONFLICT
            )

        try:
            channel_state = self.raiden_api.get_channel(
                registry_address=registry_address,
                token_address=token_address,
                creator_address=creator_address,
                partner_address=partner_address,
                channel_id_to_check=None
            )

        except ChannelNotFound:
            return api_error(
                errors="Requested channel for token {} between {} and {} not found".format(
                    to_checksum_address(token_address),
                    to_checksum_address(creator_address),
                    to_checksum_address(partner_address)
                ),
                status_code=HTTPStatus.CONFLICT,
            )
        except InvalidAddress as e:
            return api_error(errors=str(e), status_code=HTTPStatus.CONFLICT)

        if total_deposit is not None:
            result = self._deposit_light(registry_address, channel_state, total_deposit, signed_approval_tx,
                                         signed_deposit_tx)

        elif state == CHANNEL_STATE_CLOSED:
            result = self._close_light(registry_address, channel_state, signed_close_tx)
        else:  # should never happen, channel_state is validated in the schema
            result = api_error(
                errors="Provided invalid channel state {}".format(state),
                status_code=HTTPStatus.BAD_REQUEST,
            )
        return result

    def patch_channel(
        self,
        registry_address: typing.PaymentNetworkID,
        token_address: typing.TokenAddress,
        partner_address: typing.Address,
        total_deposit: typing.TokenAmount = None,
        state: str = None,
    ):
        log.debug(
            "Patching channel",
            node=pex(self.raiden_api.address),
            registry_address=to_checksum_address(registry_address),
            token_address=to_checksum_address(token_address),
            partner_address=to_checksum_address(partner_address),
            total_deposit=total_deposit,
            state=state,
        )

        if total_deposit is not None and state is not None:
            return api_error(
                errors="Can not update a channel's total deposit and state at the same time",
                status_code=HTTPStatus.CONFLICT,
            )

        if total_deposit is None and state is None:
            return api_error(
                errors="Nothing to do. Should either provide 'total_deposit' or 'state' argument",
                status_code=HTTPStatus.BAD_REQUEST,
            )
        if total_deposit and total_deposit < 0:
            return api_error(
                errors="Amount to deposit must not be negative.", status_code=HTTPStatus.CONFLICT
            )

        try:
            channel_state = self.raiden_api.get_channel(
                registry_address=registry_address,
                token_address=token_address,
                creator_address=self.raiden_api.address,
                partner_address=partner_address,
                channel_id_to_check=None
            )

        except ChannelNotFound:
            return api_error(
                errors="Requested channel for token {} and partner {} not found".format(
                    to_checksum_address(token_address), to_checksum_address(partner_address)
                ),
                status_code=HTTPStatus.CONFLICT,
            )
        except InvalidAddress as e:
            return api_error(errors=str(e), status_code=HTTPStatus.CONFLICT)

        if total_deposit is not None:
            result = self._deposit(registry_address, channel_state, total_deposit)

        elif state == CHANNEL_STATE_CLOSED:
            result = self._close(registry_address, channel_state)

        else:  # should never happen, channel_state is validated in the schema
            result = api_error(
                errors="Provided invalid channel state {}".format(state),
                status_code=HTTPStatus.BAD_REQUEST,
            )
        return result

    def get_pending_transfers(self, token_address=None, partner_address=None):
        try:
            return api_response(
                self.raiden_api.get_pending_transfers(
                    token_address=token_address, partner_address=partner_address
                )
            )
        except (ChannelNotFound, UnknownTokenAddress) as e:
            return api_error(errors=str(e), status_code=HTTPStatus.NOT_FOUND)

    def get_network_graph(self, token_network_address=None):
        if token_network_address is None:
            return api_error(
                errors="Token network address must not be empty.",
                status_code=HTTPStatus.BAD_REQUEST,
            )

        network_graph = self.raiden_api.get_network_graph(token_network_address)

        if network_graph is None:
            return api_error(
                errors="Internal server error getting network_graph.",
                status_code=HTTPStatus.INTERNAL_SERVER_ERROR,
            )
        return api_response(result=network_graph.to_dict())

    def write_token_action(self, action):
        new_token = self.raiden_api.write_token_action(action)
        if new_token is None:
            return api_error(
                errors="Internal server error getting get_token.",
                status_code=HTTPStatus.INTERNAL_SERVER_ERROR,
            )
        return api_response(new_token)

    def get_token_action(self, token):
        token_data = self.raiden_api.get_token_action(token)
        if token_data is None:
            result = {}
        if isinstance(token_data, tuple):
            result = {}
            result['identifier'] = token_data[0]
            result['token'] = token_data[1]
            result['expires_at'] = token_data[2]
            result['action_request'] = token_data[3]

        return api_response(result)

    def search_lumino(self, registry_address: typing.PaymentNetworkID, query=None, only_receivers=None):
        if query is None:
            return api_error(
                errors="Query param must not be empty.",
                status_code=HTTPStatus.BAD_REQUEST,
            )

        search_result = self.raiden_api.search_lumino(registry_address, query, only_receivers)

        if search_result is None:
            return api_error(
                errors="Internal server error search_raiden.",
                status_code=HTTPStatus.INTERNAL_SERVER_ERROR,
            )
        return api_response(result=search_result)

    def create_invoice(self,
                       currency_symbol,
                       token_address,
                       partner_address,
                       amount,
                       description,
                       expires):

        if amount and amount < 0:
            return api_error(
                errors="Amount to deposit must not be negative.", status_code=HTTPStatus.CONFLICT
            )

        data = {"currency_symbol": currency_symbol,
                "token_address": token_address,
                "partner_address": partner_address,
                "amount": amount,
                "description": description,
                "invoice_type": InvoiceType.ISSUED.value,
                "invoice_status": InvoiceStatus.PENDING.value,
                "already_coded_invoice": False,
                "expires": expires}

        invoice = self.raiden_api.create_invoice(data)

        return api_response(invoice)

    def light_client_onboarding_data(self, address):
        onboarding_data = self.raiden_api.raiden.transport.light_client_onboarding_data(address)
        return api_response(onboarding_data)

    def register_light_client(self, registration_data: dict):
        new_light_client = self.raiden_api.raiden.transport.register_light_client(self.raiden_api, registration_data)
        if not new_light_client:
            return api_error(
                errors="The signed data provided is not valid.",
                status_code=HTTPStatus.CONFLICT,
            )
        return api_response(new_light_client)

    def get_light_client_protocol_message(self, from_message: int):
        headers = request.headers
        api_key = headers.get("x-api-key")
        if not api_key:
            return ApiErrorBuilder.build_and_log_error(errors="Missing api_key auth header",
                                                       status_code=HTTPStatus.BAD_REQUEST, log=log)

        light_client = LightClientService.get_by_api_key(api_key, self.raiden_api.raiden.wal)
        if not light_client:
            return ApiErrorBuilder.build_and_log_error(
                errors="There is no light client associated with the api key provided",
                status_code=HTTPStatus.FORBIDDEN, log=log)

        messages = LightClientService.get_light_client_messages(from_message, light_client.address,
                                                                self.raiden_api.raiden.wal)
        response = [message.to_dict() for message in messages]
        return api_response(response)

    def receive_light_client_update_balance_proof(self,
                                                  sender: typing.AddressHex,
                                                  light_client_payment_id: int,
                                                  secret_hash: typing.SecretHash,
                                                  nonce: int,
                                                  channel_id: int,
                                                  token_network_address: typing.TokenNetworkAddress,
                                                  lc_bp_signature: typing.Signature,
                                                  partner_balance_proof: Union[Unlock, LockedTransfer]):
        headers = request.headers
        api_key = headers.get("x-api-key")
        if not api_key:
            return ApiErrorBuilder.build_and_log_error(errors="Missing api_key auth header",
                                                       status_code=HTTPStatus.BAD_REQUEST, log=log)

        partner_balance_proof = parse_message_number(partner_balance_proof)
        non_closing_bp_tx_data = LightClientNonClosingBalanceProof(sender,
                                                                   light_client_payment_id,
                                                                   secret_hash,
                                                                   nonce,
                                                                   channel_id,
                                                                   token_network_address,
                                                                   partner_balance_proof,
                                                                   lc_bp_signature)

        stored = LightClientMessageHandler.store_update_non_closing_balance_proof(non_closing_bp_tx_data,
                                                                                  self.raiden_api.raiden.wal.storage)

        return api_response(str(stored))

    def receive_light_client_protocol_message(self,
                                              payment_id: int,
                                              message_order: int,
                                              sender: typing.AddressHex,
                                              receiver: typing.AddressHex,
                                              message: Dict,
                                              message_type_value: str,
                                              additional_metadata: Dict = None
                                              ):
        # TODO mmartinez7 pending msg validations
        # TODO call from dict will work but we need to validate each parameter in order to know if there are no extra or missing params.
        # TODO we also need to check if message id an order received make sense

        headers = request.headers
        api_key = headers.get("x-api-key")
        if not api_key:
            return ApiErrorBuilder.build_and_log_error(errors="Missing api_key auth header",
                                                       status_code=HTTPStatus.BAD_REQUEST, log=log)

        message = parse_message_number(message)
        payment_request = LightClientService.get_light_client_payment(payment_id, self.raiden_api.raiden.wal.storage)
        if not payment_request:
            return ApiErrorBuilder.build_and_log_error(errors="No payment associated",
                                                       status_code=HTTPStatus.BAD_REQUEST, log=log)

        message_type = LightClientProtocolMessageType[message_type_value]

        if message["type"] == "LockedTransfer":
            previous_hash = additional_metadata.get("previous_hash") if additional_metadata is not None else None
            lt = LockedTransfer.from_dict(message)
            self.initiate_payment_light(self.raiden_api.raiden.default_registry.address, lt.token, lt.initiator,
                                        lt.target, lt.locked_amount, lt.payment_identifier, payment_request.payment_id,
                                        lt.lock.secrethash, previous_hash,
                                        EMPTY_PAYMENT_HASH_INVOICE, lt, lt.channel_identifier)
        elif message["type"] == "Delivered":
            delivered = Delivered.from_dict(message)
            self.initiate_send_delivered_light(sender, receiver, delivered, message_order, payment_request.payment_id,
                                               message_type)
        elif message["type"] == "Processed":
            processed = Processed.from_dict(message)
            self.initiate_send_processed_light(sender, receiver, processed, message_order, payment_request.payment_id,
                                               message_type)
        elif message["type"] == "RevealSecret":
            reveal_secret = RevealSecret.from_dict(message)
            self.initiate_send_secret_reveal_light(sender, receiver, reveal_secret)
        elif message["type"] == "Secret":
            unlock = Unlock.from_dict(message)
            self.initiate_send_balance_proof(sender, receiver, unlock)
        elif message["type"] == "SecretRequest":
            secret_request = SecretRequest.from_dict(message)
            self.initiate_send_secret_request_light(sender, receiver, secret_request)
        elif message["type"] == "LockExpired":
            lock_expired = LockExpired.from_dict(message)
            self.initiate_send_lock_expired_light(sender, receiver, lock_expired, payment_request.payment_id)

        return api_response("Received, message should be sent to partner")

    @api_safe_operation(is_light_client=True, lc_balance_required=True)
    def post_unlock_payment_light(self, internal_msg_identifier: int, signed_tx: typing.SignedTransaction,
                                  token_address: typing.TokenAddress):
        message = LightClientMessageHandler.get_message_by_internal_identifier(
            internal_msg_identifier=internal_msg_identifier,
            wal=self.raiden_api.raiden.wal
        )

        if not message:
            return ApiErrorBuilder.build_and_log_error(
                errors=f"Light Client Message with internal_msg_identifier = {internal_msg_identifier} not found",
                status_code=HTTPStatus.BAD_REQUEST,
                log=log
            )

        if message.is_signed:
            return ApiErrorBuilder.build_and_log_error(
                errors=f"Transaction for Message with internal_msg_identifier = {internal_msg_identifier} already sent",
                status_code=HTTPStatus.CONFLICT,
                log=log
            )

        LightClientMessageHandler.update_onchain_light_client_protocol_message_set_signed_transaction(
            internal_msg_identifier=internal_msg_identifier,
            signed_message=signed_tx,
            wal=self.raiden_api.raiden.wal
        )
        self.raiden_api.unlock_payment_light(signed_tx, token_address)
        return api_response(result=dict(), status_code=HTTPStatus.OK)

    @api_safe_operation(is_light_client=True, lc_balance_required=True)
    def create_light_client_payment(
        self,
        registry_address: typing.PaymentNetworkID,
        creator_address: typing.AddressHex,
        partner_address: typing.AddressHex,
        token_address: typing.TokenAddress,
        amount: typing.TokenAmount,
        secrethash: typing.SecretHash,
        prev_secrethash: typing.SecretHash = None
    ):
        headers = request.headers
        api_key = headers.get("x-api-key")
        if not api_key:
            return ApiErrorBuilder.build_and_log_error(errors="Missing api_key auth header",
                                                       status_code=HTTPStatus.BAD_REQUEST, log=log)

        light_client = LightClientService.get_by_api_key(api_key, self.raiden_api.raiden.wal)
        if not light_client:
            return ApiErrorBuilder.build_and_log_error(
                errors="There is no light client associated with the api key provided",
                status_code=HTTPStatus.FORBIDDEN, log=log)
<<<<<<< HEAD
        try:
            hub_message = self.raiden_api.create_light_client_payment(registry_address, creator_address,
                                                                      partner_address, token_address,
                                                                      amount, secrethash, prev_secrethash)
            return api_response(hub_message.to_dict())
        except ChannelNotFound as e:
            return ApiErrorBuilder.build_and_log_error(errors=str(e), status_code=HTTPStatus.NOT_FOUND, log=log)
        except InsufficientFunds as e:
            return ApiErrorBuilder.build_and_log_error(errors=str(e), status_code=HTTPStatus.PAYMENT_REQUIRED, log=log)
        except UnhandledLightClient as e:
            return ApiErrorBuilder.build_and_log_error(errors=str(e), status_code=HTTPStatus.FORBIDDEN, log=log)
=======
        hub_message = self.raiden_api.create_light_client_payment(registry_address, creator_address,
                                                                  partner_address, token_address,
                                                                  amount, secrethash, prev_secrethash)
        return api_response(hub_message.to_dict())
>>>>>>> e58a684e
<|MERGE_RESOLUTION|>--- conflicted
+++ resolved
@@ -2291,21 +2291,7 @@
             return ApiErrorBuilder.build_and_log_error(
                 errors="There is no light client associated with the api key provided",
                 status_code=HTTPStatus.FORBIDDEN, log=log)
-<<<<<<< HEAD
-        try:
-            hub_message = self.raiden_api.create_light_client_payment(registry_address, creator_address,
-                                                                      partner_address, token_address,
-                                                                      amount, secrethash, prev_secrethash)
-            return api_response(hub_message.to_dict())
-        except ChannelNotFound as e:
-            return ApiErrorBuilder.build_and_log_error(errors=str(e), status_code=HTTPStatus.NOT_FOUND, log=log)
-        except InsufficientFunds as e:
-            return ApiErrorBuilder.build_and_log_error(errors=str(e), status_code=HTTPStatus.PAYMENT_REQUIRED, log=log)
-        except UnhandledLightClient as e:
-            return ApiErrorBuilder.build_and_log_error(errors=str(e), status_code=HTTPStatus.FORBIDDEN, log=log)
-=======
         hub_message = self.raiden_api.create_light_client_payment(registry_address, creator_address,
                                                                   partner_address, token_address,
                                                                   amount, secrethash, prev_secrethash)
-        return api_response(hub_message.to_dict())
->>>>>>> e58a684e
+        return api_response(hub_message.to_dict())