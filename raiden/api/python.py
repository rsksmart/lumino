--- conflicted
+++ resolved
@@ -11,12 +11,9 @@
 from dateutil.relativedelta import relativedelta
 from eth_utils import is_binary_address, to_checksum_address, to_canonical_address, to_normalized_address, decode_hex, \
     encode_hex
-<<<<<<< HEAD
 
 from ecies import encrypt, decrypt
 from ecies.utils import generate_eth_key, generate_key
-=======
->>>>>>> e50f7967
 
 import raiden.blockchain.events as blockchain_events
 from raiden import waiting
@@ -47,7 +44,6 @@
     UnknownTokenAddress,
     InvoiceCoding,
     UnhandledLightClient)
-<<<<<<< HEAD
 from raiden.lightclient.light_client_message_handler import LightClientMessageHandler
 from raiden.lightclient.light_client_service import LightClientService
 from raiden.lightclient.light_client_utils import LightClientUtils
@@ -55,11 +51,6 @@
 from raiden.lightclient.lightclientmessages.light_client_payment import LightClientPayment, LightClientPaymentStatus
 
 from raiden.messages import RequestMonitoring, LockedTransfer
-=======
-from raiden.lightclient.light_client_service import LightClientService
-
-from raiden.messages import RequestMonitoring
->>>>>>> e50f7967
 from raiden.settings import DEFAULT_RETRY_TIMEOUT, DEVELOPMENT_CONTRACT_VERSION
 from raiden.transfer import architecture, views, channel
 from raiden.transfer.events import (
@@ -103,11 +94,7 @@
     TokenNetworkAddress,
     TokenNetworkID,
     Tuple,
-<<<<<<< HEAD
     SignedTransaction, InitiatorAddress, TargetAddress, PaymentWithFeeAmount)
-=======
-    SignedTransaction)
->>>>>>> e50f7967
 
 from raiden.rns_constants import RNS_ADDRESS_ZERO
 from raiden.utils.rns import is_rns_address
@@ -255,11 +242,7 @@
         if not is_binary_address(partner_address):
             raise InvalidAddress("Expected binary address format for partner in get_channel")
 
-<<<<<<< HEAD
-        channel_list = self.get_channel_list(registry_address, token_address, creator_address, partner_address)
-=======
         channel_list = self.get_channel_list(registry_address, token_address, creator_address, partner_address, channel_id_to_check)
->>>>>>> e50f7967
         assert len(channel_list) <= 1
 
         if not channel_list:
@@ -878,15 +861,6 @@
                 raise UnknownTokenAddress("Provided a partner address but no token address")
 
         if token_address and partner_address and creator_address:
-<<<<<<< HEAD
-            channel_state = views.get_channelstate_for(
-                chain_state=views.state_from_raiden(self.raiden),
-                payment_network_id=registry_address,
-                token_address=token_address,
-                creator_address=creator_address,
-                partner_address=partner_address,
-            )
-=======
 
             if channel_id_to_check is not None:
                 channel_state = views.get_channelstate_for_close_channel(
@@ -905,7 +879,6 @@
                     creator_address=creator_address,
                     partner_address=partner_address
                 )
->>>>>>> e50f7967
 
             if channel_state:
                 result = [channel_state]
