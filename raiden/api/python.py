<<<<<<< HEAD
import hashlib
import random
import string
from datetime import datetime, date
=======
>>>>>>> 63d03afa
from http import HTTPStatus

import dateutil.parser
import gevent
import structlog
from dateutil.relativedelta import relativedelta
from eth_utils import is_binary_address, to_checksum_address, to_canonical_address, to_normalized_address, encode_hex
from gevent import Greenlet

import raiden.blockchain.events as blockchain_events
from raiden import waiting, routing
from raiden.api.validations.api_error_builder import ApiErrorBuilder
from raiden.api.validations.channel_validator import ChannelValidator
from raiden.billing.invoices.decoder.invoice_decoder import decode_invoice
from raiden.billing.invoices.encoder.invoice_encoder import parse_options, encode_invoice
from raiden.billing.invoices.options_args import OptionsArgs
from raiden.billing.invoices.util.time_util import get_utc_unix_time, get_utc_expiration_time
from raiden.constants import (
    GENESIS_BLOCK_NUMBER,
    RED_EYES_PER_TOKEN_NETWORK_LIMIT,
    UINT256_MAX,
    Environment,
    ErrorCode)
from raiden.exceptions import (
    AlreadyRegisteredTokenAddress,
    ChannelNotFound,
    DepositMismatch,
    DepositOverLimit,
    DuplicatedChannelError,
    InsufficientFunds,
    InsufficientGasReserve,
    InvalidAddress,
    InvalidAmount,
    InvalidSecret,
    InvalidSecretHash,
    TokenAppNotFound,
    TokenAppExpired,
    RaidenRecoverableError,
    UnknownTokenAddress,
    InvoiceCoding,
    UnhandledLightClient
)
from raiden.lightclient.handlers.light_client_message_handler import LightClientMessageHandler
from raiden.lightclient.handlers.light_client_service import LightClientService
from raiden.lightclient.handlers.light_client_utils import LightClientUtils
from raiden.lightclient.lightclientmessages.hub_response_message import HubResponseMessage
from raiden.lightclient.lightclientmessages.payment_hub_message import PaymentHubMessage
from raiden.lightclient.models.light_client_payment import LightClientPayment, LightClientPaymentStatus
from raiden.lightclient.models.light_client_protocol_message import LightClientProtocolMessageType
from raiden.messages import RequestMonitoring, LockedTransfer, RevealSecret, Unlock, Delivered, SecretRequest, \
    Processed, LockExpired
from raiden.rns_constants import RNS_ADDRESS_ZERO
from raiden.settings import DEFAULT_RETRY_TIMEOUT, DEVELOPMENT_CONTRACT_VERSION
from raiden.transfer import architecture, views, routes
from raiden.transfer.channel import get_distributable
from raiden.transfer.events import (
    EventPaymentReceivedSuccess,
    EventPaymentSentFailed,
    EventPaymentSentSuccess,
)
from raiden.transfer.state import (
    BalanceProofSignedState,
    InitiatorTask,
    MediatorTask,
    NettingChannelState,
    TargetTask,
    TransferTask,
    ChainState,
    PaymentMappingState
)
<<<<<<< HEAD
=======

>>>>>>> 63d03afa
from raiden.transfer.state_change import ActionChannelClose
from raiden.utils import pex, typing
from raiden.utils import random_secret, sha3
from raiden.utils.gas_reserve import has_enough_gas_reserve
from raiden.utils.rns import is_rns_address
from raiden.utils.typing import (
    Address,
    Any,
    BlockSpecification,
    BlockTimeout,
    ChannelID,
    Dict,
    List,
    LockedTransferType,
    NetworkTimeout,
    Optional,
    PaymentID,
    PaymentNetworkID,
    PaymentHashInvoice,
    Secret,
    SecretHash,
    Set,
    TokenAddress,
    TokenAmount,
    TokenNetworkAddress,
    TokenNetworkID,
    Tuple,
    SignedTransaction,
    InitiatorAddress)

log = structlog.get_logger(__name__)  # pylint: disable=invalid-name

EVENTS_PAYMENT_HISTORY_RELATED = (
    EventPaymentSentSuccess,
    EventPaymentSentFailed,
    EventPaymentReceivedSuccess,
)


def event_filter_for_payments(
    event: architecture.Event,
    token_network_identifier: TokenNetworkID = None,
    partner_address: Address = None,
) -> bool:
    """Filters out non payment history related events
    - If no other args are given, all payment related events match
    - If a token network identifier is given then only payment events for that match
    - If a partner is also given then if the event is a payment sent event and the
      target matches it's returned. If it's a payment received and the initiator matches
      then it's returned.
    """
    is_matching_event = isinstance(event, EVENTS_PAYMENT_HISTORY_RELATED) and (
        token_network_identifier is None
        or token_network_identifier == event.token_network_identifier
    )
    if not is_matching_event:
        return False

    sent_and_target_matches = isinstance(
        event, (EventPaymentSentFailed, EventPaymentSentSuccess)
    ) and (partner_address is None or event.target == partner_address)
    received_and_initiator_matches = isinstance(event, EventPaymentReceivedSuccess) and (
        partner_address is None or event.initiator == partner_address
    )
    return sent_and_target_matches or received_and_initiator_matches


def flatten_transfer(transfer: LockedTransferType, role: str) -> Dict[str, Any]:
    return {
        "payment_identifier": str(transfer.payment_identifier),
        "token_address": to_checksum_address(transfer.token),
        "token_network_identifier": to_checksum_address(
            transfer.balance_proof.token_network_identifier
        ),
        "channel_identifier": str(transfer.balance_proof.channel_identifier),
        "initiator": to_checksum_address(transfer.initiator),
        "target": to_checksum_address(transfer.target),
        "transferred_amount": str(transfer.balance_proof.transferred_amount),
        "locked_amount": str(transfer.balance_proof.locked_amount),
        "role": role,
    }


def get_transfer_from_task(
    secrethash: SecretHash, transfer_task: TransferTask
) -> Tuple[LockedTransferType, str]:
    role = views.role_from_transfer_task(transfer_task)
    transfer: LockedTransferType
    if isinstance(transfer_task, InitiatorTask):
        transfer = transfer_task.manager_state.initiator_transfers[secrethash].transfer
    elif isinstance(transfer_task, MediatorTask):
        pairs = transfer_task.mediator_state.transfers_pair
        if pairs:
            transfer = pairs[-1].payer_transfer
        elif transfer_task.mediator_state.waiting_transfer:
            transfer = transfer_task.mediator_state.waiting_transfer.transfer
    elif isinstance(transfer_task, TargetTask):
        transfer = transfer_task.target_state.transfer
    else:
        raise ValueError("get_tranfer_from_task for a non TransferTask argument")

    return transfer, role


def transfer_tasks_view(
    payment_states_by_address: Dict[Address, PaymentMappingState],
    token_address: TokenAddress = None,
    channel_id: ChannelID = None,
) -> List[Dict[str, Any]]:
    view = list()

    for payment_states_by_address in payment_states_by_address.values():
        for secrethash, transfer_task in payment_states_by_address.secrethashes_to_task.items():
            transfer, role = get_transfer_from_task(secrethash, transfer_task)
            if transfer is None:
                continue
            if token_address is not None:
                if transfer.token != token_address:
                    continue
                elif channel_id is not None:
                    if transfer.balance_proof.channel_identifier != channel_id:
                        continue

            view.append(flatten_transfer(transfer, role))

    return view


class RaidenAPI:
    # pylint: disable=too-many-public-methods

    def __init__(self, raiden):
        self.raiden = raiden

    @property
    def address(self):
        return self.raiden.address

    def get_channel(
        self,
        registry_address: PaymentNetworkID,
        token_address: TokenAddress,
        creator_address: Address,
        partner_address: Address,
        channel_id_to_check: ChannelID = None
    ) -> NettingChannelState:
        if not is_binary_address(token_address):
            raise InvalidAddress("Expected binary address format for token in get_channel")

        if not is_binary_address(creator_address):
            raise InvalidAddress("Expected binary address format for creator in get_channel")

        if not is_binary_address(partner_address):
            raise InvalidAddress("Expected binary address format for partner in get_channel")

        channel_list = self.get_channel_list(registry_address, token_address, creator_address, partner_address,
                                             channel_id_to_check)
        assert len(channel_list) <= 1

        if not channel_list:
            raise ChannelNotFound(
                "Channel with partner '{}' for token '{}' could not be found.".format(
                    to_checksum_address(partner_address), to_checksum_address(token_address)
                )
            )

        return channel_list[0]

    def validate_token_app(self, token_app):
        token_result = self.get_token_action(token_app)
        result = {}
        if token_result is None:
            raise TokenAppNotFound("Token app not found")
        if isinstance(token_result, tuple):
            result['identifier'] = token_result[0]
            result['token'] = token_result[1]
            result['expires_at'] = token_result[2]
            result['action_request'] = token_result[3]

        expires_at = dateutil.parser.parse(result['expires_at'])
        utc_now = datetime.utcnow()

        diff = utc_now - expires_at
        diff_minutes = diff.total_seconds() / 60
        time_elapsed = diff_minutes - 30
        if time_elapsed > 30:
            raise TokenAppExpired("Token app expired")

    def register_secret_light(self, signed_tx: typing.SignedTransaction):
        self.raiden.default_secret_registry.proxy.broadcast_signed_transaction_and_wait(signed_tx)

    def token_network_register(
        self,
        registry_address: PaymentNetworkID,
        token_address: TokenAddress,
        channel_participant_deposit_limit: TokenAmount,
        token_network_deposit_limit: TokenAmount,
        retry_timeout: NetworkTimeout = DEFAULT_RETRY_TIMEOUT,
    ) -> TokenNetworkAddress:
        """Register the `token_address` in the blockchain. If the address is already
           registered but the event has not been processed this function will block
           until the next block to make sure the event is processed.
        Raises:
            InvalidAddress: If the registry_address or token_address is not a valid address.
            AlreadyRegisteredTokenAddress: If the token is already registered.
            TransactionThrew: If the register transaction failed, this may
                happen because the account has not enough balance to pay for the
                gas or this register call raced with another transaction and lost.
        """

        if not is_binary_address(registry_address):
            raise InvalidAddress("registry_address must be a valid address in binary")

        if not is_binary_address(token_address):
            raise InvalidAddress("token_address must be a valid address in binary")

        if token_address in self.get_tokens_list(registry_address):
            raise AlreadyRegisteredTokenAddress("Token already registered")

        contracts_version = self.raiden.contract_manager.contracts_version

        registry = self.raiden.chain.token_network_registry(registry_address)

        try:
            if contracts_version == DEVELOPMENT_CONTRACT_VERSION:
                return registry.add_token_with_limits(
                    token_address=token_address,
                    channel_participant_deposit_limit=channel_participant_deposit_limit,
                    token_network_deposit_limit=token_network_deposit_limit,
                )
            else:
                return registry.add_token_without_limits(token_address=token_address)
        except RaidenRecoverableError as e:
            if "Token already registered" in str(e):
                raise AlreadyRegisteredTokenAddress("Token already registered")
            # else
            raise

        finally:
            # Assume the transaction failed because the token is already
            # registered with the smart contract and this node has not yet
            # polled for the event (otherwise the check above would have
            # failed).
            #
            # To provide a consistent view to the user, wait one block, this
            # will guarantee that the events have been processed.
            next_block = self.raiden.get_block_number() + 1
            waiting.wait_for_block(self.raiden, next_block, retry_timeout)

    def token_network_connect(
        self,
        registry_address: PaymentNetworkID,
        token_address: TokenAddress,
        funds: TokenAmount,
        initial_channel_target: int = 3,
        joinable_funds_target: float = 0.4,
    ) -> None:
        """ Automatically maintain channels open for the given token network.
        Args:
            token_address: the ERC20 token network to connect to.
            funds: the amount of funds that can be used by the ConnectionMananger.
            initial_channel_target: number of channels to open proactively.
            joinable_funds_target: fraction of the funds that will be used to join
                channels opened by other participants.
        """
        if not is_binary_address(registry_address):
            raise InvalidAddress("registry_address must be a valid address in binary")
        if not is_binary_address(token_address):
            raise InvalidAddress("token_address must be a valid address in binary")

        token_network_identifier = views.get_token_network_identifier_by_token_address(
            chain_state=views.state_from_raiden(self.raiden),
            payment_network_id=registry_address,
            token_address=token_address,
        )

        connection_manager = self.raiden.connection_manager_for_token_network(
            token_network_identifier
        )

        has_enough_reserve, estimated_required_reserve = has_enough_gas_reserve(
            raiden=self.raiden, channels_to_open=initial_channel_target
        )

        if not has_enough_reserve:
            raise InsufficientGasReserve(
                (
                    "The account balance is below the estimated amount necessary to "
                    "finish the lifecycles of all active channels. A balance of at "
                    f"least {estimated_required_reserve} wei is required."
                )
            )

        connection_manager.connect(
            funds=funds,
            initial_channel_target=initial_channel_target,
            joinable_funds_target=joinable_funds_target,
        )

    def token_network_leave(
        self, registry_address: PaymentNetworkID, token_address: TokenAddress
    ) -> List[NettingChannelState]:
        """ Close all channels and wait for settlement. """
        if not is_binary_address(registry_address):
            raise InvalidAddress("registry_address must be a valid address in binary")
        if not is_binary_address(token_address):
            raise InvalidAddress("token_address must be a valid address in binary")

        if token_address not in self.get_tokens_list(registry_address):
            raise UnknownTokenAddress("token_address unknown")

        token_network_identifier = views.get_token_network_identifier_by_token_address(
            chain_state=views.state_from_raiden(self.raiden),
            payment_network_id=registry_address,
            token_address=token_address,
        )

        connection_manager = self.raiden.connection_manager_for_token_network(
            token_network_identifier
        )

        return connection_manager.leave(registry_address)

    def channel_open_light(
        self,
        registry_address: PaymentNetworkID,
        token_address: TokenAddress,
        creator_address: Address,
        partner_address: Address,
        signed_tx: SignedTransaction,
        settle_timeout: BlockTimeout = None,
        retry_timeout: NetworkTimeout = DEFAULT_RETRY_TIMEOUT,
    ) -> ChannelID:
        if settle_timeout is None:
            settle_timeout = self.raiden.config["settle_timeout"]

        token_network = ChannelValidator.can_open_channel(registry_address, token_address, creator_address,
                                                          partner_address, settle_timeout, self.raiden)

        try:
            is_participant1_handled_lc = LightClientService.is_handled_lc(to_checksum_address(creator_address),
                                                                          self.raiden.wal)
            is_participant2_handled_lc = LightClientService.is_handled_lc(to_checksum_address(partner_address),
                                                                          self.raiden.wal)
            if is_participant1_handled_lc or is_participant2_handled_lc:
                token_network.new_netting_channel_light(creator_address, partner_address, signed_tx, settle_timeout,
                                                        given_block_identifier=views.state_from_raiden(
                                                            self.raiden).block_hash)
            else:
                raise UnhandledLightClient("Rejecting channel creation. Light Client isnt registered")

        except DuplicatedChannelError:
            log.info("partner opened channel first")

        waiting.wait_for_newchannel(
            raiden=self.raiden,
            payment_network_id=registry_address,
            token_address=token_address,
            creator_address=creator_address,
            partner_address=partner_address,
            retry_timeout=retry_timeout,
        )
        chain_state = views.state_from_raiden(self.raiden)
        channel_state = views.get_channelstate_for(
            chain_state=chain_state,
            payment_network_id=registry_address,
            token_address=token_address,
            creator_address=creator_address,
            partner_address=partner_address,
        )
        assert channel_state, f"channel {channel_state} is gone"
        return channel_state.identifier

    def channel_open(
        self,
        registry_address: PaymentNetworkID,
        token_address: TokenAddress,
        partner_address: Address,
        settle_timeout: BlockTimeout = None,
        retry_timeout: NetworkTimeout = DEFAULT_RETRY_TIMEOUT,
    ) -> ChannelID:
        """ Open a channel with the peer at `partner_address`
        with the given `token_address`.
        """
        if settle_timeout is None:
            settle_timeout = self.raiden.config["settle_timeout"]
        token_network = ChannelValidator.can_open_channel(registry_address, token_address, self.address,
                                                          partner_address, settle_timeout, self.raiden)
        with self.raiden.gas_reserve_lock:
            ChannelValidator.validate_gas_reserve(1, self.raiden)
            try:
                token_network.new_netting_channel(
                    partner=partner_address,
                    settle_timeout=settle_timeout,
                    given_block_identifier=views.state_from_raiden(self.raiden).block_hash,
                )
            except DuplicatedChannelError:
                log.info("partner opened channel first")

        waiting.wait_for_newchannel(
            raiden=self.raiden,
            payment_network_id=registry_address,
            token_address=token_address,
            creator_address=self.address,
            partner_address=partner_address,
            retry_timeout=retry_timeout,
        )
        chain_state = views.state_from_raiden(self.raiden)
        channel_state = views.get_channelstate_for(
            chain_state=chain_state,
            payment_network_id=registry_address,
            token_address=token_address,
            creator_address=self.address,
            partner_address=partner_address,
        )
        assert channel_state, f"channel {channel_state} is gone"
        return channel_state.identifier

    def _set_total_deposit_preconditions(
        self,
        registry_address: PaymentNetworkID,
        token_address: TokenAddress,
        creator_address: Address,
        partner_address: Address,
        total_deposit: TokenAmount,
        channel_state: NettingChannelState,
        chain_state: ChainState
    ):
        token_addresses = views.get_token_identifiers(chain_state, registry_address)

        if not isinstance(total_deposit, int):
            raise ValueError("total_deposit needs to be an integer number.")

        if not is_binary_address(token_address):
            raise InvalidAddress("Expected binary address format for token in channel deposit")

        if not is_binary_address(creator_address):
            raise InvalidAddress("Expected binary address format for creator in channel deposit")

        if not is_binary_address(partner_address):
            raise InvalidAddress("Expected binary address format for partner in channel deposit")

        if token_address not in token_addresses:
            raise UnknownTokenAddress("Unknown token address")

        if channel_state is None:
            raise InvalidAddress("No channel with partner_address for the given token")

        if self.raiden.config["environment_type"] == Environment.PRODUCTION:
            per_token_network_deposit_limit = RED_EYES_PER_TOKEN_NETWORK_LIMIT
        else:
            per_token_network_deposit_limit = UINT256_MAX

        token = self.raiden.chain.token(token_address)
        token_network_registry = self.raiden.chain.token_network_registry(registry_address)
        token_network_address = token_network_registry.get_token_network(token_address)
        token_network_proxy = self.raiden.chain.token_network(token_network_address)

        if total_deposit == 0:
            raise DepositMismatch("Attempted to deposit with total deposit being 0")

        addendum = total_deposit - channel_state.our_state.contract_balance

        total_network_balance = token.balance_of(registry_address)

        if total_network_balance + addendum > per_token_network_deposit_limit:
            raise DepositOverLimit(
                f"The deposit of {addendum} will exceed the "
                f"token network limit of {per_token_network_deposit_limit}"
            )

        balance = token.balance_of(creator_address)

        functions = token_network_proxy.proxy.contract.functions
        deposit_limit = functions.channel_participant_deposit_limit().call()

        if total_deposit > deposit_limit:
            raise DepositOverLimit(
                f"The additional deposit of {addendum} will exceed the "
                f"channel participant limit of {deposit_limit}"
            )

        # If this check succeeds it does not imply the the `deposit` will
        # succeed, since the `deposit` transaction may race with another
        # transaction.
        if not balance >= addendum:
            msg = "Not enough balance to deposit. {} Available={} Needed={}".format(
                pex(token_address), balance, addendum
            )
            raise InsufficientFunds(msg)

    def settle_light(
        self,
        registry_address: PaymentNetworkID,
        token_address: TokenAddress,
        creator_address: Address,
        partner_address: Address,
        channel_identifier: typing.ChannelID,
        signed_settle_tx: typing.SignedTransaction = None,
    ):
        """Settle a channel opened with `partner_address` for the given
        `token_address`.
        Race condition, this can fail if channel was settled externally.
        """

        chain_state = views.state_from_raiden(self.raiden)

        channels_to_settle = ChannelValidator.validate_and_get_channels_to_settle(
            token_address=token_address,
            creator_address=creator_address,
            partner_address=partner_address,
            registry_address=registry_address,
            chain_state=chain_state)

        # get the channel to settle
        channel_iterator = filter(lambda channel:
                                  channel.our_state.address == creator_address
                                  and channel.partner_state.address == partner_address
                                  and channel.token_address == token_address
                                  and channel.identifier == channel_identifier, channels_to_settle)

        channel_list = list(channel_iterator)

        if not channel_list:
            # we check if the channel is already settled, in that case we raise an exception indicating that
            settled_channels = views.get_channelstate_settled(
                chain_state=chain_state,
                payment_network_id=registry_address,
                token_address=token_address
            )
            filtered_settled_channels_iterator = filter(lambda channel:
                                                        channel.our_state.address == creator_address
                                                        and channel.partner_state.address == partner_address
                                                        and channel.token_address == token_address
                                                        and channel.identifier == channel_identifier, settled_channels)
            filtered_settled_channels_list = list(filtered_settled_channels_iterator)
            if filtered_settled_channels_list:
                raise RaidenRecoverableError(ErrorCode.Settlement.CHANNEL_ALREADY_SETTLED)
            else:
                log.debug("Settlement Light: channel is not in waiting_for_settle state, "
                          "it was probably settled by the counterparty and removed from memory before this call.")
                # channel not found, this could be because it was settled and the hub detected that
                # it doesn't have anything else to unlock so deletes the channel from the memory or
                # could be a bug, in both cases we assume that the channel is settled so we raise this exception.
                raise RaidenRecoverableError(ErrorCode.Settlement.CHANNEL_ALREADY_SETTLED)

        channel_state = channel_list[0]

        channel_proxy = self.raiden.chain.payment_channel(
            creator_address=creator_address,
            canonical_identifier=channel_state.canonical_identifier
        )

        channel_proxy.settle_channel_light(
            block_identifier=chain_state.block_hash,
            signed_settle_tx=signed_settle_tx
        )

        waiting.wait_for_settle(
            raiden=self.raiden,
            payment_network_id=registry_address,
            token_address=token_address,
            channel_ids=[channel_state.identifier],
            retry_timeout=DEFAULT_RETRY_TIMEOUT,
            partner_addresses=[partner_address]
        )

        return channel_state

    def set_total_channel_deposit_light(
        self,
        registry_address: PaymentNetworkID,
        token_address: TokenAddress,
        creator_address: Address,
        partner_address: Address,
        signed_approval_tx: SignedTransaction,
        signed_deposit_tx: SignedTransaction,
        total_deposit: TokenAmount,
        retry_timeout: NetworkTimeout = DEFAULT_RETRY_TIMEOUT,
    ):
        """ Set the `total_deposit` in the channel of the 'creator address' with `partner_address` and the
                given `token_address` in order to be able to do transfers.
                Raises:
                    InvalidAddress: If either token_address or partner_address is not
                        20 bytes long.
                    TransactionThrew: May happen for multiple reasons:
                        - If the token approval fails, e.g. the token may validate if
                        account has enough balance for the allowance.
                        - The deposit failed, e.g. the allowance did not set the token
                        aside for use and the user spent it before deposit was called.
                        - The channel was closed/settled between the allowance call and
                        the deposit call.
                    AddressWithoutCode: The channel was settled during the deposit
                        execution.
                    DepositOverLimit: The total deposit amount is higher than the limit.
                """
        chain_state = views.state_from_raiden(self.raiden)

        channel_state = views.get_channelstate_for(
            chain_state=chain_state,
            payment_network_id=registry_address,
            token_address=token_address,
            creator_address=creator_address,
            partner_address=partner_address,
        )

        self._set_total_deposit_preconditions(
            registry_address,
            token_address,
            creator_address,
            partner_address,
            total_deposit,
            channel_state,
            chain_state
        )

        channel_proxy = self.raiden.chain.payment_channel(
            creator_address,
            canonical_identifier=channel_state.canonical_identifier
        )

        channel_proxy.set_total_deposit_light(
            total_deposit=total_deposit,
            block_identifier=views.state_from_raiden(self.raiden).block_hash,
            signed_approval_tx=signed_approval_tx,
            signed_deposit_tx=signed_deposit_tx
        )

        waiting.wait_for_participant_newbalance(
            raiden=self.raiden,
            payment_network_id=registry_address,
            token_address=token_address,
            partner_address=partner_address,
            target_address=creator_address,
            target_balance=total_deposit,
            retry_timeout=retry_timeout,
        )

    def set_total_channel_deposit(
        self,
        registry_address: PaymentNetworkID,
        token_address: TokenAddress,
        creator_address: Address,
        partner_address: Address,
        total_deposit: TokenAmount,
        retry_timeout: NetworkTimeout = DEFAULT_RETRY_TIMEOUT,
    ):
        """ Set the `total_deposit` in the channel with the peer at `partner_address` and the
        given `token_address` in order to be able to do transfers.
        Raises:
            InvalidAddress: If either token_address or partner_address is not
                20 bytes long.
            TransactionThrew: May happen for multiple reasons:
                - If the token approval fails, e.g. the token may validate if
                account has enough balance for the allowance.
                - The deposit failed, e.g. the allowance did not set the token
                aside for use and the user spent it before deposit was called.
                - The channel was closed/settled between the allowance call and
                the deposit call.
            AddressWithoutCode: The channel was settled during the deposit
                execution.
            DepositOverLimit: The total deposit amount is higher than the limit.
        """
        chain_state = views.state_from_raiden(self.raiden)

        channel_state = views.get_channelstate_for(
            chain_state=chain_state,
            payment_network_id=registry_address,
            token_address=token_address,
            creator_address=creator_address,
            partner_address=partner_address,
        )
        self._set_total_deposit_preconditions(
            registry_address,
            token_address,
            creator_address,
            partner_address,
            total_deposit,
            channel_state,
            chain_state
        )

        channel_proxy = self.raiden.chain.payment_channel(
            creator_address,
            canonical_identifier=channel_state.canonical_identifier
        )

        # set_total_deposit calls approve
        # token.approve(netcontract_address, addendum)
        channel_proxy.set_total_deposit(
            total_deposit=total_deposit,
            block_identifier=views.state_from_raiden(self.raiden).block_hash,
        )

        waiting.wait_for_participant_newbalance(
            raiden=self.raiden,
            payment_network_id=registry_address,
            token_address=token_address,
            partner_address=partner_address,
            target_address=creator_address,
            target_balance=total_deposit,
            retry_timeout=retry_timeout,
        )

    def channel_close(
        self,
        registry_address: PaymentNetworkID,
        token_address: TokenAddress,
        partner_address: Address,
        retry_timeout: NetworkTimeout = DEFAULT_RETRY_TIMEOUT,
    ):
        """Close a channel opened with `partner_address` for the given
        `token_address`.
        Race condition, this can fail if channel was closed externally.
        """
        self.channel_batch_close(
            registry_address=registry_address,
            token_address=token_address,
            partner_addresses=[partner_address],
            retry_timeout=retry_timeout,
        )

    def channel_close_light(
        self,
        registry_address: PaymentNetworkID,
        token_address: TokenAddress,
        partner_address: Address,
        retry_timeout: NetworkTimeout = DEFAULT_RETRY_TIMEOUT,
        signed_close_tx: typing.SignedTransaction = None,
    ):
        """Close a channel opened with `partner_address` for the given
        `token_address`.
        Race condition, this can fail if channel was closed externally.
        """
        self.channel_batch_close_light(
            registry_address=registry_address,
            token_address=token_address,
            partner_addresses=[partner_address],
            retry_timeout=retry_timeout,
            signed_close_tx=signed_close_tx
        )

    def channel_settle_light(
        self,
        registry_address: Address,
        token_address: TokenAddress,
        creator_address: Address,
        partner_address: Address,
        channel_identifier: typing.ChannelID,
        signed_settle_tx: typing.SignedTransaction = None
    ):
        """
            Settle a channel opened with `partner_address` for the given
            `token_address`.
            Race condition, this can fail if channel was settled externally.
        """
        return self.settle_light(
            registry_address=registry_address,
            token_address=token_address,
            creator_address=creator_address,
            partner_address=partner_address,
            channel_identifier=channel_identifier,
            signed_settle_tx=signed_settle_tx
        )

    def channel_batch_close_light(
        self,
        registry_address: PaymentNetworkID,
        token_address: TokenAddress,
        partner_addresses: List[Address],
        retry_timeout: NetworkTimeout = DEFAULT_RETRY_TIMEOUT,
        signed_close_tx: typing.SignedTransaction = None,
    ):
        """Close a channel opened with `partner_address` for the given
        `token_address`.
        Race condition, this can fail if channel was closed externally.
        """

        channels_to_close = ChannelValidator.can_close_channel(
            token_address,
            partner_addresses,
            registry_address,
            self.raiden)

        self.delegate_channel_close_task(channels_to_close, signed_close_tx)

        channel_ids = [channel_state.identifier for channel_state in channels_to_close]

        waiting.wait_for_close(
            raiden=self.raiden,
            payment_network_id=registry_address,
            token_address=token_address,
            channel_ids=channel_ids,
            retry_timeout=retry_timeout,
            partner_addresses=partner_addresses
        )

    def delegate_channel_close_task(self, channels_to_close, signed_close_tx=None):
        greenlets: Set[Greenlet] = set()
        for channel_state in channels_to_close:
            channel_close = ActionChannelClose(
                canonical_identifier=channel_state.canonical_identifier,
                signed_close_tx=signed_close_tx,
                participant1=channel_state.our_state.address,
                participant2=channel_state.partner_state.address
            )

            greenlets.update(self.raiden.handle_state_change(channel_close))

        gevent.joinall(greenlets, raise_error=True)

    def channel_batch_close(
        self,
        registry_address: PaymentNetworkID,
        token_address: TokenAddress,
        partner_addresses: List[Address],
        retry_timeout: NetworkTimeout = DEFAULT_RETRY_TIMEOUT,
    ):
        """Close a channel opened with `partner_address` for the given
        `token_address`.
        Race condition, this can fail if channel was closed externally.
        """

        channels_to_close = ChannelValidator.can_close_channel(
            token_address,
            partner_addresses,
            registry_address,
            self.raiden)

        self.delegate_channel_close_task(channels_to_close)

        channel_ids = [channel_state.identifier for channel_state in channels_to_close]

        waiting.wait_for_close(
            raiden=self.raiden,
            payment_network_id=registry_address,
            token_address=token_address,
            channel_ids=channel_ids,
            retry_timeout=retry_timeout,
            partner_addresses=partner_addresses,
        )

    def get_channel_list(
        self,
        registry_address: PaymentNetworkID,
        token_address: TokenAddress = None,
        creator_address: Address = None,
        partner_address: Address = None,
        channel_id_to_check: ChannelID = None
    ) -> List[NettingChannelState]:
        """Returns a list of channels associated with the optionally given
           `token_address` and/or `partner_address`.
        Args:
            token_address: an optionally provided token address
            creator_address: an optionally provided creator address
            partner_address: an optionally provided partner address
        Return:
            A list containing all channels the node participates. Optionally
            filtered by a token address and/or partner address.
        Raises:
            KeyError: An error occurred when the token address is unknown to the node.
        """
        if registry_address and not is_binary_address(registry_address):
            raise InvalidAddress("Expected binary address format for registry in get_channel_list")

        if token_address and not is_binary_address(token_address):
            raise InvalidAddress("Expected binary address format for token in get_channel_list")

        if partner_address and creator_address:
            if not is_binary_address(partner_address):
                raise InvalidAddress(
                    "Expected binary address format for partner in get_channel_list"
                )
            if not is_binary_address(creator_address):
                raise InvalidAddress(
                    "Expected binary address format for creator in get_channel_list"
                )
            if not token_address:
                raise UnknownTokenAddress("Provided a partner address but no token address")

        if token_address and partner_address and creator_address:

            if channel_id_to_check is not None:
                channel_state = views.get_channelstate_for_close_channel(
                    chain_state=views.state_from_raiden(self.raiden),
                    payment_network_id=registry_address,
                    token_address=token_address,
                    creator_address=creator_address,
                    partner_address=partner_address,
                    channel_id_to_check=channel_id_to_check
                )
            else:
                channel_state = views.get_channelstate_for(
                    chain_state=views.state_from_raiden(self.raiden),
                    payment_network_id=registry_address,
                    token_address=token_address,
                    creator_address=creator_address,
                    partner_address=partner_address
                )

            if channel_state:
                result = [channel_state]
            else:
                result = []

        elif token_address:
            result = views.list_channelstate_for_tokennetwork(
                chain_state=views.state_from_raiden(self.raiden),
                payment_network_id=registry_address,
                token_address=token_address,
            )

        else:
            result = views.list_all_channelstate(chain_state=views.state_from_raiden(self.raiden))

        return result

    def get_channel_list_for_tokens(
        self,
        registry_address: typing.PaymentNetworkID,
        token_addresses: typing.ByteString = None,
    ) -> typing.List[NettingChannelState]:
        """Returns a list of channels associated with the mandatory given
           `token_addresses`.
        Args:
            token_addresses: an mandatory provided token list addresses
        Return:
            A list containing all channels the node participates, filtered by a token address
        Raises:
            KeyError: An error occurred when the token address is unknown to the node.
        """
        if registry_address and not is_binary_address(registry_address):
            raise InvalidAddress('Expected binary address format for registry in get_channel_list')

        token_addresses_split = token_addresses.split(",") if token_addresses and len(token_addresses) > 0 else list()
        if isinstance(token_addresses_split, list):
            for token_address in token_addresses_split:
                self._check_token_address_format(to_canonical_address(token_address))

            result = views.list_channelstate_for_tokennetwork_lumino(
                chain_state=views.state_from_raiden(self.raiden),
                payment_network_id=registry_address,
                token_addresses_split=token_addresses_split
            )

        return result

    @staticmethod
    def _check_token_address_format(token_address):
        if token_address and not is_binary_address(token_address):
            raise InvalidAddress('Expected binary address format for token in get_channel_list')

    def get_node_network_state(self, node_address: typing.Address):
        """ Returns the currently network status of `node_address`. """
        return views.get_node_network_status(
            chain_state=views.state_from_raiden(self.raiden), node_address=node_address
        )

    def start_health_check_for(self, node_address: Address):
        """ Returns the currently network status of `node_address`. """
        self.raiden.start_health_check_for(node_address)

    def get_tokens_list(self, registry_address: PaymentNetworkID):
        """Returns a list of tokens the node knows about"""
        tokens_list = views.get_token_identifiers(
            chain_state=views.state_from_raiden(self.raiden), payment_network_id=registry_address
        )
        return tokens_list

    def get_token_network_address_for_token_address(
        self, registry_address: PaymentNetworkID, token_address: TokenAddress
    ) -> Optional[TokenNetworkID]:
        return views.get_token_network_identifier_by_token_address(
            chain_state=views.state_from_raiden(self.raiden),
            payment_network_id=registry_address,
            token_address=token_address,
        )

    def get_token_address_for_token_network_address(
        self, registry_address: PaymentNetworkID, token_network: TokenNetworkID
    ) -> Optional[TokenAddress]:
        return views.get_token_address_by_token_network_identifier(
            chain_state=views.state_from_raiden(self.raiden),
            payment_network_id=registry_address,
            token_network=token_network,
        )

    def transfer_and_wait(
        self,
        registry_address: PaymentNetworkID,
        token_address: TokenAddress,
        amount: TokenAmount,
        target: Address,
        identifier: PaymentID = None,
        transfer_timeout: int = None,
        secret: Secret = None,
        secrethash: SecretHash = None,
        payment_hash_invoice: PaymentHashInvoice = None
    ):
        """ Do a transfer with `target` with the given `amount` of `token_address`. """
        # pylint: disable=too-many-arguments
        payment_status = self.transfer_async(

            registry_address=registry_address,
            token_address=token_address,
            amount=amount,
            target=target,
            identifier=identifier,
            secret=secret,
            secrethash=secrethash,
            payment_hash_invoice=payment_hash_invoice
        )
        payment_status.payment_done.wait(timeout=transfer_timeout)
        return payment_status

    def transfer_async(
        self,
        registry_address: PaymentNetworkID,
        token_address: TokenAddress,
        amount: TokenAmount,
        target: Address,
        identifier: PaymentID = None,
        secret: Secret = None,
        secrethash: SecretHash = None,
        payment_hash_invoice: PaymentHashInvoice = None
    ):
        current_state = views.state_from_raiden(self.raiden)
        payment_network_identifier = self.raiden.default_registry.address

        if not isinstance(amount, int):
            raise InvalidAmount("Amount not a number")

        if amount <= 0:
            raise InvalidAmount("Amount negative")

        if amount > UINT256_MAX:
            raise InvalidAmount("Amount too large")

        if not is_binary_address(token_address):
            raise InvalidAddress("token address is not valid.")

        if token_address not in views.get_token_identifiers(current_state, registry_address):
            raise UnknownTokenAddress("Token address is not known.")

        if not is_binary_address(target):
            raise InvalidAddress("target address is not valid.")

        valid_tokens = views.get_token_identifiers(
            views.state_from_raiden(self.raiden), registry_address
        )
        if token_address not in valid_tokens:
            raise UnknownTokenAddress("Token address is not known.")

        if secret is not None and not isinstance(secret, typing.T_Secret):
            raise InvalidSecret("secret is not valid.")

        if secrethash is not None and not isinstance(secrethash, typing.T_SecretHash):
            raise InvalidSecretHash("secrethash is not valid.")

        log.debug(
            "Initiating transfer",
            initiator=pex(self.raiden.address),
            target=pex(target),
            token=pex(token_address),
            amount=amount,
            identifier=identifier,
            payment_hash_invoice=payment_hash_invoice
        )

        token_network_identifier = views.get_token_network_identifier_by_token_address(
            chain_state=current_state,
            payment_network_id=payment_network_identifier,
            token_address=token_address,
        )
        payment_status = self.raiden.mediated_transfer_async(
            token_network_identifier=token_network_identifier,
            amount=amount,
            target=target,
            identifier=identifier,
            secret=secret,
            secrethash=secrethash,
            payment_hash_invoice=payment_hash_invoice
        )
        return payment_status

    def transfer_async_light(
        self,
        registry_address: PaymentNetworkID,
        token_address: TokenAddress,
        amount: TokenAmount,
        creator: Address,
        target: Address,
        identifier: PaymentID,
        secrethash: SecretHash,
        transfer_prev_secrethash: SecretHash,
        signed_locked_transfer: LockedTransfer,
        channel_identifier: ChannelID,
        payment_hash_invoice: PaymentHashInvoice = None
    ):
        current_state = views.state_from_raiden(self.raiden)
        payment_network_identifier = self.raiden.default_registry.address

        if not isinstance(amount, int):
            raise InvalidAmount("Amount not a number")

        if amount <= 0:
            raise InvalidAmount("Amount negative")

        if amount > UINT256_MAX:
            raise InvalidAmount("Amount too large")

        if not is_binary_address(token_address):
            raise InvalidAddress("token address is not valid.")

        if token_address not in views.get_token_identifiers(current_state, registry_address):
            raise UnknownTokenAddress("Token address is not known.")

        if not is_binary_address(target):
            raise InvalidAddress("target address is not valid.")

        valid_tokens = views.get_token_identifiers(
            views.state_from_raiden(self.raiden), registry_address
        )
        if token_address not in valid_tokens:
            raise UnknownTokenAddress("Token address is not known.")

        if secrethash is not None and not isinstance(secrethash, typing.T_SecretHash):
            raise InvalidSecretHash("secrethash is not valid.")

        log.debug(
            "Initiating transfer light",
            initiator=pex(creator),
            target=pex(target),
            token=pex(token_address),
            amount=amount,
            identifier=identifier,
            payment_hash_invoice=payment_hash_invoice
        )

        token_network_identifier = views.get_token_network_identifier_by_token_address(
            chain_state=current_state,
            payment_network_id=payment_network_identifier,
            token_address=token_address,
        )

        self.raiden.mediated_transfer_async_light(
            token_network_identifier=token_network_identifier,
            amount=amount,
            creator=creator,
            target=target,
            identifier=identifier,
            secrethash=secrethash,
            transfer_prev_secrethash=transfer_prev_secrethash,
            payment_hash_invoice=payment_hash_invoice,
            signed_locked_transfer=signed_locked_transfer,
            channel_identifier=channel_identifier
        )
        return None

    def initiate_send_secret_reveal_light(self, sender_address: typing.Address, receiver_address: typing.Address,
                                          reveal_secret: RevealSecret):
        self.raiden.initiate_send_secret_reveal_light(sender_address, receiver_address, reveal_secret)

    def initiate_send_balance_proof(self, sender_address: typing.Address, receiver_address: typing.Address,
                                    unlock: Unlock):
        self.raiden.initiate_send_balance_proof(sender_address, receiver_address, unlock)

    def initiate_send_delivered_light(self, sender_address: typing.Address, receiver_address: typing.Address,
                                      delivered: Delivered, msg_order: int, payment_id: int,
                                      message_type: LightClientProtocolMessageType):
        self.raiden.initiate_send_delivered_light(sender_address, receiver_address, delivered, msg_order, payment_id,
                                                  message_type)

    def initiate_send_processed_light(self, sender_address: typing.Address, receiver_address: typing.Address,
                                      processed: Processed, msg_order: int, payment_id: int,
                                      message_type: LightClientProtocolMessageType):
        self.raiden.initiate_send_processed_light(sender_address, receiver_address, processed, msg_order, payment_id,
                                                  message_type)

    def initiate_send_secret_request_light(self, sender_address: typing.Address, receiver_address: typing.Address,
                                           secret_request: SecretRequest):
        self.raiden.initiate_send_secret_request_light(sender_address, receiver_address, secret_request)

    def initiate_send_lock_expired_light(self, sender_address: typing.Address, receiver_address: typing.Address,
                                         lock_expired: LockExpired, payment_id: int):
        self.raiden.initiate_send_lock_expired_light(sender_address, receiver_address, lock_expired, payment_id)

    def get_raiden_events_payment_history_with_timestamps_v2(
        self,
        token_network_identifier: typing.Address = None,
        initiator_address: typing.TokenAddress = None,
        target_address: typing.Address = None,
        from_date: typing.LogTime = None,
        to_date: typing.LogTime = None,
        event_type: int = None,
        limit: int = None,
        offset: int = None,
    ):

        events = [
            event
            for event in self.raiden.wal.storage.get_payment_events(
                token_network_identifier=token_network_identifier,
                our_address=to_normalized_address(self.raiden.address),
                initiator_address=initiator_address,
                target_address=target_address,
                from_date=from_date,
                to_date=to_date,
                event_type=event_type,
                limit=limit,
                offset=offset,
            )
        ]

        for event in events:
            chain_state = views.state_from_raiden(self.raiden)
            for payment_network in chain_state.identifiers_to_paymentnetworks.values():
                for token_network in payment_network.tokenidentifiers_to_tokennetworks.values():
                    if token_network.address == event.wrapped_event.token_network_identifier:
                        setattr(event.wrapped_event, 'token_address',
                                to_normalized_address(token_network.token_address))

        return events

    def get_raiden_events_payment_history_with_timestamps(
        self,
        token_address: TokenAddress = None,
        target_address: Address = None,
        limit: int = None,
        offset: int = None,
    ):
        if token_address and not is_binary_address(token_address):
            raise InvalidAddress(
                "Expected binary address format for token in get_raiden_events_payment_history"
            )

        if target_address and not is_binary_address(target_address):
            raise InvalidAddress(
                "Expected binary address format for "
                "target_address in get_raiden_events_payment_history"
            )

        token_network_identifier = None
        if token_address:
            token_network_identifier = views.get_token_network_identifier_by_token_address(
                chain_state=views.state_from_raiden(self.raiden),
                payment_network_id=self.raiden.default_registry.address,
                token_address=token_address,
            )

        events = [
            event
            for event in self.raiden.wal.storage.get_events_with_timestamps(
                limit=limit, offset=offset
            )
            if event_filter_for_payments(
                event=event.wrapped_event,
                token_network_identifier=token_network_identifier,
                partner_address=target_address,
            )
        ]

        return events

    def get_dashboard_data(self, graph_from_date, graph_to_date, table_limit: int = None):
        result = self.raiden.wal.storage.get_dashboard_data(graph_from_date, graph_to_date, table_limit)

        return result

    def get_raiden_events_payment_history(
        self,
        token_address: TokenAddress = None,
        target_address: Address = None,
        limit: int = None,
        offset: int = None,
    ):
        timestamped_events = self.get_raiden_events_payment_history_with_timestamps(
            token_address=token_address, target_address=target_address, limit=limit, offset=offset
        )

        return [event.wrapped_event for event in timestamped_events]

    def get_raiden_internal_events_with_timestamps(self, limit: int = None, offset: int = None):
        return self.raiden.wal.storage.get_events_with_timestamps(limit=limit, offset=offset)

    transfer = transfer_and_wait

    def get_invoice(self, payment_hash):
        invoice = self.raiden.wal.storage.query_invoice(payment_hash)
        return invoice

    @staticmethod
    def decode_invoice(coded_invoice):
        return decode_invoice(coded_invoice)

    def get_blockchain_events_network(
        self,
        registry_address: PaymentNetworkID,
        from_block: BlockSpecification = GENESIS_BLOCK_NUMBER,
        to_block: BlockSpecification = "latest",
    ):
        events = blockchain_events.get_token_network_registry_events(
            chain=self.raiden.chain,
            token_network_registry_address=registry_address,
            contract_manager=self.raiden.contract_manager,
            events=blockchain_events.ALL_EVENTS,
            from_block=from_block,
            to_block=to_block,
        )

        return sorted(events, key=lambda evt: evt.get("block_number"), reverse=True)

    def get_blockchain_events_token_network(
        self,
        token_address: TokenAddress,
        from_block: BlockSpecification = GENESIS_BLOCK_NUMBER,
        to_block: BlockSpecification = "latest",
    ):
        """Returns a list of blockchain events coresponding to the token_address."""

        if not is_binary_address(token_address):
            raise InvalidAddress(
                "Expected binary address format for token in get_blockchain_events_token_network"
            )

        token_network_address = self.raiden.default_registry.get_token_network(token_address)

        if token_network_address is None:
            raise UnknownTokenAddress("Token address is not known.")

        returned_events = blockchain_events.get_token_network_events(
            chain=self.raiden.chain,
            token_network_address=token_network_address,
            contract_manager=self.raiden.contract_manager,
            events=blockchain_events.ALL_EVENTS,
            from_block=from_block,
            to_block=to_block,
        )

        for event in returned_events:
            if event.get("args"):
                event["args"] = dict(event["args"])

        returned_events.sort(key=lambda evt: evt.get("block_number"), reverse=True)
        return returned_events

    def get_blockchain_events_channel(
        self,
        token_address: TokenAddress,
        partner_address: Address = None,
        from_block: BlockSpecification = GENESIS_BLOCK_NUMBER,
        to_block: BlockSpecification = "latest",
    ):
        if not is_binary_address(token_address):
            raise InvalidAddress(
                "Expected binary address format for token in get_blockchain_events_channel"
            )
        token_network_address = self.raiden.default_registry.get_token_network(token_address)
        if token_network_address is None:
            raise UnknownTokenAddress("Token address is not known.")

        channel_list = self.get_channel_list(
            registry_address=self.raiden.default_registry.address,
            token_address=token_address,
            partner_address=partner_address,
        )
        returned_events = []
        for channel in channel_list:
            returned_events.extend(
                blockchain_events.get_all_netting_channel_events(
                    chain=self.raiden.chain,
                    token_network_address=token_network_address,
                    netting_channel_identifier=channel.identifier,
                    contract_manager=self.raiden.contract_manager,
                    from_block=from_block,
                    to_block=to_block,
                )
            )
        returned_events.sort(key=lambda evt: evt.get("block_number"), reverse=True)
        return returned_events

    def create_monitoring_request(
        self, balance_proof: BalanceProofSignedState, reward_amount: TokenAmount
    ) -> Optional[RequestMonitoring]:
        """ This method can be used to create a `RequestMonitoring` message.
        It will contain all data necessary for an external monitoring service to
        - send an updateNonClosingBalanceProof transaction to the TokenNetwork contract,
        for the `balance_proof` that we received from a channel partner.
        - claim the `reward_amount` from the UDC.
        """
        # create RequestMonitoring message from the above + `reward_amount`
        monitor_request = RequestMonitoring.from_balance_proof_signed_state(
            balance_proof=balance_proof, reward_amount=reward_amount
        )
        # sign RequestMonitoring and return
        monitor_request.sign(self.raiden.signer)
        return monitor_request

    def get_pending_transfers(
        self, token_address: TokenAddress = None, partner_address: Address = None
    ) -> List[Dict[str, Any]]:
        chain_state = views.state_from_raiden(self.raiden)
        channel_id = None

        if token_address is not None:
            if self.raiden.default_registry.get_token_network(token_address) is None:
                raise UnknownTokenAddress(f"Token {token_address} not found.")
            if partner_address is not None:
                partner_channel = self.get_channel(
                    registry_address=self.raiden.default_registry.address,
                    token_address=token_address,
                    creator_address=self.address,
                    partner_address=partner_address,
                    channel_id_to_check=None
                )
                channel_id = partner_channel.identifier

        return transfer_tasks_view(chain_state.payment_states_by_address, token_address, channel_id)

    def get_network_graph(self, token_network_address):
        chain_state = views.state_from_raiden(self.raiden)
        token_network_state = views.get_token_network_by_identifier(
            chain_state=chain_state,
            token_network_id=token_network_address
        )
        return token_network_state.network_graph

    def write_token_action(self, action):

        # Generate a expiration date with 30 minutes in the future
        expires_at = datetime.utcnow() - relativedelta(minutes=30)

        expires_at_iso_format = expires_at.isoformat()

        # Generate a random string of letters, digits and timeStamp
        letters_and_digits = string.ascii_letters + string.digits
        random_characters = ''.join(random.choice(letters_and_digits) for i in range(30))

        hash_result = hashlib.new("sha1",
                                  str(expires_at.timestamp()).encode('utf-8') + str(random_characters).encode('utf-8'))

        token_data = {"token": hash_result.hexdigest(), "expires_at": expires_at_iso_format, "action_request": action}

        # Save this information
        self.raiden.wal.storage.write_token_action(token_data)

        return token_data

    def get_token_action(self, token):
        token_data = self.raiden.wal.storage.query_token_action(token)
        return token_data

    def update_invoice(self, data):
        # Update this information
        self.raiden.wal.storage.update_invoice(data)

    def create_invoice(self, data):
        if data['already_coded_invoice']:
            persisted_invoice = self.persist_invoice(data)
        else:
            persisted_invoice = self.do_encode_invoce(data)

        return persisted_invoice

    def persist_invoice(self, data):
        # Save this information
        self.raiden.wal.storage.write_invoice(data)

        return data

    def do_encode_invoce(self, data):

        if not is_binary_address(data['token_address']):
            raise InvalidAddress("Expected binary address format for token in create_invoice")

        if not is_binary_address(data['partner_address']):
            raise InvalidAddress("Expected binary address format for partner in create_invoice")

        chain = self.raiden.chain
        private_key = chain.client.privkey.hex()
        timestamp = get_utc_unix_time()

        timestamp_utc_str = datetime.utcfromtimestamp(timestamp).isoformat()

        currency = data['currency_symbol']
        fallback = None
        amount = data['amount']
        invoice_secret = random_secret()
        payment_hash = sha3(invoice_secret)
        payment_hash = encode_hex(payment_hash)

        description = data['description']
        description_hashed = None
        expires = data['expires']
        route = []
        beneficiary = "0x" + data['partner_address'].hex()
        token = "0x" + data['token_address'].hex()

        options_args = OptionsArgs(timestamp,
                                   currency,
                                   fallback,
                                   amount,
                                   payment_hash,
                                   description,
                                   description_hashed,
                                   expires,
                                   route,
                                   private_key,
                                   beneficiary,
                                   token)

        lumino_invoice_obj = parse_options(options_args)

        try:
            lumino_invoice_encoded = encode_invoice(lumino_invoice_obj, options_args.privkey)
        except TypeError:
            raise InvoiceCoding("Error coding the invoice, review the input data provided")

        expiration_date = get_utc_expiration_time(expires)

        return self.persist_invoice({"type": data['invoice_type'],
                                     "status": data['invoice_status'],
                                     "expiration_date": expiration_date,
                                     "encode": lumino_invoice_encoded,
                                     "payment_hash": payment_hash,
                                     "secret": encode_hex(invoice_secret),
                                     "currency": currency,
                                     "amount": str(amount),
                                     "description": description,
                                     "target_address": beneficiary,
                                     "token_address": token,
                                     "created_at": timestamp_utc_str})

    def search_lumino(self, registry_address: typing.PaymentNetworkID, query, only_receivers):

        channel_identifiers_by_token_network = []
        node_addresses_by_token_network = []
        token_addresses = self._get_token_addresses_for_search(registry_address)

        chain_state = views.state_from_raiden(self.raiden)

        for payment_network in chain_state.identifiers_to_paymentnetworks.values():
            for token_network in payment_network.tokenidentifiers_to_tokennetworks.values():
                node_addresses = self._get_node_addresses_for_search(token_network)
                if len(node_addresses) > 0:
                    node_addresses_by_token_network.append(node_addresses)
                channel_identifiers = self._get_channel_identifiers_for_search(token_network)
                if len(channel_identifiers) > 0:
                    channel_identifiers_by_token_network.append(channel_identifiers)

        result_search = self._search_in(channel_identifiers_by_token_network, node_addresses_by_token_network,
                                        token_addresses, query, only_receivers)

        # First we check if the address received is an RNS address or a hexadecimal address
        if is_rns_address(query):
            rns_resolved_address = self.raiden.chain.get_address_from_rns(query)
            if rns_resolved_address != RNS_ADDRESS_ZERO:
                result_search["rns_address_matches"].append(rns_resolved_address)

        return {"results": result_search}

    def _search_in(self, channel_identifiers, node_addresses, token_addresses, query, only_receivers):
        result_search = {"token_address_matches": [],
                         "node_address_matches": [],
                         "channel_identifiers_matches": [],
                         "rns_address_matches": []}

        if only_receivers:
            result_search["node_address_matches"] = self._get_matches_for_search(node_addresses, query)
        else:
            result_search["node_address_matches"] = self._get_matches_for_search(node_addresses, query)
            result_search["channel_identifiers_matches"] = self._get_matches_for_search(channel_identifiers, query)
            result_search["token_address_matches"] = self._get_matches_for_search(token_addresses, query)

        return result_search

    def _get_matches_for_search(self, data, query):
        matches = []

        if len(data) > 0:
            if isinstance(data[0], list):
                for data_token_network in data:
                    match_in_result = self._match_in(data_token_network, query)
                    if len(match_in_result) > 0:
                        matches.extend(match_in_result)
                # Remove repeated elements
                if len(matches) > 0:
                    if not isinstance(matches[0], dict):
                        matches = list(dict.fromkeys(matches))
            else:
                matches = self._match_in(data, query)

        return matches

    @staticmethod
    def _match_in(data, query):
        matches = []
        for item in data:
            if isinstance(item, dict):
                for _, value in item.items():
                    if query in value:
                        matches.append(item)
                # Remove duplicate dicts
                matches = [dict(t) for t in {tuple(d.items()) for d in matches}]
            else:
                if query in item:
                    matches.append(item)
        return matches

    def _get_channel_identifiers_for_search(self, token_network):
        channels = []
        if self.address in token_network.channelidentifiers_to_channels:
            channels_objects = token_network.channelidentifiers_to_channels[self.address].values()
            for channel in channels_objects:
                channel_info = {"id": str(channel.identifier),
                                "token_address": to_checksum_address(channel.token_address),
                                "token_network_identifier": to_checksum_address(channel.token_network_identifier),
                                "partner_address": to_checksum_address(channel.partner_state.address)}
                channels.append(channel_info)

        return channels

    def _get_token_addresses_for_search(self, registry_address):
        token_addresses = []
        token_list = self.get_tokens_list(registry_address)

        for token in token_list:
            token_addresses.append(to_checksum_address("0x" + token.hex()))

        return token_addresses

    @staticmethod
    def _get_node_addresses_for_search(token_network):
        node_addresses = []
        nodes = token_network.network_graph.channel_identifier_to_participants.values()
        for node_address_tuple in nodes:
            for address in node_address_tuple:
                node_addresses.append(to_checksum_address("0x" + address.hex()))

        return node_addresses

    def get_all_light_clients(self):
        light_clients = self.raiden.wal.storage.get_all_light_clients()
        return light_clients

<<<<<<< HEAD
=======
    def get_data_for_registration_request(self, address):
        # fetch list of known servers from raiden-network/raiden-tranport repo
        available_servers_url = DEFAULT_MATRIX_KNOWN_SERVERS[self.raiden.config["environment_type"]]
        available_servers = available_servers_url \
            if self.raiden.config["environment_type"] == Environment.DEVELOPMENT \
            else get_matrix_servers(available_servers_url)
        client = make_client(available_servers)
        server_url = client.api.base_url
        server_name = urlparse(server_url).netloc
        data_to_sign = {
            "display_name_to_sign": "@" + to_normalized_address(address) + ":" + server_name,
            "password_to_sign": server_name,
            "seed_retry": "seed"}
        return data_to_sign

    def register_light_client(self,
                              address,
                              signed_password,
                              server_name,
                              signed_display_name,
                              signed_seed_retry):

        address = to_checksum_address(address)

        light_client = self.raiden.wal.storage.get_light_client(address)

        pubhex = self.raiden.config["pubkey"].hex()
        encrypt_signed_password = encrypt(pubhex, signed_password.encode())
        encrypt_signed_display_name = encrypt(pubhex, signed_display_name.encode())
        encrypt_signed_seed_retry = encrypt(pubhex, signed_seed_retry.encode())

        if light_client is None:

            api_key = hexlify(os.urandom(20))
            api_key = api_key.decode("utf-8")
            # Check for limit light client
            result = self.raiden.wal.storage.save_light_client(
                api_key=api_key,
                address=address,
                encrypt_signed_password=encrypt_signed_password.hex(),
                encrypt_signed_display_name=encrypt_signed_display_name.hex(),
                encrypt_signed_seed_retry=encrypt_signed_seed_retry.hex(),
                current_server_name=server_name,
                pending_for_deletion=0
            )

            if result > 0:
                result = {"address": address,
                          "encrypt_signed_password": encrypt_signed_password.hex(),
                          "encrypt_signed_display_name": encrypt_signed_display_name.hex(),
                          "api_key": api_key,
                          "encrypt_signed_seed_retry": encrypt_signed_seed_retry.hex(),
                          "message": "successfully registered",
                          "result_code": 200}
            else:
                result = {"message": "An unexpected error has occurred.",
                          "result_code": 500}
        else:
            result = {"address": address,
                      "encrypt_signed_password": encrypt_signed_password.hex(),
                      "encrypt_signed_display_name": encrypt_signed_display_name.hex(),
                      "api_key": light_client['api_key'],
                      "encrypt_signed_seed_retry": encrypt_signed_seed_retry.hex(),
                      "message": "Already registered",
                      "result_code": 409}

        return result

>>>>>>> 63d03afa
    def create_light_client_payment(
        self,
        registry_address: typing.PaymentNetworkID,
        creator_address: typing.AddressHex,
        partner_address: typing.AddressHex,
        token_address: typing.TokenAddress,
        amount: typing.TokenAmount,
        secrethash: typing.SecretHash,
        prev_secrethash: typing.SecretHash = None
    ) -> HubResponseMessage:
        chain_state = views.state_from_raiden(self.raiden)
        channel_state = views.get_channelstate_for(
            chain_state,
            registry_address,
            token_address,
            creator_address,
            partner_address,
        )
        # If we dont have a channel with the partner we need to get a channel to try a mediated transfer
        if not channel_state:
            # Here we can discriminate between a re-route and the first try to route a payment
            # if a prev_secrethash is set, then we need to filter the previous canceled routes.

            token_network_id = views.get_token_network_by_token_address(
                chain_state, registry_address, token_address
            )
            possible_routes, _ = routing.get_best_routes(
                chain_state=chain_state,
                token_network_id=token_network_id.address,
                one_to_n_address=self.raiden.default_one_to_n_address,
                from_address=InitiatorAddress(creator_address),
                to_address=partner_address,
                amount=amount,
                previous_address=None,
                config=self.raiden.config,
                privkey=self.raiden.privkey,
            )
            if prev_secrethash:
                current_payment_task = chain_state.get_payment_task(creator_address, prev_secrethash)
                chain_state.clone_payment_task(creator_address, prev_secrethash, secrethash)
                possible_routes = routes.filter_acceptable_routes(
                    route_states=possible_routes,
                    blacklisted_channel_ids=current_payment_task.manager_state.cancelled_channels
                )
            if possible_routes:
                # TODO marcosmartinez7 This can be improved using next_channel_from_routes in order to filter channels without capacity
                channel_state = views.get_channelstate_for(
                    chain_state,
                    registry_address,
                    token_address,
                    creator_address,
                    possible_routes[0].node_address,
                )

        if channel_state:

            # checking the balance before creating the payment
            if amount > get_distributable(channel_state.our_state, channel_state.partner_state):
                raise InsufficientFunds("Insufficient funds to create payment")

            locked_transfer = LightClientUtils.create_locked_transfer(
                chain_state=chain_state,
                channel_state=channel_state,
                amount=amount,
                secrethash=secrethash,
                creator_address=creator_address,
                partner_address=partner_address,
            )

            # Create the light_client_payment
            payment = LightClientPayment(partner_address=partner_address,
                                         is_lc_initiator=1,
                                         token_network_id=channel_state.token_network_identifier,
                                         amount=amount,
                                         created_on=str(date.today()),
                                         payment_status=LightClientPaymentStatus.Pending,
                                         identifier=locked_transfer.payment_identifier)

            # Persist the light_client_protocol_message associated
            order = 1
            LightClientMessageHandler.store_light_client_payment(payment, self.raiden.wal.storage)
            lcpm_id = LightClientMessageHandler.store_light_client_protocol_message(
                identifier=locked_transfer.message_identifier,
                message=locked_transfer,
                signed=False,
                light_client_address=creator_address,
                order=order,
                message_type=LightClientProtocolMessageType.PaymentSuccessful,
                wal=self.raiden.wal,
                payment_id=payment.payment_id
            )
            payment_hub_message = PaymentHubMessage(payment_id=payment.payment_id,
                                                    message_order=order,
                                                    message=locked_transfer, is_signed=False)
            return HubResponseMessage(lcpm_id, LightClientProtocolMessageType.PaymentSuccessful, payment_hub_message)
        else:
            raise ChannelNotFound("Light client does not have any open channel")

    def validate_light_client(self, api_key: str):
        """
            This function checks if this api key is valid and also if the LC
            associated has a valid matrix server to login, this function only returns
            if something went wrong, this is because of the flask before_request behaviour
            https://flask.palletsprojects.com/en/0.12.x/api/#flask.Flask.before_request
        """
        light_client = self.raiden.wal.storage.get_light_client_by_api_key(api_key)
        force_on_boarding = False
        if light_client:
            log.debug("Checking key " + api_key + " for LC with address " + light_client["address"])
            if light_client["pending_for_deletion"]:
                self.raiden.wal.storage.delete_light_client(light_client["address"])
                force_on_boarding = True
        else:
            log.debug("No light client available for api key" + api_key)
            return ApiErrorBuilder.build_and_log_error(
                errors="There is no light client associated with the api key provided.",
                status_code=HTTPStatus.FORBIDDEN,
                log=log
            )

        if force_on_boarding:
            return ApiErrorBuilder.build_and_log_error(
                errors="Invalid LC api key, LC need to execute on-board again.",
                status_code=HTTPStatus.FORBIDDEN,
                log=log
            )

    def unlock_payment_light(self, signed_tx: typing.SignedTransaction, token_address: typing.TokenAddress):
        registry = self.raiden.default_registry
        token_network = self.raiden.chain.token_network(registry.get_token_network(token_address))
        token_network.proxy.broadcast_signed_transaction_and_wait(signed_tx)<|MERGE_RESOLUTION|>--- conflicted
+++ resolved
@@ -1,10 +1,7 @@
-<<<<<<< HEAD
 import hashlib
 import random
 import string
 from datetime import datetime, date
-=======
->>>>>>> 63d03afa
 from http import HTTPStatus
 
 import dateutil.parser
@@ -75,13 +72,8 @@
     ChainState,
     PaymentMappingState
 )
-<<<<<<< HEAD
-=======
-
->>>>>>> 63d03afa
 from raiden.transfer.state_change import ActionChannelClose
-from raiden.utils import pex, typing
-from raiden.utils import random_secret, sha3
+from raiden.utils import pex, typing, random_secret, sha3
 from raiden.utils.gas_reserve import has_enough_gas_reserve
 from raiden.utils.rns import is_rns_address
 from raiden.utils.typing import (
@@ -107,7 +99,8 @@
     TokenNetworkID,
     Tuple,
     SignedTransaction,
-    InitiatorAddress)
+    InitiatorAddress
+)
 
 log = structlog.get_logger(__name__)  # pylint: disable=invalid-name
 
@@ -1724,77 +1717,6 @@
         light_clients = self.raiden.wal.storage.get_all_light_clients()
         return light_clients
 
-<<<<<<< HEAD
-=======
-    def get_data_for_registration_request(self, address):
-        # fetch list of known servers from raiden-network/raiden-tranport repo
-        available_servers_url = DEFAULT_MATRIX_KNOWN_SERVERS[self.raiden.config["environment_type"]]
-        available_servers = available_servers_url \
-            if self.raiden.config["environment_type"] == Environment.DEVELOPMENT \
-            else get_matrix_servers(available_servers_url)
-        client = make_client(available_servers)
-        server_url = client.api.base_url
-        server_name = urlparse(server_url).netloc
-        data_to_sign = {
-            "display_name_to_sign": "@" + to_normalized_address(address) + ":" + server_name,
-            "password_to_sign": server_name,
-            "seed_retry": "seed"}
-        return data_to_sign
-
-    def register_light_client(self,
-                              address,
-                              signed_password,
-                              server_name,
-                              signed_display_name,
-                              signed_seed_retry):
-
-        address = to_checksum_address(address)
-
-        light_client = self.raiden.wal.storage.get_light_client(address)
-
-        pubhex = self.raiden.config["pubkey"].hex()
-        encrypt_signed_password = encrypt(pubhex, signed_password.encode())
-        encrypt_signed_display_name = encrypt(pubhex, signed_display_name.encode())
-        encrypt_signed_seed_retry = encrypt(pubhex, signed_seed_retry.encode())
-
-        if light_client is None:
-
-            api_key = hexlify(os.urandom(20))
-            api_key = api_key.decode("utf-8")
-            # Check for limit light client
-            result = self.raiden.wal.storage.save_light_client(
-                api_key=api_key,
-                address=address,
-                encrypt_signed_password=encrypt_signed_password.hex(),
-                encrypt_signed_display_name=encrypt_signed_display_name.hex(),
-                encrypt_signed_seed_retry=encrypt_signed_seed_retry.hex(),
-                current_server_name=server_name,
-                pending_for_deletion=0
-            )
-
-            if result > 0:
-                result = {"address": address,
-                          "encrypt_signed_password": encrypt_signed_password.hex(),
-                          "encrypt_signed_display_name": encrypt_signed_display_name.hex(),
-                          "api_key": api_key,
-                          "encrypt_signed_seed_retry": encrypt_signed_seed_retry.hex(),
-                          "message": "successfully registered",
-                          "result_code": 200}
-            else:
-                result = {"message": "An unexpected error has occurred.",
-                          "result_code": 500}
-        else:
-            result = {"address": address,
-                      "encrypt_signed_password": encrypt_signed_password.hex(),
-                      "encrypt_signed_display_name": encrypt_signed_display_name.hex(),
-                      "api_key": light_client['api_key'],
-                      "encrypt_signed_seed_retry": encrypt_signed_seed_retry.hex(),
-                      "message": "Already registered",
-                      "result_code": 409}
-
-        return result
-
->>>>>>> 63d03afa
     def create_light_client_payment(
         self,
         registry_address: typing.PaymentNetworkID,
