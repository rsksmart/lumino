--- conflicted
+++ resolved
@@ -40,7 +40,6 @@
     UnknownTokenAddress,
     InvoiceCoding,
     UnhandledLightClient)
-<<<<<<< HEAD
 from raiden.lightclient.handlers.light_client_message_handler import LightClientMessageHandler
 from raiden.lightclient.handlers.light_client_service import LightClientService
 from raiden.lightclient.handlers.light_client_utils import LightClientUtils
@@ -51,17 +50,8 @@
 
 from raiden.messages import RequestMonitoring, LockedTransfer, RevealSecret, Unlock, Delivered, SecretRequest, \
     Processed, LockExpired
-from raiden.settings import DEFAULT_RETRY_TIMEOUT, DEVELOPMENT_CONTRACT_VERSION
-=======
-from raiden.lightclient.light_client_message_handler import LightClientMessageHandler
-from raiden.lightclient.light_client_service import LightClientService
-from raiden.lightclient.light_client_utils import LightClientUtils
-from raiden.lightclient.lightclientmessages.hub_message import HubMessage
-from raiden.lightclient.lightclientmessages.light_client_payment import LightClientPayment, LightClientPaymentStatus
-
-from raiden.messages import RequestMonitoring, LockedTransfer, RevealSecret, Unlock, Delivered, SecretRequest, Processed
 from raiden.settings import DEFAULT_RETRY_TIMEOUT, DEVELOPMENT_CONTRACT_VERSION, HUB_MAX_LIGHT_CLIENTS
->>>>>>> 8e9760b7
+
 from raiden.transfer import architecture, views, channel
 from raiden.transfer.events import (
     EventPaymentReceivedSuccess,
@@ -1161,7 +1151,7 @@
         self.raiden.initiate_send_processed_light(sender_address, receiver_address, processed, msg_order, payment_id, message_type)
 
     def initiate_send_secret_request_light(self, sender_address: typing.Address, receiver_address: typing.Address,
-                                           secret_request: SecretRequest, msg_order: int, payment_id: int):
+                                           secret_request: SecretRequest):
         self.raiden.initiate_send_secret_request_light(sender_address, receiver_address, secret_request)
 
     def initiate_send_lock_expired_light(self, sender_address: typing.Address, receiver_address: typing.Address,
