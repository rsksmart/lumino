--- conflicted
+++ resolved
@@ -1,19 +1,17 @@
-<<<<<<< HEAD
 import hashlib
 import random
+import string
 from datetime import datetime, date
-=======
->>>>>>> 666e4e30
 from http import HTTPStatus
 
 import dateutil.parser
 import gevent
-import raiden.blockchain.events as blockchain_events
-import string
 import structlog
 from dateutil.relativedelta import relativedelta
 from eth_utils import is_binary_address, to_checksum_address, to_canonical_address, to_normalized_address, encode_hex
 from gevent import Greenlet
+
+import raiden.blockchain.events as blockchain_events
 from raiden import waiting, routing
 from raiden.api.validations.api_error_builder import ApiErrorBuilder
 from raiden.api.validations.channel_validator import ChannelValidator
@@ -74,10 +72,6 @@
     ChainState,
     PaymentMappingState
 )
-<<<<<<< HEAD
-=======
-
->>>>>>> 666e4e30
 from raiden.transfer.state_change import ActionChannelClose
 from raiden.utils import pex, typing
 from raiden.utils import random_secret, sha3
