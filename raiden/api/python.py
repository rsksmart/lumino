--- conflicted
+++ resolved
@@ -1743,34 +1743,6 @@
             token_network = views.get_token_network_by_token_address(
                 chain_state, registry_address, token_address
             )
-<<<<<<< HEAD
-            possible_routes, _ = routing.get_best_routes(
-                chain_state=chain_state,
-                token_network_id=token_network_id.address,
-                one_to_n_address=self.raiden.default_one_to_n_address,
-                from_address=InitiatorAddress(creator_address),
-                to_address=partner_address,
-                amount=amount,
-                previous_address=None,
-                config=self.raiden.config,
-                privkey=self.raiden.privkey,
-            )
-            if prev_secrethash:
-                current_payment_task = chain_state.get_payment_task(creator_address, prev_secrethash)
-                chain_state.clone_payment_task(creator_address, prev_secrethash, secrethash)
-                possible_routes = routes.filter_acceptable_routes(
-                    route_states=possible_routes,
-                    blacklisted_channel_ids=current_payment_task.manager_state.cancelled_channels
-                )
-            if possible_routes:
-                # TODO marcosmartinez7 This can be improved using next_channel_from_routes in order to filter channels without capacity
-                channel_state = views.get_channelstate_for(
-                    chain_state,
-                    registry_address,
-                    token_address,
-                    creator_address,
-                    possible_routes[0].node_address,
-=======
 
             if token_network:
                 possible_routes, _ = routing.get_best_routes(
@@ -1783,7 +1755,6 @@
                     previous_address=None,
                     config=self.raiden.config,
                     privkey=self.raiden.privkey,
->>>>>>> e58a684e
                 )
                 if prev_secrethash:
                     current_payment_task = chain_state.get_payment_task(creator_address, prev_secrethash)
