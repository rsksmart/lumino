--- conflicted
+++ resolved
@@ -275,8 +275,6 @@
         )
 
 
-<<<<<<< HEAD
-=======
 class CreatePaymentLightResource(BaseResource):
     post_schema = CreatePaymentLightPostSchema
 
@@ -299,7 +297,6 @@
         )
 
 
->>>>>>> 9813cb3e
 class PaymentLightResource(BaseResource):
     put_schema = PaymentLightPutSchema
     post_schema = PaymentLightPostSchema
