import string
from typing import Dict

from flask import Blueprint
from flask_restful import Resource
from webargs.flaskparser import use_kwargs

from raiden.api.v1.encoding import (
    BlockchainEventsRequestSchema,
    ChannelPatchSchema,
    ChannelPutSchema,
    ChannelLuminoGetSchema,
    ChannelPutLuminoSchema,
    ConnectionsConnectSchema,
    ConnectionsLeaveSchema,
    PaymentSchema,
    RaidenEventsRequestSchema,
    DashboardLuminoSchema,
    RaidenEventsRequestSchemaV2,
    SearchLuminoRequestSchema,
    TokenActionSchema,
    TokenActionRequestSchema,
    InvoiceCreateSchema,
    PaymentInvoiceSchema,
    ChannelLightPutSchema,
    ChannelLightPatchSchema,
<<<<<<< HEAD
    LightClientSchema,
    LightClientMatrixCredentialsBuildSchema
)
from raiden.utils import typing
from raiden.constants import EMPTY_PAYMENT_HASH_INVOICE

=======
    PaymentLightGetSchema, PaymentLightPutSchema, PaymentLightPostSchema)
from raiden.utils import typing, Secret
from raiden.constants import EMPTY_PAYMENT_HASH_INVOICE


>>>>>>> d78b6421
def create_blueprint():
    # Take a look at this SO question on hints how to organize versioned
    # API with flask:
    # http://stackoverflow.com/questions/28795561/support-multiple-api-versions-in-flask#28797512
    return Blueprint("v1_resources", __name__)


class BaseResource(Resource):
    def __init__(self, rest_api_object, **kwargs):
        super().__init__(**kwargs)
        self.rest_api = rest_api_object


class AddressResource(BaseResource):
    def get(self):
        return self.rest_api.get_our_address()


class ChannelsResource(BaseResource):
    put_schema = ChannelPutSchema

    def get(self):
        """
        this translates to 'get all channels the node is connected with'
        """
        return self.rest_api.get_channel_list(
            self.rest_api.raiden_api.raiden.default_registry.address
        )

    @use_kwargs(put_schema, locations=("json",))
    def put(self, **kwargs):
        return self.rest_api.open(
            registry_address=self.rest_api.raiden_api.raiden.default_registry.address, **kwargs
        )


class ChannelsResourceLight(BaseResource):
<<<<<<< HEAD

=======
>>>>>>> d78b6421
    put_schema = ChannelLightPutSchema

    def get(self):
        """
        this translates to 'get all light channels the node is connected with'
        """
        return self.rest_api.get_channel_list(
            self.rest_api.raiden_api.raiden.default_registry.addressF
        )

    @use_kwargs(put_schema, locations=("json",))
    def put(self, **kwargs):
        return self.rest_api.open_light(
            registry_address=self.rest_api.raiden_api.raiden.default_registry.address, **kwargs
        )


class ChannelsResourceLumino(BaseResource):
    get_schema = ChannelLuminoGetSchema
    put_schema = ChannelPutLuminoSchema

    @use_kwargs(get_schema, locations=('query',))
    def get(self, token_addresses: typing.ByteString = None):
        """
        this translates to 'get the channels for the tokens and check if they can join'
        """
        return self.rest_api.get_channel_list_for_tokens(
            self.rest_api.raiden_api.raiden.default_registry.address,
            token_addresses=token_addresses
        )

    @use_kwargs(put_schema, locations=("json",))
    def put(self, **kwargs):
        return self.rest_api.open_lumino(
            registry_address=self.rest_api.raiden_api.raiden.default_registry.address,
            **kwargs
        )


class ChannelsResourceByTokenAddress(BaseResource):
    def get(self, **kwargs):
        """
        this translates to 'get all channels the node is connected to for the given token address'
        """
        return self.rest_api.get_channel_list(
            registry_address=self.rest_api.raiden_api.raiden.default_registry.address, **kwargs
        )


class ChannelsResourceByTokenAndPartnerAddress(BaseResource):
    patch_schema = ChannelPatchSchema

    @use_kwargs(patch_schema, locations=("json",))
    def patch(self, **kwargs):
        return self.rest_api.patch_channel(
            registry_address=self.rest_api.raiden_api.raiden.default_registry.address, **kwargs
        )

    def get(self, **kwargs):
        return self.rest_api.get_channel(
            registry_address=self.rest_api.raiden_api.raiden.default_registry.address, **kwargs
        )


class LightChannelsResourceByTokenAndPartnerAddress(BaseResource):
<<<<<<< HEAD

=======
>>>>>>> d78b6421
    patch_schema = ChannelLightPatchSchema

    @use_kwargs(patch_schema, locations=("json",))
    def patch(self, **kwargs):
        return self.rest_api.patch_light_channel(
            registry_address=self.rest_api.raiden_api.raiden.default_registry.address, **kwargs
        )

    def get(self, **kwargs):
        return self.rest_api.get_channel(
            registry_address=self.rest_api.raiden_api.raiden.default_registry.address, **kwargs
        )


class TokensResource(BaseResource):
    def get(self):
        """
        this translates to 'get all token addresses we have channels open for'
        """
        return self.rest_api.get_tokens_list(
            self.rest_api.raiden_api.raiden.default_registry.address
        )


class PartnersResourceByTokenAddress(BaseResource):
    def get(self, token_address):
        return self.rest_api.get_partners_by_token(
            self.rest_api.raiden_api.raiden.default_registry.address, token_address
        )


class BlockchainEventsNetworkResource(BaseResource):
    get_schema = BlockchainEventsRequestSchema()

    @use_kwargs(get_schema, locations=("query",))
    def get(self, from_block, to_block):
        from_block = from_block or self.rest_api.raiden_api.raiden.query_start_block
        to_block = to_block or "latest"

        return self.rest_api.get_blockchain_events_network(
            registry_address=self.rest_api.raiden_api.raiden.default_registry.address,
            from_block=from_block,
            to_block=to_block,
        )


class BlockchainEventsTokenResource(BaseResource):
    get_schema = BlockchainEventsRequestSchema()

    @use_kwargs(get_schema, locations=("query",))
    def get(self, token_address, from_block, to_block):
        from_block = from_block or self.rest_api.raiden_api.raiden.query_start_block
        to_block = to_block or "latest"

        return self.rest_api.get_blockchain_events_token_network(
            token_address=token_address, from_block=from_block, to_block=to_block
        )


class ChannelBlockchainEventsResource(BaseResource):
    get_schema = BlockchainEventsRequestSchema()

    @use_kwargs(get_schema, locations=("query",))
    def get(self, token_address, partner_address=None, from_block=None, to_block=None):
        from_block = from_block or self.rest_api.raiden_api.raiden.query_start_block
        to_block = to_block or "latest"

        return self.rest_api.get_blockchain_events_channel(
            token_address=token_address,
            partner_address=partner_address,
            from_block=from_block,
            to_block=to_block,
        )


class RaidenInternalEventsResource(BaseResource):
    get_schema = RaidenEventsRequestSchema()

    @use_kwargs(get_schema, locations=("query",))
    def get(self, limit=None, offset=None):
        return self.rest_api.get_raiden_internal_events_with_timestamps(limit=limit, offset=offset)


class RegisterTokenResource(BaseResource):
    def get(self, token_address):
        return self.rest_api.get_token_network_for_token(
            self.rest_api.raiden_api.raiden.default_registry.address, token_address
        )

    def put(self, token_address):
        return self.rest_api.register_token(
            self.rest_api.raiden_api.raiden.default_registry.address, token_address
        )


class ConnectionsResource(BaseResource):
    put_schema = ConnectionsConnectSchema()
    delete_schema = ConnectionsLeaveSchema()

    @use_kwargs(put_schema)
    def put(self, token_address, funds, initial_channel_target, joinable_funds_target):
        return self.rest_api.connect(
            registry_address=self.rest_api.raiden_api.raiden.default_registry.address,
            token_address=token_address,
            funds=funds,
            initial_channel_target=initial_channel_target,
            joinable_funds_target=joinable_funds_target,
        )

    @use_kwargs(delete_schema, locations=("json",))
    def delete(self, token_address):
        return self.rest_api.leave(
            registry_address=self.rest_api.raiden_api.raiden.default_registry.address,
            token_address=token_address,
        )


class ConnectionsInfoResource(BaseResource):
    def get(self):
        return self.rest_api.get_connection_managers_info(
            self.rest_api.raiden_api.raiden.default_registry.address
        )


class PaymentInvoiceResource(BaseResource):
    post_schema = PaymentInvoiceSchema()

    @use_kwargs(post_schema, locations=("json",))
    def post(
        self,
        coded_invoice: typing.ByteString
    ):
        return self.rest_api.initiate_payment_with_invoice(
            registry_address=self.rest_api.raiden_api.raiden.default_registry.address,
            coded_invoice=coded_invoice
        )

class PaymentLightResource(BaseResource):
    put_schema = PaymentLightPutSchema
    post_schema = PaymentLightPostSchema
    get_schema = PaymentLightGetSchema

    def get(self, **kwargs):
        """
        this translates to 'get all the messages by payment id'
        """
        return self.rest_api.get_light_client_protocol_message(**kwargs)

    @use_kwargs(put_schema, locations=("json",))
    def put(self,
            message_id: int,
            message_order: int,
            message: Dict):
        """
        put a signed message associated with a payment of a light client
        """
        return self.rest_api.receive_light_client_protocol_message(message_id, message_order, message)

    @use_kwargs(post_schema, locations=("json",))
    def post(
        self,
        creator_address: typing.Address,
        partner_address: typing.Address,
        token_address: typing.TokenAddress,
        amount: typing.TokenAmount,
        secrethash: typing.SecretHash
    ):
        return self.rest_api.create_light_client_payment(
            registry_address=self.rest_api.raiden_api.raiden.default_registry.address,
            creator_address=creator_address,
            partner_address=partner_address,
            token_address=token_address,
            amount=amount,
            secrethash=secrethash
        )


class PaymentResource(BaseResource):
    post_schema = PaymentSchema(only=("amount", "identifier", "secret", "secret_hash"))
    get_schema = RaidenEventsRequestSchema()

    @use_kwargs(get_schema, locations=("query",))
    def get(
        self,
        token_address: typing.TokenAddress = None,
        target_address: typing.Address = None,
        limit: int = None,
        offset: int = None,
    ):
        return self.rest_api.get_raiden_events_payment_history_with_timestamps(
            token_address=token_address, target_address=target_address, limit=limit, offset=offset
        )

    @use_kwargs(post_schema, locations=("json",))
    def post(
        self,
        token_address: typing.TokenAddress,
        target_address: typing.TargetAddress,
        amount: typing.PaymentAmount,
        identifier: typing.PaymentID,
        secret: typing.Secret,
        secret_hash: typing.SecretHash,
    ):
        return self.rest_api.initiate_payment(
            registry_address=self.rest_api.raiden_api.raiden.default_registry.address,
            token_address=token_address,
            target_address=target_address,
            amount=amount,
            identifier=identifier,
            secret=secret,
            secret_hash=secret_hash,
            payment_hash_invoice=EMPTY_PAYMENT_HASH_INVOICE
        )


class PendingTransfersResource(BaseResource):
    def get(self):
        return self.rest_api.get_pending_transfers()


class PendingTransfersResourceByTokenAddress(BaseResource):
    def get(self, token_address):
        return self.rest_api.get_pending_transfers(token_address)


class PendingTransfersResourceByTokenAndPartnerAddress(BaseResource):
    def get(self, token_address, partner_address):
        return self.rest_api.get_pending_transfers(token_address, partner_address)


class DashboardResource(BaseResource):
    get_schema = DashboardLuminoSchema()

    @use_kwargs(get_schema, locations=('query',))
    def get(
        self,
        graph_from_date: typing.LogTime = None,
        graph_to_date: typing.LogTime = None,
        table_limit: int = None

    ):
        return self.rest_api.get_dashboard_data(
            self.rest_api.raiden_api.raiden.default_registry.address,
            graph_from_date=graph_from_date,
            graph_to_date=graph_to_date,
            table_limit=table_limit
        )

<<<<<<< HEAD

class PaymentResourceLumino(BaseResource):
=======
>>>>>>> d78b6421

class PaymentResourceLumino(BaseResource):
    get_schema = RaidenEventsRequestSchemaV2()

    @use_kwargs(get_schema, locations=('query',))
    def get(
        self,
        token_network_identifier: typing.Address = None,
        initiator_address: typing.Address = None,
        target_address: typing.Address = None,
        from_date: typing.LogTime = None,
        to_date: typing.LogTime = None,
        event_type: int = None,
        limit: int = None,
        offset: int = None,
    ):
        return self.rest_api.get_raiden_events_payment_history_with_timestamps_v2(
            token_network_identifier=token_network_identifier,
            initiator_address=initiator_address,
            target_address=target_address,
            from_date=from_date,
            to_date=to_date,
            event_type=event_type,
            limit=limit,
            offset=offset,
        )


class NetworkResource(BaseResource):

    def get(self, token_network_address):
        return self.rest_api.get_network_graph(token_network_address)


class SearchLuminoResource(BaseResource):
    get_schema = SearchLuminoRequestSchema()

    @use_kwargs(get_schema, locations=('query',))
    def get(
        self,
        query: typing.ByteString = None,
        only_receivers: bool = None
    ):
        return self.rest_api.search_lumino(
            self.rest_api.raiden_api.raiden.default_registry.address,
            query=query,
            only_receivers=only_receivers
        )


class TokenActionResource(BaseResource):
    get_schema = TokenActionRequestSchema()
    post_schema = TokenActionSchema()

    @use_kwargs(get_schema, locations=("query",))
    def get(
        self,
        token: typing.ByteString = None
    ):
        return self.rest_api.get_token_action(
            token=token
        )

    @use_kwargs(post_schema, locations=("json",))
    def post(
        self,
        action: typing.ByteString,
    ):
        return self.rest_api.write_token_action(action)


class InvoiceResource(BaseResource):
    post_schema = InvoiceCreateSchema()

    @use_kwargs(post_schema, locations=("json",))
    def post(
        self,
        currency_symbol: typing.ByteString = None,
        description: typing.ByteString = None,
        token_address: typing.TokenAddress = None,
        partner_address: typing.Address = None,
        amount: typing.InvoiceAmount = None,
        expires: typing.InvoiceExpires = None,
    ):
        return self.rest_api.create_invoice(
            currency_symbol=currency_symbol,
            token_address=token_address,
            partner_address=partner_address,
            amount=amount,
            description=description,
            expires=expires
        )


class LightClientMatrixCredentialsBuildResource(BaseResource):
    get_schema = LightClientMatrixCredentialsBuildSchema()

    @use_kwargs(get_schema, locations=("query",))
    def get(self,
            address: typing.Address = None):
        """
        This method receives a registration request.
        """
        return self.rest_api.get_data_for_registration_request(address)


class LightClientResource(BaseResource):
    post_schema = LightClientSchema()

    @use_kwargs(post_schema, locations=("json",))
    def post(
        self,
        address: typing.Address = None,
        signed_password: typing.ByteString = None,
        signed_display_name: typing.ByteString = None,
        signed_seed_retry: typing.ByteString = None,
        password: typing.ByteString = None,
        display_name: typing.ByteString = None,
        seed_retry: typing.ByteString = None
    ):
        return self.rest_api.register_light_client(
            address=address,
            signed_password=signed_password,
            signed_display_name=signed_display_name,
            signed_seed_retry=signed_seed_retry,
            password=password,
            display_name=display_name,
            seed_retry=seed_retry
        )
<|MERGE_RESOLUTION|>--- conflicted
+++ resolved
@@ -24,20 +24,18 @@
     PaymentInvoiceSchema,
     ChannelLightPutSchema,
     ChannelLightPatchSchema,
-<<<<<<< HEAD
     LightClientSchema,
-    LightClientMatrixCredentialsBuildSchema
+    LightClientMatrixCredentialsBuildSchema,
+    PaymentLightGetSchema,
+    PaymentLightPutSchema,
+    PaymentLightPostSchema
 )
+
 from raiden.utils import typing
+
 from raiden.constants import EMPTY_PAYMENT_HASH_INVOICE
 
-=======
-    PaymentLightGetSchema, PaymentLightPutSchema, PaymentLightPostSchema)
-from raiden.utils import typing, Secret
-from raiden.constants import EMPTY_PAYMENT_HASH_INVOICE
-
-
->>>>>>> d78b6421
+
 def create_blueprint():
     # Take a look at this SO question on hints how to organize versioned
     # API with flask:
@@ -75,10 +73,6 @@
 
 
 class ChannelsResourceLight(BaseResource):
-<<<<<<< HEAD
-
-=======
->>>>>>> d78b6421
     put_schema = ChannelLightPutSchema
 
     def get(self):
@@ -144,10 +138,6 @@
 
 
 class LightChannelsResourceByTokenAndPartnerAddress(BaseResource):
-<<<<<<< HEAD
-
-=======
->>>>>>> d78b6421
     patch_schema = ChannelLightPatchSchema
 
     @use_kwargs(patch_schema, locations=("json",))
@@ -395,12 +385,6 @@
             graph_to_date=graph_to_date,
             table_limit=table_limit
         )
-
-<<<<<<< HEAD
-
-class PaymentResourceLumino(BaseResource):
-=======
->>>>>>> d78b6421
 
 class PaymentResourceLumino(BaseResource):
     get_schema = RaidenEventsRequestSchemaV2()
