--- conflicted
+++ resolved
@@ -27,17 +27,13 @@
     LightClientMatrixCredentialsBuildSchema,
     PaymentLightPutSchema,
     CreatePaymentLightPostSchema,
-<<<<<<< HEAD
     WatchtowerPutResource,
     LightClientMessageGetSchema,
     RegisterSecretLightSchema,
-    UnlockPaymentLightPostSchema
+    UnlockPaymentLightPostSchema,
+    SettlementLightSchema
 )
 from raiden.messages import Unlock, LockedTransfer
-=======
-    WatchtowerPutResource, LightClientMessageGetSchema, SettlementLightSchema)
-from raiden.messages import  Unlock
->>>>>>> 55cd4caa
 
 from raiden.utils import typing
 
@@ -160,14 +156,13 @@
         )
 
 
-<<<<<<< HEAD
 class UnlockPaymentLightResource(BaseResource):
     post_schema = UnlockPaymentLightPostSchema()
 
     @use_kwargs(post_schema)
     def post(self, signed_tx: typing.SignedTransaction, **kwargs):
         return self.rest_api.post_unlock_payment_light(signed_tx, **kwargs)
-=======
+
 class SettlementLightResourceByTokenAndPartnerAddress(BaseResource):
     schema = SettlementLightSchema
 
@@ -176,7 +171,6 @@
         return self.rest_api.settlement_light(
             registry_address=self.rest_api.raiden_api.raiden.default_registry.address, **kwargs
         )
->>>>>>> 55cd4caa
 
 
 class TokensResource(BaseResource):
