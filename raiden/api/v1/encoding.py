--- conflicted
+++ resolved
@@ -370,8 +370,6 @@
         decoding_class = dict
 
 
-<<<<<<< HEAD
-=======
 class PaymentLightPostSchema(BaseSchema):
     creator_address = AddressField(required=True)
     partner_address = AddressField(required=True)
@@ -405,7 +403,6 @@
         decoding_class = dict
 
 
->>>>>>> d78b6421
 class ChannelPutLuminoSchema(BaseSchema):
     token_address = AddressField(required=True)
     partner_address = AddressRnsField(required=True)
