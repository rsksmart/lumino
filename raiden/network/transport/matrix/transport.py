import json
import time
from collections import defaultdict
from urllib.parse import urlparse

import gevent
import structlog
from eth_utils import is_binary_address, to_checksum_address, to_normalized_address, to_canonical_address
from gevent.event import Event
from gevent.lock import Semaphore
from gevent.queue import JoinableQueue
from matrix_client.errors import MatrixRequestError

from raiden.constants import DISCOVERY_DEFAULT_ROOM
from raiden.exceptions import InvalidAddress, UnknownAddress, UnknownTokenAddress
from raiden.message_handler import MessageHandler
from raiden.messages import (
    Delivered,
    Message,
    Ping,
    Pong,
    Processed,
    RetrieableMessage,
    SignedMessage,
    SignedRetrieableMessage,
    ToDevice,
)
from raiden.network.transport.matrix.client import GMatrixClient, Room, User
from raiden.network.transport.matrix.utils import (
    JOIN_RETRIES,
    AddressReachability,
    UserAddressManager,
    UserPresence,
    join_global_room,
    login_or_register,
    login_or_register_light_client,
    make_client,
    make_room_alias,
    validate_and_parse_message,
    validate_userid_signature,
    get_available_servers_from_config, get_server_url)
from raiden.network.transport.udp import udp_utils
from raiden.raiden_service import RaidenService
from raiden.transfer import views
from raiden.transfer.identifiers import QueueIdentifier
from raiden.transfer.mediated_transfer.events import CHANNEL_IDENTIFIER_GLOBAL_QUEUE
from raiden.transfer.state import (
    NODE_NETWORK_REACHABLE,
    NODE_NETWORK_UNKNOWN,
    NODE_NETWORK_UNREACHABLE,
    QueueIdsToQueues,
)
from raiden.transfer.state_change import (
    ActionChangeNodeNetworkState,
    ActionUpdateTransportAuthData,
)
from raiden.utils import pex
from raiden.utils.runnable import Runnable
from raiden.utils.typing import (
    Address,
    AddressHex,
    Any,
    Callable,
    ChainID,
    Dict,
    Iterable,
    Iterator,
    List,
    NamedTuple,
    NewType,
    Optional,
    Set,
    Tuple,
    Union,
    cast,
)

log = structlog.get_logger(__name__)

_RoomID = NewType("_RoomID", str)


class _RetryQueue(Runnable):
    """ A helper Runnable to send batched messages to receiver through transport """

    class _MessageData(NamedTuple):
        """ Small helper data structure for message queue """

        queue_identifier: QueueIdentifier
        message: Message
        text: str
        # generator that tells if the message should be sent now
        expiration_generator: Iterator[bool]

    def __init__(self, transport: "MatrixTransport", receiver: Address):
        self.transport = transport
        self.receiver = receiver
        self._message_queue: List[_RetryQueue._MessageData] = list()
        self._notify_event = gevent.event.Event()
        self._lock = gevent.lock.Semaphore()
        super().__init__()
        self.greenlet.name = f"RetryQueue " f"recipient:{pex(self.receiver)}"

    @property
    def log(self):
        return self.transport.log

    @staticmethod
    def _expiration_generator(
        timeout_generator: Iterable[float], now: Callable[[], float] = time.time
    ) -> Iterator[bool]:
        """Stateful generator that yields True if more than timeout has passed since previous True,
        False otherwise.

        Helper method to tell when a message needs to be retried (more than timeout seconds
        passed since last time it was sent).
        timeout is iteratively fetched from timeout_generator
        First value is True to always send message at least once
        """
        for timeout in timeout_generator:
            _next = now() + timeout  # next value is now + next generated timeout
            yield True
            while now() < _next:  # yield False while next is still in the future
                yield False

    def enqueue(self, queue_identifier: QueueIdentifier, message: Message):
        """ Enqueue a message to be sent, and notify main loop """
        assert queue_identifier.recipient == self.receiver
        with self._lock:
            already_queued = any(
                queue_identifier == data.queue_identifier and message == data.message
                for data in self._message_queue
            )
            if already_queued:
                self.log.warning(
                    "Message already in queue - ignoring",
                    receiver=pex(self.receiver),
                    queue=queue_identifier,
                    message=message,
                )
                return
            timeout_generator = udp_utils.timeout_exponential_backoff(
                self.transport._config["retries_before_backoff"],
                self.transport._config["retry_interval"],
                self.transport._config["retry_interval"] * 10,
            )
            expiration_generator = self._expiration_generator(timeout_generator)
            self._message_queue.append(
                _RetryQueue._MessageData(
                    queue_identifier=queue_identifier,
                    message=message,
                    text=json.dumps(message.to_dict()),
                    expiration_generator=expiration_generator,
                )
            )
        self.notify()

    def enqueue_global(self, message: Message):
        """ Helper to enqueue a message in the global queue (e.g. Delivered) """
        self.enqueue(
            queue_identifier=QueueIdentifier(
                recipient=self.receiver, channel_identifier=CHANNEL_IDENTIFIER_GLOBAL_QUEUE
            ),
            message=message,
        )

    def notify(self):
        """ Notify main loop to check if anything needs to be sent """
        with self._lock:
            self._notify_event.set()

    def _check_and_send(self):
        """Check and send all pending/queued messages that are not waiting on retry timeout

        After composing the to-be-sent message, also message queue from messages that are not
        present in the respective SendMessageEvent queue anymore
        """
        if not self.transport.greenlet:
            self.log.warning("Can't retry", reason="Transport not yet started")
            return
        if self.transport._stop_event.ready():
            self.log.warning("Can't retry", reason="Transport stopped")
            return

        if self.transport._prioritize_global_messages:
            # During startup global messages have to be sent first
            self.transport._global_send_queue.join()

        self.log.debug("Retrying message", receiver=to_normalized_address(self.receiver))

        message_texts = [
            data.text
            for data in self._message_queue
            # if expired_gen generator yields False, message was sent recently, so skip it
            if next(data.expiration_generator)
        ]

        def message_is_in_queue(data: _RetryQueue._MessageData) -> bool:
            return any(
                isinstance(data.message, RetrieableMessage)
                and send_event.message_identifier == data.message.message_identifier
                for send_event in self.transport._queueids_to_queues[data.queue_identifier]
            )

        # clean after composing, so any queued messages (e.g. Delivered) are sent at least once
        for msg_data in self._message_queue[:]:
            remove = False
            if isinstance(msg_data.message, (Delivered, Ping, Pong)):
                # e.g. Delivered, send only once and then clear
                # TODO: Is this correct? Will a missed Delivered be 'fixed' by the
                #       later `Processed` message?
                remove = True
            elif msg_data.queue_identifier not in self.transport._queueids_to_queues:
                remove = True
                self.log.debug(
                    "Stopping message send retry",
                    queue=msg_data.queue_identifier,
                    message=msg_data.message,
                    reason="Raiden queue is gone",
                )
            elif not message_is_in_queue(msg_data):
                remove = True
                self.log.debug(
                    "Stopping message send retry",
                    queue=msg_data.queue_identifier,
                    message=msg_data.message,
                    reason="Message was removed from queue",
                )

            if remove:
                self._message_queue.remove(msg_data)

        if message_texts:
            self.log.debug("Send", receiver=pex(self.receiver), messages=message_texts)
            self.transport._send_raw(self.receiver, "\n".join(message_texts))

    def _run(self):
        msg = f"_RetryQueue started before transport._raiden_service is set"
        assert self.transport._raiden_service is not None, msg
        self.greenlet.name = (
            f"RetryQueue "
            f"node:{pex(self.transport._raiden_service.address)} "
            f"recipient:{pex(self.receiver)}"
        )
        # run while transport parent is running
        while not self.transport._stop_event.ready():
            # once entered the critical section, block any other enqueue or notify attempt
            with self._lock:
                self._notify_event.clear()
                if self._message_queue:
                    self._check_and_send()
            # wait up to retry_interval (or to be notified) before checking again
            self._notify_event.wait(self.transport._config["retry_interval"])

    def __str__(self):
        return self.greenlet.name

    def __repr__(self):
        return f"<{self.__class__.__name__} for {to_normalized_address(self.receiver)}>"


class MatrixTransport(Runnable):
    _room_prefix = "raiden"
    _room_sep = "_"
    log = log

    def __init__(self, address: Address, config: dict, current_server_name: str = None):
        super().__init__()
        self.address = address
        self._config = config
        self._raiden_service: Optional[RaidenService] = None

        available_servers = get_available_servers_from_config(self._config)

        def _http_retry_delay() -> Iterable[float]:
            # below constants are defined in raiden.app.App.DEFAULT_CONFIG
            return udp_utils.timeout_exponential_backoff(
                config["retries_before_backoff"],
                config["retry_interval"] / 5,
                config["retry_interval"],
            )

        self._client: GMatrixClient = make_client(
            [get_server_url(current_server_name, available_servers)] if current_server_name else available_servers,
            http_pool_maxsize=4,
            http_retry_timeout=40,
            http_retry_delay=_http_retry_delay,
        )

        self._server_url = self._client.api.base_url
        self._server_name = config.get("server_name", urlparse(self._server_url).netloc)

        self.greenlets: List[gevent.Greenlet] = list()

        self._address_to_retrier: Dict[Address, _RetryQueue] = dict()

        self._global_rooms: Dict[str, Optional[Room]] = dict()
        self._global_send_queue: JoinableQueue[Tuple[str, Message]] = JoinableQueue()

        self._started = False

        self._stop_event = Event()
        self._stop_event.set()

        self._global_send_event = Event()
        self._prioritize_global_messages = True

        self._address_mgr: UserAddressManager = UserAddressManager(
            client=self._client,
            get_user_callable=self._get_user,
            address_reachability_changed_callback=self._address_reachability_changed,
            user_presence_changed_callback=self._user_presence_changed,
            stop_event=self._stop_event,
        )

        self._client.add_invite_listener(self._handle_invite)
        self._client.add_listener(self._handle_to_device_message, event_type="to_device")

        self._health_lock = Semaphore()
        self._getroom_lock = Semaphore()
        self._account_data_lock = Semaphore()

        self._message_handler: Optional[MessageHandler] = None

    def start_greenlet_for_light_client(self):
        super().start()

    def __repr__(self):
        if self._raiden_service is not None:
            node = f" node:{pex(self._raiden_service.address)}"
        else:
            node = ""

        return f"<{self.__class__.__name__}{node} id:{id(self)}>"

    def start(  # type: ignore
        self, raiden_service: RaidenService, message_handler: MessageHandler, prev_auth_data: str
    ):
        if not self._stop_event.ready():
            raise RuntimeError(f"{self!r} already started")
        self._stop_event.clear()
        self._raiden_service = raiden_service
        self._message_handler = message_handler

        prev_user_id: Optional[str]
        prev_access_token: Optional[str]
        if prev_auth_data and prev_auth_data.count("/") == 1:
            prev_user_id, _, prev_access_token = prev_auth_data.partition("/")
        else:
            prev_user_id = prev_access_token = None

        login_or_register(
            client=self._client,
            signer=self._raiden_service.signer,
            prev_user_id=prev_user_id,
            prev_access_token=prev_access_token
        )

        self.log = log.bind(current_user=self._user_id, node=pex(self._raiden_service.address))

        self.log.debug("Start: handle thread", handle_thread=self._client._handle_thread)
        if self._client._handle_thread:
            # wait on _handle_thread for initial sync
            # this is needed so the rooms are populated before we _inventory_rooms
            self._client._handle_thread.get()

        for suffix in self._config["global_rooms"]:
            room_name = make_room_alias(self.network_id, suffix)  # e.g. raiden_ropsten_discovery
            room = join_global_room(
                self._client, room_name, self._config.get("available_servers") or ()
            )
            self._global_rooms[room_name] = room

        self._inventory_rooms()

        def on_success(greenlet):
            if greenlet in self.greenlets:
                self.greenlets.remove(greenlet)

        self._client.start_listener_thread()
        self._client.sync_thread.link_exception(self.on_error)
        self._client.sync_thread.link_value(on_success)
        self.greenlets = [self._client.sync_thread]

        self._client.set_presence_state(UserPresence.ONLINE.value)

        # (re)start any _RetryQueue which was initialized before start
        for retrier in self._address_to_retrier.values():
            if not retrier:
                self.log.debug("Starting retrier", retrier=retrier)
                retrier.start()

        self.log.debug("Matrix started", config=self._config)
        super().start()  # start greenlet
        self._started = True

    def _run(self):
        """ Runnable main method, perform wait on long-running subtasks """
        # dispatch auth data on first scheduling after start
        state_change = ActionUpdateTransportAuthData(f"{self._user_id}/{self._client.api.token}",
                                                     self._raiden_service.address)
        self.greenlet.name = f"MatrixTransport._run node:{pex(self._raiden_service.address)}"
        self._raiden_service.handle_and_track_state_change(state_change)
        try:
            # waits on _stop_event.ready()
            self._global_send_worker()
            # children crashes should throw an exception here
        except gevent.GreenletExit:  # killed without exception
            self._stop_event.set()
            gevent.killall(self.greenlets)  # kill children
            raise  # re-raise to keep killed status
        except Exception:
            self.stop()  # ensure cleanup and wait on subtasks
            raise

    def stop(self):
        """ Try to gracefully stop the greenlet synchronously

        Stop isn't expected to re-raise greenlet _run exception
        (use self.greenlet.get() for that),
        but it should raise any stop-time exception """
        if self._stop_event.ready():
            return
        self._stop_event.set()
        self._global_send_event.set()

        for retrier in self._address_to_retrier.values():
            if retrier:
                retrier.notify()

        self._client.set_presence_state(UserPresence.OFFLINE.value)

        self._client.stop_listener_thread()  # stop sync_thread, wait client's greenlets
        # wait own greenlets, no need to get on them, exceptions should be raised in _run()
        gevent.wait(self.greenlets + [r.greenlet for r in self._address_to_retrier.values()])

        # Ensure keep-alive http connections are closed
        self._client.api.session.close()

        self.log.debug("Matrix stopped", config=self._config)
        try:
            del self.log
        except AttributeError:
            # During shutdown the log attribute may have already been collected
            pass
        # parent may want to call get() after stop(), to ensure _run errors are re-raised
        # we don't call it here to avoid deadlock when self crashes and calls stop() on finally

    def _spawn(self, func: Callable, *args, **kwargs) -> gevent.Greenlet:
        """ Spawn a sub-task and ensures an error on it crashes self/main greenlet """

        def on_success(greenlet):
            if greenlet in self.greenlets:
                self.greenlets.remove(greenlet)

        greenlet = gevent.spawn(func, *args, **kwargs)
        greenlet.link_exception(self.on_error)
        greenlet.link_value(on_success)
        self.greenlets.append(greenlet)
        return greenlet

    def whitelist(self, address: Address):
        """Whitelist peer address to receive communications from

        This may be called before transport is started, to ensure events generated during
        start are handled properly.
        """
        self.log.debug("Whitelist", address=to_normalized_address(address))
        self._address_mgr.add_address(address)

    def start_health_check(self, node_address):
        """Start healthcheck (status monitoring) for a peer

        It also whitelists the address to answer invites and listen for messages
        """
        if self._stop_event.ready():
            return

        with self._health_lock:
            if self._address_mgr.is_address_known(node_address):
                return  # already healthchecked

            node_address_hex = to_normalized_address(node_address)
            self.log.debug("Healthcheck", peer_address=node_address_hex)

            candidates = [
                self._get_user(user)
                for user in self._client.search_user_directory(node_address_hex)
            ]
            user_ids = {
                user.user_id
                for user in candidates
                if validate_userid_signature(user) == node_address
            }
            self.whitelist(node_address)
            self._address_mgr.add_userids_for_address(node_address, user_ids)

            # Ensure network state is updated in case we already know about the user presences
            # representing the target node
            self._address_mgr.refresh_address_presence(node_address)

    def send_async(self, queue_identifier: QueueIdentifier, message: Message):
        """Queue the message for sending to recipient in the queue_identifier

        It may be called before transport is started, to initialize message queues
        The actual sending is started only when the transport is started
        """

        # even if transport is not started, can run to enqueue messages to send when it starts
        receiver_address = queue_identifier.recipient

        if not is_binary_address(receiver_address):
            raise ValueError("Invalid address {}".format(pex(receiver_address)))

        # These are not protocol messages, but transport specific messages
        if isinstance(message, (Delivered, Ping, Pong)):
            raise ValueError(
                "Do not use send_async for {} messages".format(message.__class__.__name__)
            )

        self._send_with_retry(queue_identifier, message)

    def send_global(self, room: str, message: Message) -> None:
        """Sends a message to one of the global rooms

        These rooms aren't being listened on and therefore no reply could be heard, so these
        messages are sent in a send-and-forget async way.
        The actual room name is composed from the suffix given as parameter and chain name or id
        e.g.: raiden_ropsten_discovery
        Params:
            room: name suffix as passed in config['global_rooms'] list
            message: Message instance to be serialized and sent
        """
        self._global_send_queue.put((room, message))
        self._global_send_event.set()

    def _global_send_worker(self):
        def _send_global(room_name, serialized_message):
            if not any(suffix in room_name for suffix in self._config["global_rooms"]):
                raise RuntimeError(
                    f'Send global called on non-global room "{room_name}". '
                    f'Known global rooms: {self._config["global_rooms"]}.'
                )
            room_name = make_room_alias(self.network_id, room_name)
            if room_name not in self._global_rooms:
                room = join_global_room(
                    self._client, room_name, self._config.get("available_servers") or ()
                )
                self._global_rooms[room_name] = room

            assert self._global_rooms.get(room_name), f"Unknown global room: {room_name!r}"

            room = self._global_rooms[room_name]
            self.log.debug(
                "Send global",
                room_name=room_name,
                room=room,
                data=serialized_message.replace("\n", "\\n"),
            )
            room.send_text(serialized_message)

        while not self._stop_event.ready():
            self._global_send_event.clear()
            messages: Dict[str, List[Message]] = defaultdict(list)
            while self._global_send_queue.qsize() > 0:
                room_name, message = self._global_send_queue.get()
                messages[room_name].append(message)
            for room_name, messages_for_room in messages.items():
                message_text = "\n".join(
                    json.dumps(message.to_dict()) for message in messages_for_room
                )
                _send_global(room_name, message_text)
                self._global_send_queue.task_done()

            # Stop prioritizing global messages after initial queue has been emptied
            self._prioritize_global_messages = False
            self._global_send_event.wait(self._config["retry_interval"])

    @property
    def _queueids_to_queues(self) -> QueueIdsToQueues:
        chain_state = views.state_from_raiden(self._raiden_service)
        return views.get_all_messagequeues(chain_state)

    @property
    def _user_id(self) -> Optional[str]:
        return getattr(self, "_client", None) and getattr(self._client, "user_id", None)

    @property
    def network_id(self) -> ChainID:
        assert self._raiden_service is not None
        return ChainID(self._raiden_service.chain.network_id)

    @property
    def _private_rooms(self) -> bool:
        return bool(self._config.get("private_rooms"))

    def _inventory_rooms(self):
        self.log.debug("Inventory rooms", rooms=self._client.rooms)
        for room in self._client.rooms.values():
            room_aliases = set(room.aliases)
            if room.canonical_alias:
                room_aliases.add(room.canonical_alias)
            room_alias_is_global = any(
                global_alias in room_alias
                for global_alias in self._config["global_rooms"]
                for room_alias in room_aliases
            )
            if room_alias_is_global:
                continue
            # we add listener for all valid rooms, _handle_message should ignore them
            # if msg sender isn't whitelisted yet
            if not room.listeners:
                room.add_listener(self._handle_message, "m.room.message")
            self.log.debug(
                "Room", room=room, aliases=room.aliases, members=room.get_joined_members()
            )

    def _handle_invite(self, room_id: _RoomID, state: dict):
        """ Join rooms invited by whitelisted partners """
        if self._stop_event.ready():
            return
        print("///// RECIBI INVITE ////")
        self.log.info("Got invite", room_id=room_id)
        invite_events = [
            event
            for event in state["events"]
            if event["type"] == "m.room.member"
               and event["content"].get("membership") == "invite"
               and event["state_key"] == self._user_id
        ]
        if not invite_events:
            self.log.debug("Invite: no invite event found", room_id=room_id)
            return  # there should always be one and only one invite membership event for us
        invite_event = invite_events[0]
        sender = invite_event["sender"]

        sender_join_events = [
            event
            for event in state["events"]
            if event["type"] == "m.room.member"
               and event["content"].get("membership") == "join"
               and event["state_key"] == sender
        ]
        if not sender_join_events:
            self.log.debug("Invite: no sender join event", room_id=room_id)
            return  # there should always be one and only one join membership event for the sender
        sender_join_event = sender_join_events[0]

        user = self._get_user(sender)
        user.displayname = sender_join_event["content"].get("displayname") or user.displayname
        peer_address = validate_userid_signature(user)
        if not peer_address:
            self.log.debug(
                "Got invited to a room by invalid signed user - ignoring",
                room_id=room_id,
                user=user,
            )
            return


        join_rules_events = [
            event for event in state["events"] if event["type"] == "m.room.join_rules"
        ]

        # room privacy as seen from the event
        private_room: bool = False
        if join_rules_events:
            join_rules_event = join_rules_events[0]
            private_room = join_rules_event["content"].get("join_rule") == "invite"

        # we join room and _set_room_id_for_address despite room privacy and requirements,
        # _get_room_ids_for_address will take care of returning only matching rooms and
        # _leave_unused_rooms will clear it in the future, if and when needed
        room: Optional[Room] = None
        last_ex: Optional[Exception] = None
        retry_interval = 0.1
        for _ in range(JOIN_RETRIES):
            try:
                room = self._client.join_room(room_id)
            except MatrixRequestError as e:
                last_ex = e
                if self._stop_event.wait(retry_interval):
                    break
                retry_interval = retry_interval * 2
            else:
                break
        else:
            assert last_ex is not None
            raise last_ex  # re-raise if couldn't succeed in retries

        assert room is not None, f"joining room {room} failed"

        if not room.listeners:
            room.add_listener(self._handle_message, "m.room.message")

        # room state may not populated yet, so we populate 'invite_only' from event
        room.invite_only = private_room

        self._set_room_id_for_address(address=peer_address, room_id=room_id)

        self.log.debug(
            "Joined from invite",
            room_id=room_id,
            aliases=room.aliases,
            peer=to_checksum_address(peer_address),
        )

    def _handle_message(self, room, event) -> bool:
        """ Handle text messages sent to listening rooms """
        if (
            event["type"] != "m.room.message"
            or event["content"]["msgtype"] != "m.text"
            or self._stop_event.ready()
        ):
            # Ignore non-messages and non-text messages
            return False

        sender_id = event["sender"]

        if sender_id == self._user_id:
            # Ignore our own messages
            return False

        user = self._get_user(sender_id)
        peer_address = validate_userid_signature(user)
        if not peer_address:
            self.log.debug(
                "Message from invalid user displayName signature",
                peer_user=user.user_id,
                room=room,
            )
            return False

        # # don't proceed if user isn't whitelisted (yet)
        # if not self._address_mgr.is_address_known(peer_address):
        #     # user not whitelisted
        #     self.log.debug(
        #         "Message from non-whitelisted peer - ignoring",
        #         sender=user,
        #         sender_address=pex(peer_address),
        #         room=room,
        #     )
        #     return False

        # rooms we created and invited user, or were invited specifically by them
        room_ids = self._get_room_ids_for_address(peer_address)

        # TODO: Remove clause after `and` and check if things still don't hang
        if room.room_id not in room_ids and (self._private_rooms and not room.invite_only):
            # this should not happen, but is not fatal, as we may not know user yet
            if self._private_rooms and not room.invite_only:
                reason = "required private room, but received message in a public"
            else:
                reason = "unknown room for user"
            self.log.debug(
                "Ignoring invalid message",
                peer_user=user.user_id,
                peer_address=pex(peer_address),
                room=room,
                expected_room_ids=room_ids,
                reason=reason,
            )
            return False

        # TODO: With the condition in the TODO above restored this one won't have an effect, check
        #       if it can be removed after the above is solved
        if not room_ids or room.room_id != room_ids[0]:
            if self._is_room_global(room):
                # This must not happen. Nodes must not listen on global rooms.
                raise RuntimeError(f"Received message in global room {room.aliases}.")
            self.log.debug(
                "Received message triggered new comms room for peer",
                peer_user=user.user_id,
                peer_address=pex(peer_address),
                known_user_rooms=room_ids,
                room=room,
            )
            self._set_room_id_for_address(peer_address, room.room_id)

        is_peer_reachable = self._address_mgr.get_address_reachability(peer_address) is (
            AddressReachability.REACHABLE
        )
        if not is_peer_reachable:
            self.log.debug("Forcing presence update", peer_address=peer_address, user_id=sender_id)
            self._address_mgr.force_user_presence(user, UserPresence.ONLINE)
            self._address_mgr.refresh_address_presence(peer_address)

        messages = validate_and_parse_message(event["content"]["body"], peer_address)

        if not messages:
            return False

        self.log.info(
            "Incoming messages",
            messages=messages,
            sender=pex(peer_address),
            sender_user=user,
            room=room,
        )

        for message in messages:
            if not isinstance(message, (SignedRetrieableMessage, SignedMessage)):
                self.log.warning("Received invalid message", message=message)
            self.log.info(f"<<<----------------- Receiving Message from"
                          f" {to_checksum_address(message.sender)} to {to_checksum_address(self.get_address())}")
            self.log.info(f"<<<----------------- Message Content {str(message)}")
            if isinstance(message, Delivered):
                self._receive_delivered(message)
            elif isinstance(message, Processed):
                self._receive_message(message)
            else:
                assert isinstance(message, SignedRetrieableMessage)
                self._receive_message(message)

        return True

    def get_address(self):
        return self.address

    def _receive_delivered(self, delivered: Delivered):
        self.log.info(
            "Delivered message received", sender=pex(delivered.sender), message=delivered
        )

        assert self._raiden_service is not None
        self._raiden_service.on_message(delivered, self.address)

    def _receive_message(self, message: Union[SignedRetrieableMessage, Processed]):
        print("---- Matrix Received Message HUB Transport" + str(message))
        assert self._raiden_service is not None
        self.log.info(
            "Message received",
            node=pex(self._raiden_service.address),
            message=message,
            sender=pex(message.sender),
        )

        try:
            # TODO: Maybe replace with Matrix read receipts.
            #       Unfortunately those work on an 'up to' basis, not on individual messages
            #       which means that message order is important which isn't guaranteed between
            #       federated servers.
            #       See: https://matrix.org/docs/spec/client_server/r0.3.0.html#id57
            delivered_message = Delivered(delivered_message_identifier=message.message_identifier)
            self._raiden_service.sign(delivered_message)
            retrier = self._get_retrier(message.sender)
            retrier.enqueue_global(delivered_message)
            self._raiden_service.on_message(message, self.address)

        except (InvalidAddress, UnknownAddress, UnknownTokenAddress):
            self.log.warning("Exception while processing message", exc_info=True)
            return

    def _receive_to_device(self, to_device: ToDevice):
        self.log.debug(
            "ToDevice message received", sender=pex(to_device.sender), message=to_device
        )

    def _get_retrier(self, receiver: Address) -> _RetryQueue:
        """ Construct and return a _RetryQueue for receiver """
        if receiver not in self._address_to_retrier:
            retrier = _RetryQueue(transport=self, receiver=receiver)
            self._address_to_retrier[receiver] = retrier
            # Always start the _RetryQueue, otherwise `stop` will block forever
            # waiting for the corresponding gevent.Greenlet to complete. This
            # has no negative side-effects if the transport has stopped because
            # the retrier itself checks the transport running state.
            retrier.start()
        return self._address_to_retrier[receiver]

    def _send_with_retry(self, queue_identifier: QueueIdentifier, message: Message):
        retrier = self._get_retrier(queue_identifier.recipient)
        retrier.enqueue(queue_identifier=queue_identifier, message=message)

    def _send_raw(self, receiver_address: Address, data: str):
        with self._getroom_lock:
            print("get room for receiver address")
            print(receiver_address)
            room = self._get_room_for_address(receiver_address)
        if not room:
            self.log.error(
                "No room for receiver", receiver=to_normalized_address(receiver_address)
            )
            return
        self.log.debug(
            "Send raw", receiver=pex(receiver_address), room=room, data=data.replace("\n", "\\n")
        )
        self.log.info(
            f"----------------->>> Sending Message from {to_checksum_address(self.get_address())} "
            f"to {to_checksum_address(receiver_address)}"
        )
        self.log.info(f"----------------->>> Message Content {data}")
        room.send_text(data)

    def _get_room_for_address(self, address: Address, allow_missing_peers=False) -> Optional[Room]:
        if self._stop_event.ready():
            return None
        address_hex = to_normalized_address(address)

        # filter_private is done in _get_room_ids_for_address
        room_ids = self._get_room_ids_for_address(address)
        if room_ids:  # if we know any room for this user, use the first one
            # This loop is used to ignore any global rooms that may have 'polluted' the
            # user's room cache due to bug #3765
            # Can be removed after the next upgrade that switches to a new TokenNetworkRegistry
            while room_ids:
                room_id = room_ids.pop(0)
                room = self._client.rooms[room_id]
                if not self._is_room_global(room):
                    self.log.warning("Existing room", room=room, members=room.get_joined_members())
                    return room
                self.log.warning("Ignoring global room for peer", room=room, peer=address_hex)

        assert self._raiden_service is not None
        address_pair = sorted(
            [to_normalized_address(address) for address in [address, self._raiden_service.address]]
        )
        print("making room alias")
        room_name = make_room_alias(self.network_id, *address_pair)

        # no room with expected name => create one and invite peer
        peer_candidates = [
            self._get_user(user) for user in self._client.search_user_directory(address_hex)
        ]

        # filter peer_candidates
        peers = [user for user in peer_candidates if validate_userid_signature(user) == address]
        if not peers and not allow_missing_peers:
            self.log.error("No valid peer found", peer_address=address_hex)
            return None

        if self._private_rooms:
            room = self._get_private_room(invitees=peers)
        else:
            room = self._get_public_room(room_name, invitees=peers)

        peer_ids = self._address_mgr.get_userids_for_address(address)
        member_ids = {member.user_id for member in room.get_joined_members(force_resync=True)}
        room_is_empty = not bool(peer_ids & member_ids)
        if room_is_empty:
            last_ex: Optional[Exception] = None
            retry_interval = 0.1
            self.log.info("Waiting for peer to join from invite", peer_address=address_hex)
            for _ in range(JOIN_RETRIES):
                try:
                    member_ids = {member.user_id for member in room.get_joined_members()}
                except MatrixRequestError as e:
                    last_ex = e
                room_is_empty = not bool(peer_ids & member_ids)
                if room_is_empty or last_ex:
                    if self._stop_event.wait(retry_interval):
                        break
                    retry_interval = retry_interval * 2
                else:
                    break

            if room_is_empty or last_ex:
                if last_ex:
                    raise last_ex  # re-raise if couldn't succeed in retries
                else:
                    # Inform the client, that currently no one listens:
                    self.log.error(
                        "Peer has not joined from invite yet, should join eventually",
                        peer_address=address_hex,
                    )

        self._address_mgr.add_userids_for_address(address, {user.user_id for user in peers})
        self._set_room_id_for_address(address, room.room_id)

        if not room.listeners:
            room.add_listener(self._handle_message, "m.room.message")

        self.log.debug("Channel room", peer_address=to_normalized_address(address), room=room)
        return room

    def _is_room_global(self, room):
        return any(
            suffix in room_alias
            for suffix in self._config["global_rooms"]
            for room_alias in room.aliases
        )

    def _get_private_room(self, invitees: List[User]):
        """ Create an anonymous, private room and invite peers """
        return self._client.create_room(
            None, invitees=[user.user_id for user in invitees], is_public=False
        )

    def _get_public_room(self, room_name, invitees: List[User]):
        """ Obtain a public, canonically named (if possible) room and invite peers """
        room_name_full = f"#{room_name}:{self._server_name}"
        invitees_uids = [user.user_id for user in invitees]

        for _ in range(JOIN_RETRIES):
            # try joining room
            try:
                room = self._client.join_room(room_name_full)
            except MatrixRequestError as error:
                if error.code == 404:
                    self.log.info(
                        f"No room for peer, trying to create",
                        room_name=room_name_full,
                        error=error,
                    )
                else:
                    self.log.info(
                        f"Error joining room",
                        room_name=room_name,
                        error=error.content,
                        error_code=error.code,
                    )
            else:
                print("////VOY A INVITAR /////")
                print("invitados")
                print(invitees)
                # Invite users to existing room
                member_ids = {user.user_id for user in room.get_joined_members(force_resync=True)}
                users_to_invite = set(invitees_uids) - member_ids
                self.log.info("Inviting users", room=room, invitee_ids=users_to_invite)
                for invitee_id in users_to_invite:
                    room.invite_user(invitee_id)
                self.log.info("Room joined successfully", room=room)
                break

            # if can't, try creating it
            try:
                room = self._client.create_room(room_name, invitees=invitees_uids, is_public=True)
            except MatrixRequestError as error:
                if error.code == 409:
                    msg = (
                        "Error creating room, "
                        "seems to have been created by peer meanwhile, retrying."
                    )
                else:
                    msg = "Error creating room, retrying."

                self.log.info(
                    msg, room_name=room_name, error=error.content, error_code=error.code
                )
            else:
                self.log.info("Room created successfully", room=room, invitees=invitees)
                break
        else:
            # if can't join nor create, create an unnamed one
            room = self._client.create_room(None, invitees=invitees_uids, is_public=True)
            self.log.warning(
                "Could not create nor join a named room. Successfuly created an unnamed one",
                room=room,
                invitees=invitees,
            )

        return room

    def _user_presence_changed(self, user: User, _presence: UserPresence):
        # maybe inviting user used to also possibly invite user's from presence changes
        assert self._raiden_service is not None  # make mypy happy
        greenlet = self._spawn(self._maybe_invite_user, user)
        greenlet.name = f"invite node:{pex(self._raiden_service.address)} user:{user}"

    def _address_reachability_changed(self, address: Address, reachability: AddressReachability):
        if reachability is AddressReachability.REACHABLE:
            node_reachability = NODE_NETWORK_REACHABLE
            # _QueueRetry.notify when partner comes online
            retrier = self._address_to_retrier.get(address)
            if retrier:
                retrier.notify()
        elif reachability is AddressReachability.UNKNOWN:
            node_reachability = NODE_NETWORK_UNKNOWN
        elif reachability is AddressReachability.UNREACHABLE:
            node_reachability = NODE_NETWORK_UNREACHABLE
        else:
            raise TypeError(f'Unexpected reachability state "{reachability}".')

        assert self._raiden_service is not None  # make mypy happy
        state_change = ActionChangeNodeNetworkState(address, node_reachability)
        self._raiden_service.handle_and_track_state_change(state_change)

    def _maybe_invite_user(self, user: User):
        address = validate_userid_signature(user)
        if not address:
            return

        room_ids = self._get_room_ids_for_address(address)
        if not room_ids:
            return

        room = self._client.rooms[room_ids[0]]
        if not room._members:
            room.get_joined_members(force_resync=True)
        if user.user_id not in room._members:
            self.log.info("Inviting", user=user, room=room)
            try:
                room.invite_user(user.user_id)
            except (json.JSONDecodeError, MatrixRequestError):
                self.log.warning(
                    "Exception inviting user, maybe their server is not healthy",
                    user=user,
                    room=room,
                    exc_info=True,
                )

    def _sign(self, data: bytes) -> bytes:
        """ Use eth_sign compatible hasher to sign matrix data """
        assert self._raiden_service is not None
        return self._raiden_service.signer.sign(data=data)

    def _get_user(self, user: Union[User, str]) -> User:
        """Creates an User from an user_id, if none, or fetch a cached User

        As all users are supposed to be in discovery room, its members dict is used for caching"""
        user_id: str = getattr(user, "user_id", user)
        discovery_room = self._global_rooms.get(
            make_room_alias(self.network_id, DISCOVERY_DEFAULT_ROOM)
        )
        if discovery_room and user_id in discovery_room._members:
            duser = discovery_room._members[user_id]
            # if handed a User instance with displayname set, update the discovery room cache
            if getattr(user, "displayname", None):
                assert isinstance(user, User)
                duser.displayname = user.displayname
            user = duser
        elif not isinstance(user, User):
            user = self._client.get_user(user_id)
        return user

    def _set_room_id_for_address(self, address: Address, room_id: Optional[_RoomID] = None):
        """ Uses GMatrixClient.set_account_data to keep updated mapping of addresses->rooms

        If room_id is falsy, clean list of rooms. Else, push room_id to front of the list """

        assert not room_id or room_id in self._client.rooms, "Invalid room_id"
        address_hex: AddressHex = to_checksum_address(address)
        # filter_private=False to preserve public rooms on the list, even if we require privacy
        room_ids = self._get_room_ids_for_address(address, filter_private=False)

        with self._account_data_lock:
            # no need to deepcopy, we don't modify lists in-place
            # cast generic Dict[str, Any] to types we expect, to satisfy mypy, runtime no-op
            _address_to_room_ids = cast(
                Dict[AddressHex, List[_RoomID]],
                self._client.account_data.get("network.raiden.rooms", {}).copy(),
            )

            changed = False
            if not room_id:  # falsy room_id => clear list
                changed = address_hex in _address_to_room_ids
                _address_to_room_ids.pop(address_hex, None)
            else:
                # push to front
                room_ids = [room_id] + [r for r in room_ids if r != room_id]
                if room_ids != _address_to_room_ids.get(address_hex):
                    _address_to_room_ids[address_hex] = room_ids
                    changed = True

            if changed:
                # dict will be set at the end of _clean_unused_rooms
                self._leave_unused_rooms(_address_to_room_ids)

    def _get_room_ids_for_address(
        self, address: Address, filter_private: bool = None
    ) -> List[_RoomID]:
        """ Uses GMatrixClient.get_account_data to get updated mapping of address->rooms

        It'll filter only existing rooms.
        If filter_private=True, also filter out public rooms.
        If filter_private=None, filter according to self._private_rooms
        """
        address_hex: AddressHex = to_checksum_address(address)
        with self._account_data_lock:
            room_ids = self._client.account_data.get("network.raiden.rooms", {}).get(address_hex)
            self.log.debug("matrix get account data", room_ids=room_ids, for_address=address_hex)
            if not room_ids:  # None or empty
                room_ids = list()
            if not isinstance(room_ids, list):  # old version, single room
                room_ids = [room_ids]

            if filter_private is None:
                filter_private = self._private_rooms
            if not filter_private:
                # existing rooms
                room_ids = [room_id for room_id in room_ids if room_id in self._client.rooms]
            else:
                # existing and private rooms
                room_ids = [
                    room_id
                    for room_id in room_ids
                    if room_id in self._client.rooms and self._client.rooms[room_id].invite_only
                ]

            return room_ids

    def _leave_unused_rooms(self, _address_to_room_ids: Dict[AddressHex, List[_RoomID]]):
        """
        Checks for rooms we've joined and which partner isn't health-checked and leave.

        **MUST** be called from a context that holds the `_account_data_lock`.
        """
        _msg = "_leave_unused_rooms called without account data lock"
        assert self._account_data_lock.locked(), _msg

        # TODO: Remove the next five lines and check if transfers start hanging again
        self._client.set_account_data(
            "network.raiden.rooms",  # back from cast in _set_room_id_for_address
            cast(Dict[str, Any], _address_to_room_ids),
        )
        return

        # cache in a set all whitelisted addresses
        whitelisted_hex_addresses: Set[AddressHex] = {
            to_checksum_address(address) for address in self._address_mgr.known_addresses
        }

        keep_rooms: Set[_RoomID] = set()

        for address_hex, room_ids in list(_address_to_room_ids.items()):
            if not room_ids:  # None or empty
                room_ids = list()
            if not isinstance(room_ids, list):  # old version, single room
                room_ids = [room_ids]

            if address_hex not in whitelisted_hex_addresses:
                _address_to_room_ids.pop(address_hex)
                continue

            counters = [0, 0]  # public, private
            new_room_ids: List[_RoomID] = list()

            # limit to at most 2 public and 2 private rooms, preserving order
            for room_id in room_ids:
                if room_id not in self._client.rooms:
                    continue
                elif self._client.rooms[room_id].invite_only is None:
                    new_room_ids.append(room_id)  # not known, postpone cleaning
                elif counters[self._client.rooms[room_id].invite_only] < 2:
                    counters[self._client.rooms[room_id].invite_only] += 1
                    new_room_ids.append(room_id)  # not enough rooms of this type yet
                else:
                    continue  # enough rooms, leave and clean

            keep_rooms |= set(new_room_ids)
            if room_ids != new_room_ids:
                _address_to_room_ids[address_hex] = new_room_ids

        rooms: List[Tuple[_RoomID, Room]] = list(self._client.rooms.items())

        self.log.debug("Updated address room mapping", address_to_room_ids=_address_to_room_ids)
        self._client.set_account_data("network.raiden.rooms", _address_to_room_ids)

        def leave(room: Room):
            """A race between /leave and /sync may remove the room before
            del on _client.rooms key. Suppress it, as the end result is the same: no more room"""
            try:
                self.log.debug("Leaving unused room", room=room)
                return room.leave()
            except KeyError:
                return True

        for room_id, room in rooms:
            if room_id in {groom.room_id for groom in self._global_rooms.values() if groom}:
                # don't leave global room
                continue
            if room_id not in keep_rooms:
                greenlet = self._spawn(leave, room)
                greenlet.name = (
                    f"MatrixTransport.leave "
                    f"node:{pex(self._raiden_service.address)} "
                    f"user_id:{self._user_id}"
                )

    def send_to_device(self, address: Address, message: Message) -> None:
        """ Sends send-to-device events to a all known devices of a peer without retries. """
        user_ids = self._address_mgr.get_userids_for_address(address)

        data = {user_id: {"*": json.dumps(message.to_dict())} for user_id in user_ids}

        return self._client.api.send_to_device("m.to_device_message", data)

    def _handle_to_device_message(self, event):
        """
        Handles to_device_message sent to us.
        - validates peer_whitelisted
        - validates userid_signature
        Todo: Currently doesnt do anything but logging when a to device message is received.
        """
        sender_id = event["sender"]

        if (
            event["type"] != "m.to_device_message"
            or self._stop_event.ready()
            or sender_id == self._user_id
        ):
            # Ignore non-messages and our own messages
            return False

        user = self._get_user(sender_id)
        peer_address = validate_userid_signature(user)
        if not peer_address:
            self.log.debug(
                "To_device_message from invalid user displayName signature", peer_user=user.user_id
            )
            return False

        # don't proceed if user isn't whitelisted (yet)
        if not self._address_mgr.is_address_known(peer_address):
            # user not start_health_check'ed
            self.log.debug(
                "ToDevice Message from non-whitelisted peer - ignoring",
                sender=user,
                sender_address=pex(peer_address),
            )
            return False

        is_peer_reachable = self._address_mgr.get_address_reachability(peer_address) is (
            AddressReachability.REACHABLE
        )

        if not is_peer_reachable:
            self.log.debug("Forcing presence update", peer_address=peer_address, user_id=sender_id)
            self._address_mgr.force_user_presence(user, UserPresence.ONLINE)
            self._address_mgr.refresh_address_presence(peer_address)

        messages = validate_and_parse_message(event["content"], peer_address)

        if not messages:
            return False

        self.log.debug(
            "Incoming ToDevice Messages",
            messages=messages,
            sender=pex(peer_address),
            sender_user=user,
        )

        for message in messages:
            if isinstance(message, ToDevice):
                self._receive_to_device(message)
            else:
                log.warning(
                    "Received Message is not of type ToDevice, invalid",
                    message=message,
                    peer_address=peer_address,
                )
                continue

        return True


class MatrixLightClientTransport(MatrixTransport):

    def __init__(self,
                 config: dict,
                 _encrypted_light_client_password_signature: str,
                 _encrypted_light_client_display_name_signature: str,
                 _encrypted_light_client_seed_for_retry_signature: str,
                 _address: str,
                 current_server_name: str = None):
        super().__init__(_address, config, current_server_name)
        self._encrypted_light_client_password_signature = _encrypted_light_client_password_signature
        self._encrypted_light_client_display_name_signature = _encrypted_light_client_display_name_signature
        self._encrypted_light_client_seed_for_retry_signature = _encrypted_light_client_seed_for_retry_signature
        self._address = _address

    def start(  # type: ignore
        self,
        raiden_service: RaidenService,
        message_handler: MessageHandler,
        prev_auth_data: str,

    ):
        if not self._stop_event.ready():
            raise RuntimeError(f"{self!r} already started")
        self._stop_event.clear()
        self._raiden_service = raiden_service
        self._message_handler = message_handler

        prev_user_id: Optional[str]
        prev_access_token: Optional[str]
        if prev_auth_data and prev_auth_data.count("/") == 1:
            prev_user_id, _, prev_access_token = prev_auth_data.partition("/")
        else:
            prev_user_id = prev_access_token = None

        login_or_register_light_client(
            client=self._client,
            prev_user_id=prev_user_id,
            prev_access_token=prev_access_token,
            encrypted_light_client_password_signature=self._encrypted_light_client_password_signature,
            encrypted_light_client_display_name_signature=self._encrypted_light_client_display_name_signature,
            encrypted_light_client_seed_for_retry_signature=self._encrypted_light_client_seed_for_retry_signature,
            private_key_hub=self._raiden_service.config["privatekey"].hex(),
            light_client_address=self._address
        )

        self.log = log.bind(current_user=self._user_id, node=pex(self._raiden_service.address))

        self.log.debug("Start: handle thread", handle_thread=self._client._handle_thread)
        if self._client._handle_thread:
            # wait on _handle_thread for initial sync
            # this is needed so the rooms are populated before we _inventory_rooms
            self._client._handle_thread.get()

        for suffix in self._config["global_rooms"]:
            room_name = make_room_alias(self.network_id, suffix)  # e.g. raiden_ropsten_discovery
            room = join_global_room(
                self._client, room_name, self._config.get("available_servers") or ()
            )
            self._global_rooms[room_name] = room

        self._inventory_rooms()

        def on_success(greenlet):
            if greenlet in self.greenlets:
                self.greenlets.remove(greenlet)

        self._client.start_listener_thread()
        self._client.sync_thread.link_exception(self.on_error)
        self._client.sync_thread.link_value(on_success)
        self.greenlets = [self._client.sync_thread]

        self._client.set_presence_state(UserPresence.ONLINE.value)

        # (re)start any _RetryQueue which was initialized before start
        for retrier in self._address_to_retrier.values():
            if not retrier:
                self.log.debug("Starting retrier", retrier=retrier)
                retrier.start()

        self.log.debug("Matrix started", config=self._config)
        super().start_greenlet_for_light_client()
        self._started = True

    def _run(self):
        """ Runnable main method, perform wait on long-running subtasks """
        # dispatch auth data on first scheduling after start
        state_change = ActionUpdateTransportAuthData(f"{self._user_id}/{self._client.api.token}", self._address)
        self.greenlet.name = f"MatrixLightClientTransport._run light_client:{to_canonical_address(self._address)}"
        self._raiden_service.handle_and_track_state_change(state_change)
        try:
            # waits on _stop_event.ready()
            self._global_send_worker()
            # children crashes should throw an exception here
        except gevent.GreenletExit:  # killed without exception
            self._stop_event.set()
            gevent.killall(self.greenlets)  # kill children
            raise  # re-raise to keep killed status
        except Exception:
            self.stop()  # ensure cleanup and wait on subtasks
            raise

    def send_async(self, queue_identifier: QueueIdentifier, message: Message):
        self.log.info(f"----------------->>> Sending Message from LC with address {self.get_address()}")
        self.log.info(f"----------------->>> Message Content {str(message)}")
        super().send_async(queue_identifier=queue_identifier, message=message)

    def _send_raw(self, receiver_address: Address, data: str):
        with self._getroom_lock:
            room = self._get_room_for_address(receiver_address)
        if not room:
            self.log.error(
                "No room for receiver", receiver=to_normalized_address(receiver_address)
            )
            return
        self.log.info(
            "Send raw", receiver=pex(receiver_address), room=room, data=data.replace("\n", "\\n")
        )
<<<<<<< HEAD
=======
        self.log.info(
            f"----------------->>> Sending LC Message from {to_checksum_address(self.get_address())} "
            f"to {to_checksum_address(receiver_address)}"
        )
        self.log.info(f"----------------->>> Message Content {data}")
>>>>>>> 9d57e351
        room.send_text(data)

    def _get_room_for_address(self, address: Address, allow_missing_peers=False) -> Optional[Room]:
        if self._stop_event.ready():
            return None
        address_hex = to_normalized_address(address)
        assert address

        # filter_private is done in _get_room_ids_for_address
        room_ids = self._get_room_ids_for_address(address)
        if room_ids:  # if we know any room for this user, use the first one
            # This loop is used to ignore any global rooms that may have 'polluted' the
            # user's room cache due to bug #3765
            # Can be removed after the next upgrade that switches to a new TokenNetworkRegistry
            while room_ids:
                room_id = room_ids.pop(0)
                room = self._client.rooms[room_id]
                if not self._is_room_global(room):
                    self.log.warning("Existing room", room=room, members=room.get_joined_members())
                    return room
                self.log.warning("Ignoring global room for peer", room=room, peer=address_hex)

        assert self._raiden_service is not None
        address_pair = sorted(
            [to_normalized_address(address) for address in [address, to_canonical_address(self._address)]]
        )

        room_name = make_room_alias(self.network_id, *address_pair)

        # no room with expected name => create one and invite peer
        peer_candidates = [
            self._get_user(user) for user in self._client.search_user_directory(address_hex)
        ]

        # filter peer_candidates
        peers = [user for user in peer_candidates if validate_userid_signature(user) == address]
        if not peers and not allow_missing_peers:
            self.log.error("No valid peer found", peer_address=address_hex)
            return None

        if self._private_rooms:
            room = self._get_private_room(invitees=peers)
        else:
            room = self._get_public_room(room_name, invitees=peers)

        member_ids = {member.user_id for member in room.get_joined_members(force_resync=True)}
        room_is_empty = not bool(member_ids)
        if room_is_empty:
            last_ex: Optional[Exception] = None
            retry_interval = 0.1
            self.log.info("Waiting for peer to join from invite", peer_address=address_hex)
            for _ in range(JOIN_RETRIES):
                try:
                    member_ids = {member.user_id for member in room.get_joined_members()}
                except MatrixRequestError as e:
                    last_ex = e
                    room_is_empty = not bool(member_ids)
                if room_is_empty or last_ex:
                    if self._stop_event.wait(retry_interval):
                        break
                    retry_interval = retry_interval * 2
                else:
                    break

            if room_is_empty or last_ex:
                if last_ex:
                    raise last_ex  # re-raise if couldn't succeed in retries
                else:
                    # Inform the client, that currently no one listens:
                    self.log.error(
                        "Peer has not joined from invite yet, should join eventually",
                        peer_address=address_hex,
                    )

        self._address_mgr.add_userids_for_address(address, {user.user_id for user in peers})
        self._set_room_id_for_address(address, room.room_id)

        if not room.listeners:
            room.add_listener(self._handle_message, "m.room.message")

        self.log.debug("Channel room", peer_address=to_normalized_address(address), room=room)
        return room

    def _get_public_room(self, room_name, invitees: List[User]):
        """ Obtain a public, canonically named (if possible) room and invite peers """
        room_name_full = f"#{room_name}:{self._server_name}"
        invitees_uids = [user.user_id for user in invitees]

        for _ in range(JOIN_RETRIES):
            # try joining room
            try:
                room = self._client.join_room(room_name_full)
            except MatrixRequestError as error:
                if error.code == 404:
                    self.log.info(
                        f"No room for peer, trying to create",
                        room_name=room_name_full,
                        error=error,
                    )
                else:
                    self.log.info(
                        f"Error joining room",
                        room_name=room_name,
                        error=error.content,
                        error_code=error.code,
                    )
            else:
                # Invite users to existing room
                member_ids = {user.user_id for user in room.get_joined_members(force_resync=True)}
                users_to_invite = set(invitees_uids) - member_ids
                self.log.info("Inviting users", room=room, invitee_ids=users_to_invite)
                for invitee_id in users_to_invite:
                    room.invite_user(invitee_id)
                self.log.info("Room joined successfully", room=room)
                break

            # if can't, try creating it
            try:
                room = self._client.create_room(room_name, invitees=invitees_uids, is_public=True)
            except MatrixRequestError as error:
                if error.code == 409:
                    msg = (
                        "Error creating room, "
                        "seems to have been created by peer meanwhile, retrying."
                    )
                else:
                    msg = "Error creating room, retrying."

                self.log.info(
                    msg, room_name=room_name, error=error.content, error_code=error.code
                )
            else:
                self.log.info("Room created successfully", room=room, invitees=invitees)
                break
        else:
            # if can't join nor create, create an unnamed one
            room = self._client.create_room(None, invitees=invitees_uids, is_public=True)
            self.log.warning(
                "Could not create nor join a named room. Successfuly created an unnamed one",
                room=room,
                invitees=invitees,
            )

        return room

    def get_address(self):
        return self._address

    def _handle_message(self, room, event) -> bool:
        """ Handle text messages sent to listening rooms """
        if (
            event["type"] != "m.room.message"
            or event["content"]["msgtype"] != "m.text"
            or self._stop_event.ready()
        ):
            # Ignore non-messages and non-text messages
            return False

        sender_id = event["sender"]

        if sender_id == self._user_id:
            # Ignore our own messages
            return False

        user = self._get_user(sender_id)
        peer_address = validate_userid_signature(user)
        if not peer_address:
            self.log.debug(
                "Message from invalid user displayName signature",
                peer_user=user.user_id,
                room=room,
            )
            return False

        # # don't proceed if user isn't whitelisted (yet)
        # if not self._address_mgr.is_address_known(peer_address):
        #     # user not whitelisted
        #     self.log.debug(
        #         "Message from non-whitelisted peer - ignoring",
        #         sender=user,
        #         sender_address=pex(peer_address),
        #         room=room,
        #     )
        #     return False

        # rooms we created and invited user, or were invited specifically by them
        room_ids = self._get_room_ids_for_address(peer_address)

        # TODO: Remove clause after `and` and check if things still don't hang
        if room.room_id not in room_ids and (self._private_rooms and not room.invite_only):
            # this should not happen, but is not fatal, as we may not know user yet
            if self._private_rooms and not room.invite_only:
                reason = "required private room, but received message in a public"
            else:
                reason = "unknown room for user"
            self.log.info(
                "Ignoring invalid message",
                peer_user=user.user_id,
                peer_address=pex(peer_address),
                room=room,
                expected_room_ids=room_ids,
                reason=reason,
            )
            return False

        # TODO: With the condition in the TODO above restored this one won't have an effect, check
        #       if it can be removed after the above is solved
        if not room_ids or room.room_id != room_ids[0]:
            if self._is_room_global(room):
                # This must not happen. Nodes must not listen on global rooms.
                raise RuntimeError(f"Received message in global room {room.aliases}.")
            self.log.info(
                "Received message triggered new comms room for peer",
                peer_user=user.user_id,
                peer_address=pex(peer_address),
                known_user_rooms=room_ids,
                room=room,
            )
            self._set_room_id_for_address(peer_address, room.room_id)

        is_peer_reachable = self._address_mgr.get_address_reachability(peer_address) is (
            AddressReachability.REACHABLE
        )
        if not is_peer_reachable:
            self.log.debug("Forcing presence update", peer_address=peer_address, user_id=sender_id)
            self._address_mgr.force_user_presence(user, UserPresence.ONLINE)
            self._address_mgr.refresh_address_presence(peer_address)

        messages = validate_and_parse_message(event["content"]["body"], peer_address)

        if not messages:
            return False

        self.log.info(
            "Incoming messages",
            messages=messages,
            sender=pex(peer_address),
            sender_user=user,
            room=room,
        )

        for message in messages:
            if not isinstance(message, (SignedRetrieableMessage, SignedMessage)):
                self.log.warning("Received invalid message", message=message)
            self.log.info(f"<<<----------------- Receiving LC Message from "
                          f"{to_checksum_address(message.sender)} to {to_checksum_address(self.get_address())}")
            self.log.info(f"<<<----------------- Message Content {str(message)}")
            if isinstance(message, Delivered):
                self._receive_delivered_to_lc(message)
            elif isinstance(message, Processed):
                self._receive_message_to_lc(message)
            else:
                assert isinstance(message, SignedRetrieableMessage)
                self._receive_message_to_lc(message)

        return True

    def _receive_delivered_to_lc(self, delivered: Delivered):
        self.log.info(f"<<<----------------- Receiving Delivered Message for LC with address {self.get_address()}")
        self.log.info(f"<<<----------------- Message Content {str(delivered)}")
        self.log.debug(
            "Delivered message received", sender=pex(delivered.sender), message=delivered
        )

        assert self._raiden_service is not None
        self._raiden_service.on_message(delivered, self.get_address(), True)

    def _receive_message_to_lc(self, message: Union[SignedRetrieableMessage, Processed]):
<<<<<<< HEAD
        self.log.info(f"<<<----------------- Receiving Message for LC with address {self.get_address()}")
        self.log.info(f"<<<----------------- Message Content {str(message)}")
=======
>>>>>>> 9d57e351
        assert self._raiden_service is not None
        self.log.debug(
            "Message received",
            node=pex(self._raiden_service.address),
            message=message,
            sender=pex(message.sender),
        )

        try:
            # Just manage the message, the Delivered response will be initiated by the LightClient invoking
            # send_for_light_client_with_retry
            self._raiden_service.on_message(message, self.get_address(), True)

        except (InvalidAddress, UnknownAddress, UnknownTokenAddress):
            self.log.warning("Exception while processing message", exc_info=True)
            return

    def send_for_light_client_with_retry(self, receiver: Address, message: Message):
        retrier = self._get_retrier(receiver)
        retrier.enqueue_global(message)


class NodeTransport:

    def __init__(self, hub_transport: MatrixTransport, light_client_transports: List[MatrixTransport]):
        self.hub_transport = hub_transport
        self.light_client_transports = light_client_transports<|MERGE_RESOLUTION|>--- conflicted
+++ resolved
@@ -1463,14 +1463,11 @@
         self.log.info(
             "Send raw", receiver=pex(receiver_address), room=room, data=data.replace("\n", "\\n")
         )
-<<<<<<< HEAD
-=======
         self.log.info(
             f"----------------->>> Sending LC Message from {to_checksum_address(self.get_address())} "
             f"to {to_checksum_address(receiver_address)}"
         )
         self.log.info(f"----------------->>> Message Content {data}")
->>>>>>> 9d57e351
         room.send_text(data)
 
     def _get_room_for_address(self, address: Address, allow_missing_peers=False) -> Optional[Room]:
@@ -1739,11 +1736,6 @@
         self._raiden_service.on_message(delivered, self.get_address(), True)
 
     def _receive_message_to_lc(self, message: Union[SignedRetrieableMessage, Processed]):
-<<<<<<< HEAD
-        self.log.info(f"<<<----------------- Receiving Message for LC with address {self.get_address()}")
-        self.log.info(f"<<<----------------- Message Content {str(message)}")
-=======
->>>>>>> 9d57e351
         assert self._raiden_service is not None
         self.log.debug(
             "Message received",
