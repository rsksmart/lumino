import json
import re
from binascii import Error as DecodeError
from collections import defaultdict
from enum import Enum
from operator import attrgetter, itemgetter
from random import Random
from typing import (
    Any,
    Callable,
    Dict,
    Iterable,
    KeysView,
    List,
    Optional,
    Sequence,
    Set,
    Tuple,
    Union,
)
from urllib.parse import urlparse

import gevent
import structlog
from cachetools import LRUCache, cached
from eth_utils import decode_hex, encode_hex, to_canonical_address, to_normalized_address
from gevent.event import Event
from gevent.lock import Semaphore
from matrix_client.errors import MatrixError, MatrixRequestError

from raiden.exceptions import InvalidProtocolMessage, InvalidSignature, TransportError
from raiden.messages import (
    Message,
    SignedMessage,
    decode as message_from_bytes,
    from_dict as message_from_dict,
)
from raiden.network.transport.matrix.client import GMatrixClient, Room, User
from raiden.network.utils import get_http_rtt
from raiden.utils import pex
from raiden.utils.signer import Signer, recover
from raiden.utils.typing import Address, ChainID
from raiden_contracts.constants import ID_TO_NETWORKNAME
from ecies import decrypt


log = structlog.get_logger(__name__)

JOIN_RETRIES = 10
USERID_RE = re.compile(r"^@(0x[0-9a-f]{40})(?:\.[0-9a-f]{8})?(?::.+)?$")
ROOM_NAME_SEPARATOR = "_"
ROOM_NAME_PREFIX = "raiden"


class UserPresence(Enum):
    ONLINE = "online"
    UNAVAILABLE = "unavailable"
    OFFLINE = "offline"
    UNKNOWN = "unknown"


class AddressReachability(Enum):
    REACHABLE = 1
    UNREACHABLE = 2
    UNKNOWN = 3


USER_PRESENCE_REACHABLE_STATES = {UserPresence.ONLINE, UserPresence.UNAVAILABLE}
USER_PRESENCE_TO_ADDRESS_REACHABILITY = {
    UserPresence.ONLINE: AddressReachability.REACHABLE,
    UserPresence.UNAVAILABLE: AddressReachability.REACHABLE,
    UserPresence.OFFLINE: AddressReachability.UNREACHABLE,
    UserPresence.UNKNOWN: AddressReachability.UNKNOWN,
}


class UserAddressManager:
    """ Matrix user <-> eth address mapping and user / address reachability helper.

    In Raiden the smallest unit of addressability is a node with an associated Ethereum address.
    In Matrix it's a user. Matrix users are (at the moment) bound to a specific homeserver.
    Since we want to provide resiliency against unavailable homeservers a single Raiden node with
    a single Ethereum address can be in control over multiple Matrix users on multiple homeservers.

    Therefore we need to perform a many-to-one mapping of Matrix users to Ethereum addresses.
    Each Matrix user has a presence state (ONLINE, OFFLINE).
    One of the preconditions of running a Raiden node is that there can always only be one node
    online for a particular address at a time.
    That means we can synthesize the reachability of an address from the user presence states.

    This helper internally tracks both the user presence and address reachability for addresses
    that have been marked as being 'interesting' (by calling the `.add_address()` method).
    Additionally it provides the option of passing callbacks that will be notified when
    presence / reachability change.
    """

    def __init__(
        self,
        client: GMatrixClient,
        get_user_callable: Callable[[Union[User, str]], User],
        address_reachability_changed_callback: Callable[[Address, AddressReachability], None],
        user_presence_changed_callback: Optional[Callable[[User, UserPresence], None]] = None,
        stop_event: Optional[Event] = None,
    ):
        self._client = client
        self._get_user = get_user_callable
        self._address_reachability_changed_callback = address_reachability_changed_callback
        self._user_presence_changed_callback = user_presence_changed_callback
        self._stop_event = stop_event if stop_event else Event()

        self._address_to_userids: Dict[Address, Set[str]] = defaultdict(set)
        self._address_to_reachability: Dict[Address, AddressReachability] = dict()
        self._userid_to_presence: Dict[str, UserPresence] = dict()

        self._client.add_presence_listener(self._presence_listener)

    @property
    def known_addresses(self) -> KeysView[Address]:
        """ Return all addresses we keep track of """
        return self._address_to_userids.keys()

    def is_address_known(self, address: Address) -> bool:
        """ Is the given ``address`` reachability being monitored? """
        return address in self._address_to_userids

    def add_address(self, address: Address):
        """ Add ``address`` to the known addresses that are being observed for reachability. """
        # Since _address_to_userids is a defaultdict accessing the key creates the entry
        _ = self._address_to_userids[address]

    def add_userid_for_address(self, address: Address, user_id: str):
        """ Add a ``user_id`` for the given ``address``.

        Implicitly adds the address if it was unknown before.
        """
        self._address_to_userids[address].add(user_id)

    def add_userids_for_address(self, address: Address, user_ids: Iterable[str]):
        """ Add multiple ``user_ids`` for the given ``address``.

        Implicitly adds any addresses if they were unknown before.
        """
        self._address_to_userids[address].update(user_ids)

    def get_userids_for_address(self, address: Address) -> Set[str]:
        """ Return all known user ids for the given ``address``. """
        if not self.is_address_known(address):
            return set()
        return self._address_to_userids[address]

    def get_userid_presence(self, user_id: str) -> UserPresence:
        """ Return the current presence state of ``user_id``. """
        return self._userid_to_presence.get(user_id, UserPresence.UNKNOWN)

    def get_address_reachability(self, address: Address) -> AddressReachability:
        """ Return the current reachability state for ``address``. """
        return self._address_to_reachability.get(address, AddressReachability.UNKNOWN)

    def force_user_presence(self, user: User, presence: UserPresence):
        """ Forcibly set the ``user`` presence to ``presence``.

        This method is only provided to cover an edge case in our use of the Matrix protocol and
        should **not** generally be used.
        """
        self._userid_to_presence[user.user_id] = presence

    def refresh_address_presence(self, address: Address):
        """
        Update synthesized address presence state from cached user presence states.

        Triggers callback (if any) in case the state has changed.

        This method is only provided to cover an edge case in our use of the Matrix protocol and
        should **not** generally be used.
        """
        composite_presence = {
            self._fetch_user_presence(uid) for uid in self._address_to_userids[address]
        }

        # Iterate over UserPresence in definition order (most to least online) and pick
        # first matching state
        new_presence = UserPresence.UNKNOWN
        for presence in UserPresence.__members__.values():
            if presence in composite_presence:
                new_presence = presence
                break

        new_address_reachability = USER_PRESENCE_TO_ADDRESS_REACHABILITY[new_presence]

        if new_address_reachability == self._address_to_reachability.get(address):
            # Cached address reachability matches new state, do nothing
            return
        log.debug(
            "Changing address presence state",
            current_user=self._user_id,
            address=to_normalized_address(address),
            prev_state=self._address_to_reachability.get(address),
            state=new_address_reachability,
        )
        self._address_to_reachability[address] = new_address_reachability
        self._address_reachability_changed_callback(address, new_address_reachability)

    def _presence_listener(self, event: Dict[str, Any]):
        """
        Update cached user presence state from Matrix presence events.

        Due to the possibility of nodes using accounts on multiple homeservers a composite
        address state is synthesised from the cached individual user presence states.
        """
        if self._stop_event.ready():
            return
        user_id = event["sender"]
        if event["type"] != "m.presence" or user_id == self._user_id:
            return

        user = self._get_user(user_id)
        user.displayname = event["content"].get("displayname") or user.displayname
        address = self._validate_userid_signature(user)
        if not address:
            # Malformed address - skip
            return

        # not a user we've whitelisted, skip
        if not self.is_address_known(address):
            return
        self.add_userid_for_address(address, user_id)

        new_state = UserPresence(event["content"]["presence"])
        if new_state == self._userid_to_presence.get(user_id):
            # Cached presence state matches, no action required
            return

        self._userid_to_presence[user_id] = new_state
        self.refresh_address_presence(address)

        if self._user_presence_changed_callback:
            self._user_presence_changed_callback(user, new_state)

    @property
    def _user_id(self) -> str:
        user_id = getattr(self._client, "user_id", None)
        assert user_id, f"{self.__class__.__name__}._user_id accessed before client login"
        return user_id

    def _fetch_user_presence(self, user_id: str) -> UserPresence:
        if user_id not in self._userid_to_presence:
            try:
                presence = UserPresence(self._client.get_user_presence(user_id))
            except MatrixRequestError:
                presence = UserPresence.UNKNOWN
            self._userid_to_presence[user_id] = presence
        return self._userid_to_presence[user_id]

    @staticmethod
    def _validate_userid_signature(user: User) -> Optional[Address]:
        return validate_userid_signature(user)


def join_global_room(client: GMatrixClient, name: str, servers: Sequence[str] = ()) -> Room:
    """Join or create a global public room with given name

    First, try to join room on own server (client-configured one)
    If can't, try to join on each one of servers, and if able, alias it in our server
    If still can't, create a public room with name in our server

    Params:
        client: matrix-python-sdk client instance
        name: name or alias of the room (without #-prefix or server name suffix)
        servers: optional: sequence of known/available servers to try to find the room in
    Returns:
        matrix's Room instance linked to client
    """
    our_server_name = urlparse(client.api.base_url).netloc
    assert our_server_name, "Invalid client's homeserver url"
    servers = [our_server_name] + [  # client's own server first
        urlparse(s).netloc
        for s in servers
        if urlparse(s).netloc not in {None, "", our_server_name}
    ]

    our_server_global_room_alias_full = f"#{name}:{servers[0]}"

    # try joining a global room on any of the available servers, starting with ours
    for server in servers:
        global_room_alias_full = f"#{name}:{server}"
        try:
            global_room = client.join_room(global_room_alias_full)
        except MatrixRequestError as ex:
            if ex.code not in (403, 404, 500):
                raise
            log.debug(
                "Could not join global room", room_alias_full=global_room_alias_full, _exception=ex
            )
        else:
            if our_server_global_room_alias_full not in global_room.aliases:
                # we managed to join a global room, but it's not aliased in our server
                global_room.add_room_alias(our_server_global_room_alias_full)
                global_room.aliases.append(our_server_global_room_alias_full)
            break
    else:
        log.debug("Could not join any global room, trying to create one")
        for _ in range(JOIN_RETRIES):
            try:
                global_room = client.create_room(name, is_public=True)
            except MatrixRequestError as ex:
                if ex.code not in (400, 409):
                    raise
                try:
                    global_room = client.join_room(our_server_global_room_alias_full)
                except MatrixRequestError as ex:
                    if ex.code not in (404, 403):
                        raise
                else:
                    break
            else:
                break
        else:
            raise TransportError("Could neither join nor create a global room")

    return global_room


<<<<<<< HEAD
def login_or_register_light_client(client: GMatrixClient, **kwargs):
=======
def login_or_register(
    client: GMatrixClient, signer: Signer, lc: bool, prev_user_id: str = None, prev_access_token: str = None,
) -> User:

    print("----- calling TRANSPORT MATRIX UTILS LOGIN OR REGISTER. LC? "+str(lc))
    """Login to a Raiden matrix server with password and displayname proof-of-keys
>>>>>>> d78b6421

    if kwargs['encrypted_light_client_password_signature'] is not None:
        descrypt_light_client_password_signature = \
            decrypt(kwargs['private_key_hub'],
                    bytes.fromhex(kwargs['encrypted_light_client_password_signature']))

    if kwargs['encrypted_light_client_display_name_signature'] is not None:
        descrypt_light_client_display_name_signature = \
            decrypt(kwargs['private_key_hub'],
                    bytes.fromhex(kwargs['encrypted_light_client_display_name_signature']))

    if kwargs['encrypted_light_client_seed_for_retry_signature'] is not None:
        desctypt_seed_retry_signature = \
            decrypt(kwargs['private_key_hub'],
                    bytes.fromhex(kwargs['encrypted_light_client_seed_for_retry_signature']))

    server_url = client.api.base_url
    server_name = urlparse(server_url).netloc

<<<<<<< HEAD
    base_username = to_normalized_address(kwargs['light_client_address'])

    user = _check_previous_login(client, kwargs['prev_user_id'], kwargs['prev_access_token'],
                                 base_username, server_name)

    if user is None:
        # password is signed server address
        password = descrypt_light_client_password_signature.decode("utf-8")
        seed = decode_hex(desctypt_seed_retry_signature.decode("utf-8"))[-32:]

        _try_login_or_register(client, base_username, password, server_name, server_url, seed)

        name = descrypt_light_client_display_name_signature.decode("utf-8")
        user = client.get_user(client.user_id)
        user.set_display_name(name)

    return user


def _check_previous_login(client: GMatrixClient,
                          prev_user_id: str = None,
                          prev_access_token: str = None,
                          base_username: str = None,
                          server_name: str = None):
    _match_user = re.match(
        f"^@{re.escape(base_username)}.*:{re.escape(server_name)}$", prev_user_id or ""
    )
=======
    base_username = to_normalized_address(signer.address)
    if lc:
        base_username = "0x09fcbe7ceb49c944703b4820e29b0541edfe7e82"
    _match_user = False
>>>>>>> d78b6421
    if _match_user:  # same user as before
        assert prev_user_id is not None
        log.info("Trying previous user login", user_id=prev_user_id)
        client.set_access_token(user_id=prev_user_id, token=prev_access_token)

        try:
            client.api.get_devices()
        except MatrixRequestError as ex:
            log.debug(
                "Couldn't use previous login credentials, discarding",
                prev_user_id=prev_user_id,
                _exception=ex,
            )
        else:
            prev_sync_limit = client.set_sync_limit(0)
            client._sync()  # initial_sync
            client.set_sync_limit(prev_sync_limit)
            log.info("Success. Valid previous credentials", user_id=prev_user_id)
            return client.get_user(client.user_id)
    elif prev_user_id:
        log.debug(
            "Different server or account, discarding",
            prev_user_id=prev_user_id,
            current_address=base_username,
            current_server=server_name,
        )

<<<<<<< HEAD

def _try_login_or_register(client: GMatrixClient,
                           base_username: str,
                           password: str,
                           server_name: str,
                           server_url,
                           seed):

=======
    # password is signed server address
    password = encode_hex(signer.sign(server_name.encode()))
    if lc:
        password = '0x51ed5c180b2854f1efe019051203317c74c47ca6618e8dc0b3f3d5f9520acd5b3385291b6ef05eb5bf24838e606cca06b9ccf90dd50baebc1878b1dec55dddce1c'
>>>>>>> d78b6421
    rand = None
    # try login and register on first 5 possible accounts
    for i in range(JOIN_RETRIES):
        username = base_username
        if i:
            if not rand:
                rand = Random()  # deterministic, random secret for username suffixes
                # initialize rand for seed (which requires a signature) only if/when needed
                rand.seed(int.from_bytes(seed, "big"))
            username = f"{username}.{rand.randint(0, 0xffffffff):08x}"

        try:
            client.login(username, password, sync=False)
            prev_sync_limit = client.set_sync_limit(0)
            client._sync()  # when logging, do initial_sync with limit=0
            client.set_sync_limit(prev_sync_limit)
            log.info("Login", homeserver=server_name, server_url=server_url, username=username)
            break
        except MatrixRequestError as ex:
            if ex.code != 403:
                raise
            log.info(
                "Could not login. Trying register",
                homeserver=server_name,
                server_url=server_url,
                username=username,
            )
            try:
                client.register_with_password(username, password)
                log.debug(
                    "Register", homeserver=server_name, server_url=server_url, username=username
                )
                break
            except MatrixRequestError as ex:
                if ex.code != 400:
                    raise
                log.debug("Username taken. Continuing")
                continue
    else:
        raise ValueError("Could not register or login!")


def login_or_register(
    client: GMatrixClient,
    signer: Signer,
    prev_user_id: str = None,
    prev_access_token: str = None
) -> User:

    """Login to a Raiden matrix server with password and displayname proof-of-keys

    - Username is in the format: 0x<eth_address>(.<suffix>)?, where the suffix is not required,
    but a deterministic (per-account) random 8-hex string to prevent DoS by other users registering
    our address
    - Password is the signature of the server hostname, verified by the server to prevent account
    creation spam
    - Displayname currently is the signature of the whole user_id (including homeserver), to be
    verified by other peers. May include in the future other metadata such as protocol version

    Params:
        client: GMatrixClient instance configured with desired homeserver
        signer: raiden.utils.signer.Signer instance for signing password and displayname
        prev_user_id: (optional) previously persisted client.user_id. Must match signer's account
        prev_access_token: (optional) previously persisted client.access_token for prev_user_id
    Returns:
        Own matrix_client.User
    """

    server_url = client.api.base_url
    server_name = urlparse(server_url).netloc

    base_username = to_normalized_address(signer.address)

    user = _check_previous_login(client, prev_user_id, prev_access_token, base_username, server_name)

    if user is None:
        # password is signed server address
        password = encode_hex(signer.sign(server_name.encode()))
        seed = signer.sign(b"seed")[-32:]

        _try_login_or_register(client, base_username, password, server_name, server_url, seed)

        name = encode_hex(signer.sign(client.user_id.encode()))
        user = client.get_user(client.user_id)
        user.set_display_name(name)

    return user


@cached(cache=LRUCache(128), key=attrgetter("user_id", "displayname"), lock=Semaphore())
def validate_userid_signature(user: User) -> Optional[Address]:
    """ Validate a userId format and signature on displayName, and return its address"""
    # display_name should be an address in the USERID_RE format
    match = USERID_RE.match(user.user_id)
    if not match:
        return None

    encoded_address = match.group(1)
    address: Address = to_canonical_address(encoded_address)

    try:
        displayname ="0xe38cc21ba7285fce079ae74a1137ee9f0c874e266ef5212d4ea0ece35dd1baf64c9a8bd53acddfc9308b326220ec834e7758d155620afa3dc189029fa1de43671b"
        recovered = recover(data=user.user_id.encode(), signature=decode_hex(displayname))
        if not (address and recovered and recovered == address):
            return None
    except (
        DecodeError,
        TypeError,
        InvalidSignature,
        MatrixRequestError,
        json.decoder.JSONDecodeError,
    ):
        return None
    return address


def sort_servers_closest(servers: Sequence[str]) -> Sequence[Tuple[str, float]]:
    """Sorts a list of servers by http round-trip time

    Params:
        servers: sequence of http server urls
    Returns:
        sequence of pairs of url,rtt in seconds, sorted by rtt, excluding failed servers
        (possibly empty)
    """
    if not {urlparse(url).scheme for url in servers}.issubset({"http", "https"}):
        raise TransportError("Invalid server urls")

    get_rtt_jobs = set(
        gevent.spawn(lambda url: (url, get_http_rtt(url)), server_url) for server_url in servers
    )
    # these tasks should never raise, returns None on errors
    gevent.joinall(get_rtt_jobs, raise_error=False)  # block and wait tasks
    sorted_servers: List[Tuple[str, float]] = sorted(
        (job.value for job in get_rtt_jobs if job.value[1] is not None), key=itemgetter(1)
    )
    log.debug("Matrix homeserver RTT times", rtt_times=sorted_servers)
    return sorted_servers


def make_client(servers: List[str], *args, **kwargs) -> GMatrixClient:
    """Given a list of possible servers, chooses the closest available and create a GMatrixClient

    Params:
        servers: list of servers urls, with scheme (http or https)
        Rest of args and kwargs are forwarded to GMatrixClient constructor
    Returns:
        GMatrixClient instance for one of the available servers
    """
    if len(servers) > 1:
        sorted_servers = [server_url for (server_url, _) in sort_servers_closest(servers)]
        log.info(
            "Automatically selecting matrix homeserver based on RTT", sorted_servers=sorted_servers
        )
    elif len(servers) == 1:
        sorted_servers = servers
    else:
        raise TransportError("No valid servers list given")

    last_ex = None
    for server_url in sorted_servers:
        client = GMatrixClient(server_url, *args, **kwargs)
        try:
            client.api._send("GET", "/versions", api_path="/_matrix/client")
        except MatrixError as ex:
            log.warning("Selected server not usable", server_url=server_url, _exception=ex)
            last_ex = ex
        else:
            break
    else:
        raise TransportError(
            "Unable to find a reachable Matrix server. Please check your network connectivity."
        ) from last_ex
    return client


def make_room_alias(chain_id: ChainID, *suffixes: str) -> str:
    """Given a chain_id and any number of suffixes (global room names, pair of addresses),
    compose and return the canonical room name for raiden network

    network name from raiden_contracts.constants.ID_TO_NETWORKNAME is used for name, if available,
    else numeric id
    Params:
        chain_id: numeric blockchain id for that room, as raiden rooms are per-chain specific
        *suffixes: one or more suffixes for the name
    Returns:
        Qualified full room name. e.g.:
            make_room_alias(3, 'discovery') == 'raiden_ropsten_discovery'
    """
    network_name = ID_TO_NETWORKNAME.get(chain_id, str(chain_id))
    return ROOM_NAME_SEPARATOR.join([ROOM_NAME_PREFIX, network_name, *suffixes])


def validate_and_parse_message(data, peer_address) -> List[Message]:
    messages = list()

    if not isinstance(data, str):
        log.warning(
            "Received ToDevice Message body not a string",
            message_data=data,
            peer_address=pex(peer_address),
        )
        return []

    if data.startswith("0x"):
        try:
            message = message_from_bytes(decode_hex(data))
            if not message:
                raise InvalidProtocolMessage
        except (DecodeError, AssertionError) as ex:
            log.warning(
                "Can't parse ToDevice Message binary data",
                message_data=data,
                peer_address=pex(peer_address),
                _exc=ex,
            )
            return []
        except InvalidProtocolMessage as ex:
            log.warning(
                "Received ToDevice Message binary data is not a valid message",
                message_data=data,
                peer_address=pex(peer_address),
                _exc=ex,
            )
            return []
        else:
            messages.append(message)

    else:
        for line in data.splitlines():
            line = line.strip()
            if not line:
                continue
            try:
                message_dict = json.loads(line)
                message = message_from_dict(message_dict)
            except (UnicodeDecodeError, json.JSONDecodeError) as ex:
                log.warning(
                    "Can't parse ToDevice Message data JSON",
                    message_data=line,
                    peer_address=pex(peer_address),
                    _exc=ex,
                )
                continue
            except InvalidProtocolMessage as ex:
                log.warning(
                    "ToDevice Message data JSON are not a valid ToDevice Message",
                    message_data=line,
                    peer_address=pex(peer_address),
                    _exc=ex,
                )
                continue
            if not isinstance(message, SignedMessage):
                log.warning(
                    "ToDevice Message not a SignedMessage!",
                    message=message,
                    peer_address=pex(peer_address),
                )
                continue
            if message.sender != peer_address:
                log.warning(
                    "ToDevice Message not signed by sender!",
                    message=message,
                    signer=message.sender,
                    peer_address=pex(peer_address),
                )
                continue
            messages.append(message)

    return messages<|MERGE_RESOLUTION|>--- conflicted
+++ resolved
@@ -320,16 +320,7 @@
     return global_room
 
 
-<<<<<<< HEAD
 def login_or_register_light_client(client: GMatrixClient, **kwargs):
-=======
-def login_or_register(
-    client: GMatrixClient, signer: Signer, lc: bool, prev_user_id: str = None, prev_access_token: str = None,
-) -> User:
-
-    print("----- calling TRANSPORT MATRIX UTILS LOGIN OR REGISTER. LC? "+str(lc))
-    """Login to a Raiden matrix server with password and displayname proof-of-keys
->>>>>>> d78b6421
 
     if kwargs['encrypted_light_client_password_signature'] is not None:
         descrypt_light_client_password_signature = \
@@ -349,7 +340,6 @@
     server_url = client.api.base_url
     server_name = urlparse(server_url).netloc
 
-<<<<<<< HEAD
     base_username = to_normalized_address(kwargs['light_client_address'])
 
     user = _check_previous_login(client, kwargs['prev_user_id'], kwargs['prev_access_token'],
@@ -377,12 +367,6 @@
     _match_user = re.match(
         f"^@{re.escape(base_username)}.*:{re.escape(server_name)}$", prev_user_id or ""
     )
-=======
-    base_username = to_normalized_address(signer.address)
-    if lc:
-        base_username = "0x09fcbe7ceb49c944703b4820e29b0541edfe7e82"
-    _match_user = False
->>>>>>> d78b6421
     if _match_user:  # same user as before
         assert prev_user_id is not None
         log.info("Trying previous user login", user_id=prev_user_id)
@@ -410,7 +394,6 @@
             current_server=server_name,
         )
 
-<<<<<<< HEAD
 
 def _try_login_or_register(client: GMatrixClient,
                            base_username: str,
@@ -419,12 +402,6 @@
                            server_url,
                            seed):
 
-=======
-    # password is signed server address
-    password = encode_hex(signer.sign(server_name.encode()))
-    if lc:
-        password = '0x51ed5c180b2854f1efe019051203317c74c47ca6618e8dc0b3f3d5f9520acd5b3385291b6ef05eb5bf24838e606cca06b9ccf90dd50baebc1878b1dec55dddce1c'
->>>>>>> d78b6421
     rand = None
     # try login and register on first 5 possible accounts
     for i in range(JOIN_RETRIES):
