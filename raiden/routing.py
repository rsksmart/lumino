from heapq import heappop, heappush
from typing import Any, Dict, List, Tuple
from uuid import UUID

import networkx
import structlog
from eth_utils import to_canonical_address, to_checksum_address

from raiden.exceptions import ServiceRequestFailed
from raiden.network.pathfinding import query_paths
from raiden.transfer import channel, views
from raiden.transfer.state import CHANNEL_STATE_OPENED, ChainState, RouteState
from raiden.utils.typing import (
    Address,
    ChannelID,
    InitiatorAddress,
    NamedTuple,
    Optional,
    PaymentAmount,
    TargetAddress,
    TokenNetworkID,
)

log = structlog.get_logger(__name__)  # pylint: disable=invalid-name


def get_best_routes(
    chain_state: ChainState,
    token_network_id: TokenNetworkID,
    one_to_n_address: Optional[Address],
    from_address: InitiatorAddress,
    to_address: TargetAddress,
    amount: PaymentAmount,
    previous_address: Optional[Address],
    config: Dict[str, Any],
    privkey: bytes,
) -> Tuple[List[RouteState], Optional[UUID]]:
    services_config = config.get("services", None)

    # the pfs should not be requested when the target is linked via a direct channel
    if to_address in views.all_neighbour_nodes(chain_state):
        neighbours = get_best_routes_internal(
            chain_state=chain_state,
            token_network_id=token_network_id,
            from_address=from_address,
            to_address=to_address,
            amount=amount,
            previous_address=previous_address,
        )
        channel_state = views.get_channelstate_by_token_network_and_partner(
            chain_state=chain_state,
            token_network_id=token_network_id,
            creator_address=Address(from_address),
            partner_address=Address(to_address),
        )

        for route_state in neighbours:
            if to_address == route_state.node_address and (
                channel_state
                # other conditions about e.g. channel state are checked in best routes internal
                and channel.get_distributable(
                    sender=channel_state.our_state, receiver=channel_state.partner_state
                )
                >= amount
            ):
                return [route_state], None

    if (
        services_config
        and services_config["pathfinding_service_address"] is not None
        and one_to_n_address is not None
    ):
        pfs_answer_ok, pfs_routes, pfs_feedback_token = get_best_routes_pfs(
            chain_state=chain_state,
            token_network_id=token_network_id,
            one_to_n_address=one_to_n_address,
            from_address=from_address,
            to_address=to_address,
            amount=amount,
            previous_address=previous_address,
            config=services_config,
            privkey=privkey,
        )

        if pfs_answer_ok:
            log.info(
                "Received route(s) from PFS", routes=pfs_routes, feedback_token=pfs_feedback_token
            )
            return pfs_routes, pfs_feedback_token
        else:
            log.warning(
                "Request to Pathfinding Service was not successful, "
                "falling back to internal routing."
            )

    return (
        get_best_routes_internal(
            chain_state=chain_state,
            token_network_id=token_network_id,
            from_address=from_address,
            to_address=to_address,
            amount=amount,
            previous_address=previous_address,
        ),
        None,
    )


class Neighbour(NamedTuple):
    length: int
    nonrefundable: bool
    partner_address: Address
    channelid: ChannelID


def get_best_routes_internal(
    chain_state: ChainState,
    token_network_id: TokenNetworkID,
    from_address: InitiatorAddress,
    to_address: TargetAddress,
    amount: int,
    previous_address: Optional[Address],
) -> List[RouteState]:
    """ Returns a list of channels that can be used to make a transfer.

    This will filter out channels that are not open and don't have enough
    capacity.
    """
    # TODO: Route ranking.
    # Rate each route to optimize the fee price/quality of each route and add a
    # rate from in the range [0.0,1.0].

    available_routes = list()

    token_network = views.get_token_network_by_identifier(chain_state, token_network_id)

    if not token_network:
        return list()

    neighbors_heap: List[Neighbour] = list()
    try:
        all_neighbors = networkx.all_neighbors(token_network.network_graph.network, from_address)
    except networkx.NetworkXError:
        # If `our_address` is not in the graph, no channels opened with the
        # address
<<<<<<< HEAD
        #return list()
        all_neighbors = ["0x09fcbe7cEb49c944703b4820e29b0541eDfE7E82"]

=======
        return list()
>>>>>>> d78b6421
    for partner_address in all_neighbors:
        # don't send the message backwards
        if partner_address == previous_address:
            continue

        channel_state = views.get_channelstate_by_token_network_and_partner(
            chain_state, token_network_id, from_address, partner_address
        )

        if not channel_state:
            continue

        if channel.get_status(channel_state) != CHANNEL_STATE_OPENED:
            log.info(
                "Channel is not opened, ignoring",
                from_address=to_checksum_address(from_address),
                partner_address=to_checksum_address(partner_address),
                routing_source="Internal Routing",
            )
            print("Ignoring cause isnt opened")
            continue

        nonrefundable = amount > channel.get_distributable(
            channel_state.partner_state, channel_state.our_state
        )

        try:
            length = networkx.shortest_path_length(
                token_network.network_graph.network, partner_address, to_address
            )
            neighbour = Neighbour(
                length=length,
                nonrefundable=nonrefundable,
                partner_address=partner_address,
                channelid=channel_state.identifier,
            )
            heappush(neighbors_heap, neighbour)
        except (networkx.NetworkXNoPath, networkx.NodeNotFound):
            pass

    if not neighbors_heap:
        log.warning(
            "No routes available",
            from_address=to_checksum_address(from_address),
            to_address=to_checksum_address(to_address),
        )
        return list()

    while neighbors_heap:
        neighbour = heappop(neighbors_heap)
        route_state = RouteState(
            node_address=neighbour.partner_address, channel_identifier=neighbour.channelid
        )
        available_routes.append(route_state)
    return available_routes


def get_best_routes_pfs(
    chain_state: ChainState,
    token_network_id: TokenNetworkID,
    one_to_n_address: Address,
    from_address: InitiatorAddress,
    to_address: TargetAddress,
    amount: PaymentAmount,
    previous_address: Optional[Address],
    config: Dict[str, Any],
    privkey: bytes,
) -> Tuple[bool, List[RouteState], Optional[UUID]]:
    try:
        pfs_routes, feedback_token = query_paths(
            service_config=config,
            our_address=chain_state.our_address,
            privkey=privkey,
            current_block_number=chain_state.block_number,
            token_network_address=token_network_id,
            one_to_n_address=one_to_n_address,
            chain_id=chain_state.chain_id,
            route_from=from_address,
            route_to=to_address,
            value=amount,
        )
    except ServiceRequestFailed as e:
        log_message = e.args[0]
        log_info = e.args[1] if len(e.args) > 1 else {}
        log.warning(log_message, **log_info)
        return False, [], None

    paths = []
    for path_object in pfs_routes:
        path = path_object["path"]

        # get the second entry, as the first one is the node itself
        # also needs to be converted to canonical representation
        partner_address = to_canonical_address(path[1])

        # don't route back
        if partner_address == previous_address:
            continue

        channel_state = views.get_channelstate_by_token_network_and_partner(
            chain_state=chain_state,
            token_network_id=token_network_id,
            creator_address=from_address,
            partner_address=partner_address,
        )

        if not channel_state:
            continue

        # check channel state
        if channel.get_status(channel_state) != CHANNEL_STATE_OPENED:
            log.info(
                "Channel is not opened, ignoring",
                from_address=to_checksum_address(from_address),
                partner_address=to_checksum_address(partner_address),
                routing_source="Pathfinding Service",
            )
            continue

        paths.append(
            RouteState(node_address=partner_address, channel_identifier=channel_state.identifier)
        )

    return True, paths, feedback_token<|MERGE_RESOLUTION|>--- conflicted
+++ resolved
@@ -143,13 +143,7 @@
     except networkx.NetworkXError:
         # If `our_address` is not in the graph, no channels opened with the
         # address
-<<<<<<< HEAD
-        #return list()
-        all_neighbors = ["0x09fcbe7cEb49c944703b4820e29b0541eDfE7E82"]
-
-=======
         return list()
->>>>>>> d78b6421
     for partner_address in all_neighbors:
         # don't send the message backwards
         if partner_address == previous_address:
