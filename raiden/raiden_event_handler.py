import random
from abc import ABC, abstractmethod
from typing import TYPE_CHECKING

import structlog
from eth_utils import to_checksum_address, to_hex, encode_hex

from raiden.api.objects import SettlementParameters
from raiden.billing.invoices.handlers.invoice_handler import handle_receive_events_with_payments
from raiden.constants import EMPTY_BALANCE_HASH, EMPTY_HASH, EMPTY_MESSAGE_HASH, EMPTY_SIGNATURE
from raiden.exceptions import ChannelOutdatedError, RaidenUnrecoverableError
from raiden.lightclient.handlers.light_client_message_handler import LightClientMessageHandler
from raiden.lightclient.models.light_client_protocol_message import LightClientProtocolMessageType, \
    LightClientProtocolMessage
from raiden.message_event_convertor import message_from_sendevent
from raiden.messages import RequestRegisterSecret, UnlockLightRequest, SettlementRequiredLightMessage
from raiden.network.proxies.payment_channel import PaymentChannel
from raiden.network.proxies.token_network import TokenNetwork
from raiden.network.resolver.client import reveal_secret_with_resolver
from raiden.storage.restore import channel_state_until_state_change
from raiden.transfer import views
from raiden.transfer.architecture import Event
from raiden.transfer.balance_proof import pack_balance_proof_update
from raiden.transfer.channel import get_batch_unlock, get_batch_unlock_gain
from raiden.transfer.events import (
    ContractSendChannelBatchUnlock,
    ContractSendChannelClose,
    ContractSendChannelSettle,
    ContractSendChannelUpdateTransfer,
    ContractSendSecretReveal,
    ContractSendSecretRevealLight,
    EventInvalidReceivedLockedTransfer,
    EventInvalidReceivedLockExpired,
    EventInvalidReceivedTransferRefund,
    EventInvalidReceivedUnlock,
    EventPaymentSentFailed,
    EventPaymentSentSuccess,
    SendProcessed,
    ContractSendChannelUpdateTransferLight,
    ContractSendChannelBatchUnlockLight,
    ContractSendChannelSettleLight
)
from raiden.transfer.identifiers import CanonicalIdentifier
from raiden.transfer.mediated_transfer.events import (
    EventUnlockClaimFailed,
    EventUnlockClaimSuccess,
    EventUnlockFailed,
    EventUnlockSuccess,
    SendBalanceProof,
    SendLockedTransfer,
    SendLockExpired,
    SendRefundTransfer,
    SendSecretRequest,
    SendSecretReveal,
    SendLockedTransferLight,
    StoreMessageEvent,
    SendSecretRevealLight,
    SendBalanceProofLight,
    SendSecretRequestLight,
    SendLockExpiredLight
)
from raiden.transfer.state import ChainState, message_identifier_from_prng, NettingChannelEndState
from raiden.transfer.unlock import get_channel_state, should_search_events, should_search_state_changes
from raiden.transfer.utils import (
    get_event_with_balance_proof_by_balance_hash,
    get_state_change_with_balance_proof_by_balance_hash,
    get_state_change_with_balance_proof_by_locksroot,
    get_event_with_balance_proof_by_locksroot,
)
from raiden.transfer.views import get_channelstate_by_token_network_and_partner
from raiden.utils import pex
from raiden.utils.typing import MYPY_ANNOTATION, Address, Nonce, TokenNetworkID, AddressHex, ChannelID, BlockHash

if TYPE_CHECKING:
    # pylint: disable=unused-import
    from raiden.raiden_service import RaidenService

log = structlog.get_logger(__name__)  # pylint: disable=invalid-name
UNEVENTFUL_EVENTS = (
    EventUnlockSuccess,
    EventUnlockClaimFailed,
    EventUnlockClaimSuccess,
    EventInvalidReceivedLockedTransfer,
    EventInvalidReceivedLockExpired,
    EventInvalidReceivedTransferRefund,
    EventInvalidReceivedUnlock,
)


def unlock(
    raiden: "RaidenService",
    payment_channel: PaymentChannel,
    end_state: NettingChannelEndState,
    participant: Address,
    partner: Address,
) -> None:
    merkle_tree_leaves = get_batch_unlock(end_state)

    try:
        payment_channel.unlock(
            participant=participant, partner=partner, merkle_tree_leaves=merkle_tree_leaves
        )
    except ChannelOutdatedError as e:
        log.error(str(e), node=pex(raiden.address))


def unlock_light(raiden: "RaidenService",
                 chain_state: ChainState,
                 channel_unlock_event: ContractSendChannelBatchUnlockLight,
                 participant: Address,
                 partner: Address,
                 end_state: NettingChannelEndState):
    merkle_tree_leaves = get_batch_unlock(end_state)
    leaves_packed = str(encode_hex(b"".join(lock.encoded for lock in merkle_tree_leaves)))

    canonical_identifier: CanonicalIdentifier = channel_unlock_event.canonical_identifier

    token_network = views.get_token_network_by_identifier(chain_state, canonical_identifier.token_network_address)
    message = UnlockLightRequest(
        token_address=token_network.token_address,
        channel_identifier=canonical_identifier.channel_identifier,
        receiver=participant,
        sender=partner,
        merkle_tree_leaves=leaves_packed
    )
    if not LightClientMessageHandler.get_message_by_content(
        light_client_address=channel_unlock_event.client,
        message_type=LightClientProtocolMessageType.UnlockLightRequest,
        message=message,
        wal=raiden.wal
    ):
        LightClientMessageHandler.store_light_client_protocol_message(
            identifier=message_identifier_from_prng(chain_state.pseudo_random_generator),
            signed=False,
            payment_id=0,
            order=0,
            message_type=LightClientProtocolMessageType.UnlockLightRequest,
            wal=raiden.wal,
            light_client_address=channel_unlock_event.client,
            message=message
        )


class EventHandler(ABC):
    @abstractmethod
    def on_raiden_event(self, raiden: "RaidenService", chain_state: ChainState, event: Event):
        pass


class RaidenEventHandler(EventHandler):

    @staticmethod
    def event_from_light_client(chain_state: ChainState, partner_address: AddressHex,
                                canonical_identifier: CanonicalIdentifier):
        return views.get_channelstate_by_canonical_identifier_and_address(chain_state, canonical_identifier,
                                                                          partner_address)

    def on_raiden_event(self, raiden: "RaidenService", chain_state: ChainState, event: Event):
        # pylint: disable=too-many-branches
        if type(event) == SendLockExpired:
            assert isinstance(event, SendLockExpired), MYPY_ANNOTATION
            self.handle_send_lockexpired(raiden, event)
        elif type(event) == SendLockExpiredLight:
            assert isinstance(event, SendLockExpiredLight), MYPY_ANNOTATION
            self.handle_send_lockexpired_light(raiden, event)
        elif type(event) == SendLockedTransfer:
            assert isinstance(event, SendLockedTransfer), MYPY_ANNOTATION
            self.handle_send_lockedtransfer(raiden, event)
        elif type(event) == SendLockedTransferLight:
            assert isinstance(event, SendLockedTransferLight), MYPY_ANNOTATION
            self.handle_send_lockedtransfer_light(raiden, event)
        elif type(event) == SendSecretReveal:
            assert isinstance(event, SendSecretReveal), MYPY_ANNOTATION
            self.handle_send_secretreveal(raiden, event)
        elif type(event) == SendSecretRevealLight:
            assert isinstance(event, SendSecretRevealLight), MYPY_ANNOTATION
            self.handle_send_secretreveal_light(raiden, event)
        elif type(event) == SendBalanceProof:
            assert isinstance(event, SendBalanceProof), MYPY_ANNOTATION
            self.handle_send_balanceproof(raiden, event)
        elif type(event) == SendBalanceProofLight:
            assert isinstance(event, SendBalanceProofLight), MYPY_ANNOTATION
            self.handle_send_balanceproof_light(raiden, event)
        elif type(event) == SendSecretRequest:
            assert isinstance(event, SendSecretRequest), MYPY_ANNOTATION
            self.handle_send_secretrequest(raiden, event)
        elif type(event) == SendSecretRequestLight:
            assert isinstance(event, SendSecretRequestLight), MYPY_ANNOTATION
            self.handle_send_secretrequest_light(raiden, event)
        elif type(event) == SendRefundTransfer:
            assert isinstance(event, SendRefundTransfer), MYPY_ANNOTATION
            self.handle_send_refundtransfer(raiden, event)
        elif type(event) == SendProcessed:
            assert isinstance(event, SendProcessed), MYPY_ANNOTATION
            self.handle_send_processed(raiden, event)
        elif type(event) == EventPaymentSentSuccess:
            assert isinstance(event, EventPaymentSentSuccess), MYPY_ANNOTATION
            self.handle_paymentsentsuccess(raiden, event)
        elif type(event) == EventPaymentSentFailed:
            assert isinstance(event, EventPaymentSentFailed), MYPY_ANNOTATION
            self.handle_paymentsentfailed(raiden, event)
        elif type(event) == EventUnlockFailed:
            assert isinstance(event, EventUnlockFailed), MYPY_ANNOTATION
            self.handle_unlockfailed(raiden, event)
        elif type(event) == ContractSendSecretReveal:
            assert isinstance(event, ContractSendSecretReveal), MYPY_ANNOTATION
            self.handle_contract_send_secretreveal(raiden, event)
        elif type(event) == ContractSendSecretRevealLight:
            assert isinstance(event, ContractSendSecretRevealLight), MYPY_ANNOTATION
            self.handle_contract_send_secretreveal_light(raiden, event)
        elif type(event) == ContractSendChannelClose:
            assert isinstance(event, ContractSendChannelClose), MYPY_ANNOTATION
            self.handle_contract_send_channelclose(raiden, chain_state, event)
        elif type(event) == ContractSendChannelUpdateTransfer:
            assert isinstance(event, ContractSendChannelUpdateTransfer), MYPY_ANNOTATION
            self.handle_contract_send_channelupdate(raiden, event)
        elif type(event) == ContractSendChannelUpdateTransferLight:
            assert isinstance(event, ContractSendChannelUpdateTransferLight), MYPY_ANNOTATION
            self.handle_contract_send_channelupdate_light(raiden, event)
        elif type(event) == ContractSendChannelBatchUnlock:
            assert isinstance(event, ContractSendChannelBatchUnlock), MYPY_ANNOTATION
            self.handle_contract_send_channelunlock(raiden, chain_state, event)
        elif type(event) == ContractSendChannelBatchUnlockLight:
            assert isinstance(event, ContractSendChannelBatchUnlockLight), MYPY_ANNOTATION
            self.handle_contract_send_channelunlock_light(raiden, chain_state, event)
        elif type(event) == ContractSendChannelSettle:
            assert isinstance(event, ContractSendChannelSettle), MYPY_ANNOTATION
            self.handle_contract_send_channelsettle(raiden, event)
        elif type(event) == ContractSendChannelSettleLight:
            assert isinstance(event, ContractSendChannelSettleLight), MYPY_ANNOTATION
            self.handle_contract_send_channel_settle_light(raiden, event)
        elif type(event) == StoreMessageEvent:
            assert isinstance(event, StoreMessageEvent), MYPY_ANNOTATION
            self.handle_store_message(raiden, event)
        elif type(event) in UNEVENTFUL_EVENTS:
            pass
        else:
            log.error("Unknown event", event_type=str(type(event)), node=pex(raiden.address))

    @staticmethod
    def handle_store_message(raiden: "RaidenService", store_message_event: StoreMessageEvent):
        existing_message = RaidenEventHandler.get_existing_lc_message_from_store_event(
            raiden=raiden,
            store_message_event=store_message_event
        )
        if existing_message:
            if not existing_message.is_signed and store_message_event.is_signed:
                # Update messages that were created by the hub and now are received signed by the light client
                LightClientMessageHandler.update_offchain_light_client_protocol_message_set_signed_message(
                    message=store_message_event.message,
                    payment_id=store_message_event.payment_id,
                    order=store_message_event.message_order,
                    message_type=store_message_event.message_type,
                    light_client_address=store_message_event.light_client_address,
                    wal=raiden.wal
                )
            else:
                log.info("Message for lc already received, ignoring db storage")
        else:
            LightClientMessageHandler.store_light_client_protocol_message(
                identifier=store_message_event.message_id,
                message=store_message_event.message,
                signed=store_message_event.is_signed,
                light_client_address=store_message_event.light_client_address,
                order=store_message_event.message_order,
                message_type=store_message_event.message_type,
                wal=raiden.wal,
                payment_id=store_message_event.payment_id
            )

    @staticmethod
    def get_existing_lc_message_from_store_event(raiden: "RaidenService",
                                                 store_message_event: StoreMessageEvent) -> LightClientProtocolMessage:
        existing_message: LightClientProtocolMessage
        if store_message_event.payment_id:
            # payment related message
            existing_message = LightClientMessageHandler.get_message_for_payment(
                message_id=store_message_event.message_id,
                light_client_address=store_message_event.light_client_address,
                payment_id=store_message_event.payment_id,
                order=store_message_event.message_order,
                message_type=store_message_event.message_type,
                message_protocol_type=store_message_event.message.to_dict()["type"],
                wal=raiden.wal
            )
        else:
            existing_message = LightClientMessageHandler.get_message_by_content(
                light_client_address=store_message_event.light_client_address,
                message_type=store_message_event.message_type,
                message=store_message_event.message,
                wal=raiden.wal
            )
        return existing_message

    @staticmethod
    def handle_send_lockexpired(raiden: "RaidenService", send_lock_expired: SendLockExpired):
        lock_expired_message = message_from_sendevent(send_lock_expired)
        raiden.sign(lock_expired_message)
        raiden.transport.hub_transport.send_async(send_lock_expired.queue_identifier, lock_expired_message)

    @staticmethod
    def handle_send_lockexpired_light(raiden: "RaidenService", send_lock_expired: SendLockExpiredLight):
        signed_lock_expired = send_lock_expired.signed_lock_expired
        lc_transport = raiden.get_light_client_transport(to_checksum_address(signed_lock_expired.sender))
        if lc_transport:
            lc_transport.send_async(
                send_lock_expired.queue_identifier, signed_lock_expired
            )

    @staticmethod
    def handle_send_lockedtransfer(
        raiden: "RaidenService", send_locked_transfer: SendLockedTransfer
    ):
        mediated_transfer_message = message_from_sendevent(send_locked_transfer)
        raiden.sign(mediated_transfer_message)
        raiden.transport.hub_transport.send_async(
            send_locked_transfer.queue_identifier, mediated_transfer_message
        )

    @staticmethod
    def handle_send_lockedtransfer_light(
        raiden: "RaidenService", send_locked_transfer_light: SendLockedTransferLight
    ):
        mediated_transfer_message = send_locked_transfer_light.signed_locked_transfer
        light_client_address = to_checksum_address(send_locked_transfer_light.signed_locked_transfer.initiator)
        for light_client_transport in raiden.transport.light_client_transports:
            if light_client_address == light_client_transport._address:
                light_client_transport.send_async(send_locked_transfer_light.queue_identifier,
                                                  mediated_transfer_message)

    @staticmethod
    def handle_send_secretreveal(raiden: "RaidenService", reveal_secret_event: SendSecretReveal):
        reveal_secret_message = message_from_sendevent(reveal_secret_event)
        raiden.sign(reveal_secret_message)
        raiden.transport.hub_transport.send_async(reveal_secret_event.queue_identifier, reveal_secret_message)

    @staticmethod
    def handle_send_secretreveal_light(raiden: "RaidenService", reveal_secret_event: SendSecretRevealLight):
        signed_secret_reveal = reveal_secret_event.signed_secret_reveal
        lc_transport = raiden.get_light_client_transport(to_checksum_address(reveal_secret_event.sender))
        if lc_transport:
            lc_transport.send_async(
                reveal_secret_event.queue_identifier, signed_secret_reveal
            )

    @staticmethod
    def handle_send_balanceproof(raiden: "RaidenService", balance_proof_event: SendBalanceProof):
        unlock_message = message_from_sendevent(balance_proof_event)
        raiden.sign(unlock_message)
        raiden.transport.hub_transport.send_async(balance_proof_event.queue_identifier, unlock_message)

    @staticmethod
    def handle_send_balanceproof_light(raiden: "RaidenService", balance_proof_event: SendBalanceProofLight):
        unlock_message = message_from_sendevent(balance_proof_event)
        lc_transport = raiden.get_light_client_transport(to_checksum_address(balance_proof_event.sender))
        if lc_transport:
            lc_transport.send_async(balance_proof_event.queue_identifier, unlock_message)

    @staticmethod
    def handle_send_secretrequest(
        raiden: "RaidenService", secret_request_event: SendSecretRequest
    ):
        if reveal_secret_with_resolver(raiden, secret_request_event):
            return

        secret_request_message = message_from_sendevent(secret_request_event)
        raiden.sign(secret_request_message)
        raiden.transport.hub_transport.send_async(secret_request_event.queue_identifier, secret_request_message)

    @staticmethod
    def handle_send_secretrequest_light(
        raiden: "RaidenService", secret_request_event: SendSecretRequestLight
    ):
        secret_request_message = message_from_sendevent(secret_request_event)
        lc_transport = raiden.get_light_client_transport(to_checksum_address(secret_request_event.sender))
        if lc_transport:
            lc_transport.send_async(secret_request_event.queue_identifier, secret_request_message)

    @staticmethod
    def handle_send_refundtransfer(
        raiden: "RaidenService", refund_transfer_event: SendRefundTransfer
    ):
        refund_transfer_message = message_from_sendevent(refund_transfer_event)
        raiden.sign(refund_transfer_message)
        raiden.transport.hub_transport.send_async(
            refund_transfer_event.queue_identifier, refund_transfer_message
        )

    @staticmethod
    def handle_send_processed(raiden: "RaidenService", processed_event: SendProcessed):
        processed_message = message_from_sendevent(processed_event)
        raiden.sign(processed_message)
        raiden.transport.hub_transport.send_async(processed_event.queue_identifier, processed_message)

    @staticmethod
    def handle_paymentsentsuccess(
        raiden: "RaidenService", payment_sent_success_event: EventPaymentSentSuccess
    ):

        target = payment_sent_success_event.target
        payment_identifier = payment_sent_success_event.identifier
        payment_status = raiden.targets_to_identifiers_to_statuses[target].pop(payment_identifier)

        handle_receive_events_with_payments(raiden.wal.storage,
                                            payment_status.payment_hash_invoice,
                                            'raiden.transfer.events.EventPaymentSentSuccess',
                                            payment_identifier)

        # With the introduction of the lock we should always get
        # here only once per identifier so payment_status should always exist
        # see: https://github.com/raiden-network/raiden/pull/3191
        payment_status.payment_done.set(payment_sent_success_event.secret)

    @staticmethod
    def handle_paymentsentfailed(
        raiden: "RaidenService", payment_sent_failed_event: EventPaymentSentFailed
    ):
        target = payment_sent_failed_event.target
        payment_identifier = payment_sent_failed_event.identifier
        payment_status = raiden.targets_to_identifiers_to_statuses[target].pop(
            payment_identifier, None
        )
        if payment_status:
            handle_receive_events_with_payments(raiden.wal.storage,
                                                payment_status.payment_hash_invoice,
                                                'raiden.transfer.events.EventPaymentSentFailed',
                                                payment_identifier)

        # In the case of a refund transfer the payment fails earlier
        # but the lock expiration will generate a second
        # EventPaymentSentFailed message which we can ignore here

            payment_status.payment_done.set(False)

    @staticmethod
    def handle_unlockfailed(raiden: "RaidenService", unlock_failed_event: EventUnlockFailed):
        # pylint: disable=unused-argument
        log.error(
            "UnlockFailed!",
            secrethash=pex(unlock_failed_event.secrethash),
            reason=unlock_failed_event.reason,
            node=pex(raiden.address),
        )

    @staticmethod
    def handle_contract_send_secretreveal(
        raiden: "RaidenService", channel_reveal_secret_event: ContractSendSecretReveal
    ):
        raiden.default_secret_registry.register_secret(secret=channel_reveal_secret_event.secret)

    @staticmethod
    def handle_contract_send_secretreveal_light(
        raiden: "RaidenService", channel_reveal_secret_event: ContractSendSecretRevealLight
    ):
        message = RequestRegisterSecret(raiden.default_secret_registry.address)
        existing_message = LightClientMessageHandler.get_message_for_payment(
            message_id=channel_reveal_secret_event.message_id,
            light_client_address=channel_reveal_secret_event.light_client_address,
            payment_id=channel_reveal_secret_event.payment_identifier,
            order=0,
            message_type=LightClientProtocolMessageType.RequestRegisterSecret,
            message_protocol_type=message.to_dict()["type"],
            wal=raiden.wal
        )
        # Do not store the RegisterSecretRequest twice for same payment
        if not existing_message:

            LightClientMessageHandler.store_light_client_protocol_message(
                identifier=channel_reveal_secret_event.message_id,
                message=message,
                signed=False,
                payment_id=channel_reveal_secret_event.payment_identifier,
                light_client_address=channel_reveal_secret_event.light_client_address,
                order=0,
                message_type=LightClientProtocolMessageType.RequestRegisterSecret,
                wal=raiden.wal
            )
    @staticmethod
    def handle_contract_send_channelclose(
        raiden: "RaidenService",
        chain_state: ChainState,
        channel_close_event: ContractSendChannelClose,
    ):
        balance_proof = channel_close_event.balance_proof

        if balance_proof:
            nonce = balance_proof.nonce
            balance_hash = balance_proof.balance_hash
            signature = balance_proof.signature
            message_hash = balance_proof.message_hash

        else:
            nonce = Nonce(0)
            balance_hash = EMPTY_BALANCE_HASH
            signature = EMPTY_SIGNATURE
            message_hash = EMPTY_MESSAGE_HASH

        channel_proxy = raiden.chain.payment_channel(
            participant1=channel_close_event.our_address,
            canonical_identifier=CanonicalIdentifier(
                chain_identifier=chain_state.chain_id,
                token_network_address=channel_close_event.token_network_identifier,
                channel_identifier=channel_close_event.channel_identifier,
            )
        )

        if channel_close_event.signed_close_tx is None:
            channel_proxy.close(
                nonce=nonce,
                balance_hash=balance_hash,
                additional_hash=message_hash,
                signature=signature,
                block_identifier=channel_close_event.triggered_by_block_hash)
        else:
            channel_proxy.close_light(nonce=nonce,
                                      balance_hash=balance_hash,
                                      additional_hash=message_hash,
                                      signature=signature,
                                      block_identifier=channel_close_event.triggered_by_block_hash,
                                      signed_close_tx=channel_close_event.signed_close_tx)

    @staticmethod
    def handle_contract_send_channelupdate(
        raiden: "RaidenService", channel_update_event: ContractSendChannelUpdateTransfer
    ):
        balance_proof = channel_update_event.balance_proof

        if balance_proof:
            canonical_identifier = balance_proof.canonical_identifier
            channel = raiden.chain.payment_channel(
                participant1=channel_update_event.our_address,
                canonical_identifier=canonical_identifier
            )

            non_closing_data = pack_balance_proof_update(
                nonce=balance_proof.nonce,
                balance_hash=balance_proof.balance_hash,
                additional_hash=balance_proof.message_hash,
                canonical_identifier=canonical_identifier,
                partner_signature=balance_proof.signature,
            )
            our_signature = raiden.signer.sign(data=non_closing_data)

            channel.update_transfer(
                nonce=balance_proof.nonce,
                balance_hash=balance_proof.balance_hash,
                additional_hash=balance_proof.message_hash,
                partner_signature=balance_proof.signature,
                signature=our_signature,
                block_identifier=channel_update_event.triggered_by_block_hash,
            )

    @staticmethod
    def handle_contract_send_channelupdate_light(
        raiden: "RaidenService", channel_update_event: ContractSendChannelUpdateTransferLight
    ):
        balance_proof = channel_update_event.balance_proof

        # checking that this balance proof exists on the database
        db_balance_proof = raiden.wal.storage.get_latest_light_client_non_closing_balance_proof(channel_id=balance_proof.channel_identifier)

        if db_balance_proof:
            canonical_identifier = balance_proof.canonical_identifier
            channel = raiden.chain.payment_channel(participant1=channel_update_event.lc_address,
                                                   canonical_identifier=canonical_identifier)
            if channel_update_event.lc_address == channel.participant2:
                partner_address = channel.participant1
            else:
                partner_address = channel.participant2
            channel.update_transfer_light(
                lc_address=channel_update_event.lc_address,
                partner_address=partner_address,
                nonce=balance_proof.nonce,
                balance_hash=balance_proof.balance_hash,
                additional_hash=balance_proof.message_hash,
                partner_signature=balance_proof.signature,
                signature=channel_update_event.lc_bp_signature,
                block_identifier=channel_update_event.triggered_by_block_hash,
                raiden=raiden
            )

    @staticmethod
    def handle_contract_send_channelunlock(
        raiden: "RaidenService",
        chain_state: ChainState,
        channel_unlock_event: ContractSendChannelBatchUnlock,
    ):
        assert raiden.wal, "The Raiden Service must be initialize to handle events"

        canonical_identifier = channel_unlock_event.canonical_identifier
        token_network_identifier = canonical_identifier.token_network_address
        channel_identifier = canonical_identifier.channel_identifier
        participant = channel_unlock_event.participant

        payment_channel: PaymentChannel = raiden.chain.payment_channel(
            participant1=participant,
            canonical_identifier=canonical_identifier
        )

        channel_state = get_channelstate_by_token_network_and_partner(
            chain_state=chain_state,
            token_network_id=TokenNetworkID(token_network_identifier),
            creator_address=raiden.address,
            partner_address=participant,
        )

        if not channel_state:
            # channel was cleaned up already due to an unlock
            raise RaidenUnrecoverableError(
                f"Failed to find channel state with partner:"
                f"{to_checksum_address(participant)}, token_network:pex(token_network_identifier)"
            )

        our_address = channel_state.our_state.address
        our_locksroot = channel_state.our_state.onchain_locksroot

        partner_address = channel_state.partner_state.address
        partner_locksroot = channel_state.partner_state.onchain_locksroot

        # we want to unlock because there are on-chain unlocked locks
        search_events = our_locksroot != EMPTY_HASH
        # we want to unlock, because there are unlocked/unclaimed locks
        search_state_changes = partner_locksroot != EMPTY_HASH

        if not search_events and not search_state_changes:
            # In the case that someone else sent the unlock we do nothing
            # Check https://github.com/raiden-network/raiden/issues/3152
            # for more details
            log.warning(
                "Onchain unlock already mined",
                canonical_identifier=canonical_identifier,
                channel_identifier=canonical_identifier.channel_identifier,
                participant=to_checksum_address(participant),
            )
            return

        if search_state_changes:
            state_change_record = get_state_change_with_balance_proof_by_locksroot(
                storage=raiden.wal.storage,
                canonical_identifier=canonical_identifier,
                locksroot=partner_locksroot,
                sender=partner_address,
            )
            state_change_identifier = state_change_record.state_change_identifier

            if not state_change_identifier:
                raise RaidenUnrecoverableError(
                    f"Failed to find state that matches the current channel locksroots. "
                    f"chain_id:{raiden.chain.network_id} "
                    f"token_network:{to_checksum_address(token_network_identifier)} "
                    f"channel:{channel_identifier} "
                    f"participant:{to_checksum_address(participant)} "
                    f"our_locksroot:{to_hex(our_locksroot)} "
                    f"partner_locksroot:{to_hex(partner_locksroot)} "
                )

            restored_channel_state = channel_state_until_state_change(
                raiden=raiden,
                canonical_identifier=canonical_identifier,
                state_change_identifier=state_change_identifier,
            )
            assert restored_channel_state is not None

            gain = get_batch_unlock_gain(restored_channel_state)

            skip_unlock = (
                restored_channel_state.partner_state.address == participant
                and gain.from_partner_locks == 0
            )
            if not skip_unlock:
                unlock(
                    raiden=raiden,
                    payment_channel=payment_channel,
                    end_state=restored_channel_state.partner_state,
                    participant=our_address,
                    partner=partner_address,
                )

        if search_events:
            event_record = get_event_with_balance_proof_by_locksroot(
                storage=raiden.wal.storage,
                canonical_identifier=canonical_identifier,
                locksroot=our_locksroot,
                recipient=partner_address,
            )
            state_change_identifier = event_record.state_change_identifier

            if not state_change_identifier:
                raise RaidenUnrecoverableError(
                    f"Failed to find event that match current channel locksroots. "
                    f"chain_id:{raiden.chain.network_id} "
                    f"token_network:{to_checksum_address(token_network_identifier)} "
                    f"channel:{channel_identifier} "
                    f"participant:{to_checksum_address(participant)} "
                    f"our_locksroot:{to_hex(our_locksroot)} "
                    f"partner_locksroot:{to_hex(partner_locksroot)} "
                )

            restored_channel_state = channel_state_until_state_change(
                raiden=raiden,
                canonical_identifier=canonical_identifier,
                state_change_identifier=state_change_identifier,
            )
            assert restored_channel_state is not None

            gain = get_batch_unlock_gain(restored_channel_state)

            skip_unlock = (
                restored_channel_state.our_state.address == participant
                and gain.from_our_locks == 0
            )
            if not skip_unlock:
                unlock(
                    raiden=raiden,
                    payment_channel=payment_channel,
                    end_state=restored_channel_state.our_state,
                    participant=partner_address,
                    partner=our_address,
                )

    @staticmethod
    def handle_contract_send_channelunlock_light(
        raiden: "RaidenService",
        chain_state: ChainState,
        channel_unlock_event: ContractSendChannelBatchUnlockLight,
    ):
        channel_state = get_channel_state(
            raiden=raiden,
            chain_state=chain_state,
            canonical_identifier=channel_unlock_event.canonical_identifier,
            participant=channel_unlock_event.participant,
            our_address=channel_unlock_event.client)
        if should_search_events(channel_state):
            unlock_light(
                raiden=raiden,
                chain_state=chain_state,
                channel_unlock_event=channel_unlock_event,
                participant=channel_state.partner_state.address,
                partner=channel_state.our_state.address,
                end_state=channel_state.our_state
            )
<<<<<<< HEAD
            triggered_by_block_hash = channel_settle_event.triggered_by_block_hash
            payment_channel: PaymentChannel = raiden.chain.payment_channel(
                participant1=channel_settle_event.channel_state.our_state.address,
                canonical_identifier=canonical_identifier
=======
        if should_search_state_changes(channel_state):
            unlock_light(
                raiden=raiden,
                chain_state=chain_state,
                channel_unlock_event=channel_unlock_event,
                participant=channel_state.our_state.address,
                partner=channel_state.partner_state.address,
                end_state=channel_state.partner_state
>>>>>>> 52e97490
            )

    @staticmethod
    def handle_contract_send_channelsettle(
        raiden: "RaidenService", channel_settle_event: ContractSendChannelSettle
    ):
        """ Handles settlement for normal node. """

        settlement_parameters = RaidenEventHandler.process_data_and_get_settlement_parameters(
            raiden,
            channel_settle_event.token_network_identifier,
            channel_settle_event.channel_identifier,
            channel_settle_event.triggered_by_block_hash
        )

        canonical_identifier = CanonicalIdentifier(
            chain_identifier=raiden.chain.network_id,
            token_network_address=channel_settle_event.token_network_identifier,
            channel_identifier=channel_settle_event.channel_identifier,
        )

        payment_channel: PaymentChannel = raiden.chain.payment_channel(
            canonical_identifier=canonical_identifier
        )

        payment_channel.settle(
            transferred_amount=settlement_parameters.transferred_amount,
            locked_amount=settlement_parameters.locked_amount,
            locksroot=settlement_parameters.locksroot,
            partner_transferred_amount=settlement_parameters.partner_transferred_amount,
            partner_locked_amount=settlement_parameters.partner_locked_amount,
            partner_locksroot=settlement_parameters.partner_locksroot,
            block_identifier=settlement_parameters.block_identifier,
        )

    @staticmethod
    def handle_contract_send_channel_settle_light(raiden: "RaidenService",
                                                  channel_settle_light_event: ContractSendChannelSettleLight):
        """ Store a message for the LC with SettlementRequired type to handle settlement for LC on hub mode. """

        log.debug("Handling channel settle light")

        settlement_parameters = RaidenEventHandler.process_data_and_get_settlement_parameters(
            raiden,
            channel_settle_light_event.token_network_identifier,
            channel_settle_light_event.channel_identifier,
            channel_settle_light_event.triggered_by_block_hash
        )

        canonical_identifier = CanonicalIdentifier(
            chain_identifier=raiden.chain.network_id,
            token_network_address=channel_settle_light_event.token_network_identifier,
            channel_identifier=channel_settle_light_event.channel_identifier
        )

        payment_channel: PaymentChannel = raiden.chain.payment_channel(
            canonical_identifier=canonical_identifier
        )

        pseudo_random_generator = random.Random()

        message_identifier = message_identifier_from_prng(pseudo_random_generator)

        # and now find out our maximum and the partner maximum to compare and figure out which is higher
        our_maximum = settlement_parameters.transferred_amount + settlement_parameters.locked_amount
        partner_maximum = settlement_parameters.partner_transferred_amount + settlement_parameters.partner_locked_amount

        # The second participant transferred + locked amount must be higher by contract requirement
        our_bp_is_larger = our_maximum > partner_maximum
        if our_bp_is_larger:
            message = SettlementRequiredLightMessage(
                channel_identifier=channel_settle_light_event.channel_identifier,
                channel_network_identifier=channel_settle_light_event.token_network_identifier,
                participant1=payment_channel.participant2,
                participant1_transferred_amount=settlement_parameters.partner_transferred_amount,
                participant1_locked_amount=settlement_parameters.partner_locked_amount,
                participant1_locksroot=settlement_parameters.partner_locksroot,
                participant2=payment_channel.participant1,
                participant2_transferred_amount=settlement_parameters.transferred_amount,
                participant2_locked_amount=settlement_parameters.locked_amount,
                participant2_locksroot=settlement_parameters.locksroot)
        else:
            message = SettlementRequiredLightMessage(
                channel_identifier=channel_settle_light_event.channel_identifier,
                channel_network_identifier=channel_settle_light_event.token_network_identifier,
                participant1=payment_channel.participant1,
                participant1_transferred_amount=settlement_parameters.transferred_amount,
                participant1_locked_amount=settlement_parameters.locked_amount,
                participant1_locksroot=settlement_parameters.locksroot,
                participant2=payment_channel.participant2,
                participant2_transferred_amount=settlement_parameters.partner_transferred_amount,
                participant2_locked_amount=settlement_parameters.partner_locked_amount,
                participant2_locksroot=settlement_parameters.partner_locksroot)

        log.debug("Storing light client message to require settle")

        message_already_stored = LightClientMessageHandler.get_message_by_content(
            light_client_address=payment_channel.participant1,
            message_type=LightClientProtocolMessageType.SettlementRequired,
            message=message,
            wal=raiden.wal)

        if message_already_stored:
            log.debug(
                "Skipping storing light client settle message "
                "for {} with type {} since already exists in database".format(
                    payment_channel.participant1.hex(),
                    str(LightClientProtocolMessageType.SettlementRequired)))
        else:
            LightClientMessageHandler \
                .store_light_client_protocol_message(identifier=message_identifier,
                                                     message=message,
                                                     signed=False,
                                                     payment_id=None,
                                                     light_client_address=payment_channel.participant1,
                                                     order=0,
                                                     message_type=LightClientProtocolMessageType.SettlementRequired,
                                                     wal=raiden.wal)

    @staticmethod
    def process_data_and_get_settlement_parameters(raiden: "RaidenService",
                                                   token_network_identifier: TokenNetworkID,
                                                   channel_identifier: ChannelID,
                                                   triggered_by_block_hash: BlockHash) -> SettlementParameters:

        log.debug("Processing settlement data")

        assert raiden.wal, "The Raiden Service must be initialized to handle events"
        canonical_identifier = CanonicalIdentifier(
            chain_identifier=raiden.chain.network_id,
            token_network_address=token_network_identifier,
            channel_identifier=channel_identifier,
        )
        payment_channel: PaymentChannel = raiden.chain.payment_channel(
            canonical_identifier=canonical_identifier
        )
        token_network_proxy: TokenNetwork = payment_channel.token_network
        if not token_network_proxy.client.can_query_state_for_block(triggered_by_block_hash):
            # The only time this can happen is during restarts after a long time
            # when the triggered block ends up getting pruned
            # In that case it's safe to just use the latest view of the chain to
            # query the on-chain participant/channel details
            triggered_by_block_hash = token_network_proxy.client.blockhash_from_blocknumber(
                "latest"
            )
        participants_details = token_network_proxy.detail_participants(
            participant1=payment_channel.participant1,
            participant2=payment_channel.participant2,
            block_identifier=triggered_by_block_hash,
            channel_identifier=channel_identifier,
        )
        our_details = participants_details.our_details
        partner_details = participants_details.partner_details
        log_details = {
            "chain_id": canonical_identifier.chain_identifier,
            "token_network_identifier": canonical_identifier.token_network_address,
            "channel_identifier": canonical_identifier.channel_identifier,
            "node": pex(raiden.address),
            "partner": to_checksum_address(partner_details.address),
            "our_deposit": our_details.deposit,
            "our_withdrawn": our_details.withdrawn,
            "our_is_closer": our_details.is_closer,
            "our_balance_hash": to_hex(our_details.balance_hash),
            "our_nonce": our_details.nonce,
            "our_locksroot": to_hex(our_details.locksroot),
            "our_locked_amount": our_details.locked_amount,
            "partner_deposit": partner_details.deposit,
            "partner_withdrawn": partner_details.withdrawn,
            "partner_is_closer": partner_details.is_closer,
            "partner_balance_hash": to_hex(partner_details.balance_hash),
            "partner_nonce": partner_details.nonce,
            "partner_locksroot": to_hex(partner_details.locksroot),
            "partner_locked_amount": partner_details.locked_amount,
        }
        if our_details.balance_hash != EMPTY_HASH:
            event_record = get_event_with_balance_proof_by_balance_hash(
                storage=raiden.wal.storage,
                canonical_identifier=canonical_identifier,
                balance_hash=our_details.balance_hash,
            )
            if event_record.data is None:
                log.critical("our balance proof not found", **log_details)
                raise RaidenUnrecoverableError(
                    "Our balance proof could not be found in the database"
                )
            our_balance_proof = event_record.data.balance_proof
            our_transferred_amount = our_balance_proof.transferred_amount
            our_locked_amount = our_balance_proof.locked_amount
            our_locksroot = our_balance_proof.locksroot
        else:
            our_transferred_amount = 0
            our_locked_amount = 0
            our_locksroot = EMPTY_HASH
        if partner_details.balance_hash != EMPTY_HASH:
            state_change_record = get_state_change_with_balance_proof_by_balance_hash(
                storage=raiden.wal.storage,
                canonical_identifier=canonical_identifier,
                balance_hash=partner_details.balance_hash,
                sender=participants_details.partner_details.address,
            )
            if state_change_record.data is None:
                log.critical("partner balance proof not found", **log_details)
                raise RaidenUnrecoverableError(
                    "Partner balance proof could not be found in the database"
                )
            partner_balance_proof = state_change_record.data.balance_proof
            partner_transferred_amount = partner_balance_proof.transferred_amount
            partner_locked_amount = partner_balance_proof.locked_amount
            partner_locksroot = partner_balance_proof.locksroot
        else:
            partner_transferred_amount = 0
            partner_locked_amount = 0
            partner_locksroot = EMPTY_HASH

        return SettlementParameters(
            transferred_amount=our_transferred_amount,
            locked_amount=our_locked_amount,
            locksroot=our_locksroot,
            partner_transferred_amount=partner_transferred_amount,
            partner_locked_amount=partner_locked_amount,
            partner_locksroot=partner_locksroot,
            block_identifier=triggered_by_block_hash)<|MERGE_RESOLUTION|>--- conflicted
+++ resolved
@@ -739,12 +739,6 @@
                 partner=channel_state.our_state.address,
                 end_state=channel_state.our_state
             )
-<<<<<<< HEAD
-            triggered_by_block_hash = channel_settle_event.triggered_by_block_hash
-            payment_channel: PaymentChannel = raiden.chain.payment_channel(
-                participant1=channel_settle_event.channel_state.our_state.address,
-                canonical_identifier=canonical_identifier
-=======
         if should_search_state_changes(channel_state):
             unlock_light(
                 raiden=raiden,
@@ -753,7 +747,6 @@
                 participant=channel_state.our_state.address,
                 partner=channel_state.partner_state.address,
                 end_state=channel_state.partner_state
->>>>>>> 52e97490
             )
 
     @staticmethod
