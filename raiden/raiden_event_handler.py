--- conflicted
+++ resolved
@@ -198,17 +198,11 @@
         raiden: "RaidenService", send_locked_transfer_light: SendLockedTransferLight
     ):
         mediated_transfer_message = send_locked_transfer_light.signed_locked_transfer
-<<<<<<< HEAD
         light_client_address = to_checksum_address(send_locked_transfer_light.signed_locked_transfer.initiator)
         for light_client_transport in raiden.transport.light_client_transports:
             if light_client_address == light_client_transport._address:
                 light_client_transport.send_async(send_locked_transfer_light.queue_identifier,
                                                   mediated_transfer_message)
-=======
-        raiden.transport.light_client_transports[0].send_async(
-            send_locked_transfer_light.queue_identifier, mediated_transfer_message
-        )
->>>>>>> 9813cb3e
 
     @staticmethod
     def handle_send_secretreveal(raiden: "RaidenService", reveal_secret_event: SendSecretReveal):
