import random
from abc import ABC, abstractmethod
from typing import TYPE_CHECKING

import structlog
from eth_utils import to_checksum_address, to_hex, encode_hex
from raiden.api.objects import SettlementParameters
from raiden.billing.invoices.handlers.invoice_handler import handle_receive_events_with_payments
from raiden.constants import EMPTY_BALANCE_HASH, EMPTY_HASH, EMPTY_MESSAGE_HASH, EMPTY_SIGNATURE
from raiden.exceptions import ChannelOutdatedError, RaidenUnrecoverableError
from raiden.lightclient.handlers.light_client_message_handler import LightClientMessageHandler
from raiden.lightclient.models.light_client_protocol_message import LightClientProtocolMessageType, \
    LightClientProtocolMessage
from raiden.message_event_convertor import message_from_sendevent
from raiden.messages import RequestRegisterSecret, UnlockLightRequest, SettlementRequiredLightMessage
from raiden.network.proxies.payment_channel import PaymentChannel
from raiden.network.proxies.token_network import TokenNetwork
from raiden.network.resolver.client import reveal_secret_with_resolver
from raiden.transfer import views
from raiden.transfer.architecture import Event
from raiden.transfer.balance_proof import pack_balance_proof_update
from raiden.transfer.channel import get_batch_unlock, get_batch_unlock_gain
from raiden.transfer.events import (
    ContractSendChannelBatchUnlock,
    ContractSendChannelClose,
    ContractSendChannelSettle,
    ContractSendChannelUpdateTransfer,
    ContractSendSecretReveal,
    ContractSendSecretRevealLight,
    EventInvalidReceivedLockedTransfer,
    EventInvalidReceivedLockExpired,
    EventInvalidReceivedTransferRefund,
    EventInvalidReceivedUnlock,
    EventPaymentSentFailed,
    EventPaymentSentSuccess,
    SendProcessed,
    ContractSendChannelUpdateTransferLight,
    ContractSendChannelBatchUnlockLight,
    ContractSendChannelSettleLight
)
from raiden.transfer.identifiers import CanonicalIdentifier
from raiden.transfer.mediated_transfer.events import (
    EventUnlockClaimFailed,
    EventUnlockClaimSuccess,
    EventUnlockFailed,
    EventUnlockSuccess,
    SendBalanceProof,
    SendLockedTransfer,
    SendLockExpired,
    SendRefundTransfer,
    SendSecretRequest,
    SendSecretReveal,
    SendLockedTransferLight,
    StoreMessageEvent,
    SendSecretRevealLight,
    SendBalanceProofLight,
    SendSecretRequestLight,
    SendLockExpiredLight
)
from raiden.transfer.state import ChainState, message_identifier_from_prng, NettingChannelEndState
from raiden.transfer.unlock import get_channel_state, should_search_events, should_search_state_changes
from raiden.transfer.utils import (
    get_event_with_balance_proof_by_balance_hash,
    get_state_change_with_balance_proof_by_balance_hash,
)
from raiden.transfer.views import get_channelstate_by_token_network_and_partner
from raiden.utils import pex
from raiden.utils.typing import MYPY_ANNOTATION, Address, Nonce, TokenNetworkID, AddressHex, ChannelID, BlockHash
from transport.message import Message as TransportMessage

if TYPE_CHECKING:
    # pylint: disable=unused-import
    from raiden.raiden_service import RaidenService

log = structlog.get_logger(__name__)  # pylint: disable=invalid-name
UNEVENTFUL_EVENTS = (
    EventUnlockSuccess,
    EventUnlockClaimFailed,
    EventUnlockClaimSuccess,
    EventInvalidReceivedLockedTransfer,
    EventInvalidReceivedLockExpired,
    EventInvalidReceivedTransferRefund,
    EventInvalidReceivedUnlock,
)


def unlock(
    raiden: "RaidenService",
    payment_channel: PaymentChannel,
    end_state: NettingChannelEndState,
    participant: Address,
    partner: Address,
) -> None:
    merkle_tree_leaves = get_batch_unlock(end_state)

    try:
        payment_channel.unlock(
            participant=participant, partner=partner, merkle_tree_leaves=merkle_tree_leaves
        )
    except ChannelOutdatedError as e:
        log.error(str(e), node=pex(raiden.address))


def unlock_light(raiden: "RaidenService",
                 chain_state: ChainState,
                 channel_unlock_event: ContractSendChannelBatchUnlockLight,
                 participant: Address,
                 partner: Address,
                 end_state: NettingChannelEndState):
    merkle_tree_leaves = get_batch_unlock(end_state)
    leaves_packed = str(encode_hex(b"".join(lock.encoded for lock in merkle_tree_leaves)))

    canonical_identifier: CanonicalIdentifier = channel_unlock_event.canonical_identifier

    token_network = views.get_token_network_by_identifier(chain_state, canonical_identifier.token_network_address)
    message = UnlockLightRequest(
        token_address=token_network.token_address,
        channel_identifier=canonical_identifier.channel_identifier,
        receiver=participant,
        sender=partner,
        merkle_tree_leaves=leaves_packed
    )
    if not LightClientMessageHandler.get_message_by_content(
        light_client_address=channel_unlock_event.client,
        message_type=LightClientProtocolMessageType.UnlockLightRequest,
        message=message,
        wal=raiden.wal
    ):
        LightClientMessageHandler.store_light_client_protocol_message(
            identifier=message_identifier_from_prng(chain_state.pseudo_random_generator),
            signed=False,
            payment_id=0,
            order=0,
            message_type=LightClientProtocolMessageType.UnlockLightRequest,
            wal=raiden.wal,
            light_client_address=channel_unlock_event.client,
            message=message
        )


class EventHandler(ABC):
    @abstractmethod
    def on_raiden_event(self, raiden: "RaidenService", chain_state: ChainState, event: Event):
        pass


class RaidenEventHandler(EventHandler):

    @staticmethod
    def event_from_light_client(chain_state: ChainState, partner_address: AddressHex,
                                canonical_identifier: CanonicalIdentifier):
        return views.get_channelstate_by_canonical_identifier_and_address(chain_state, canonical_identifier,
                                                                          partner_address)

    def on_raiden_event(self, raiden: "RaidenService", chain_state: ChainState, event: Event):
        # pylint: disable=too-many-branches
        if type(event) == SendLockExpired:
            assert isinstance(event, SendLockExpired), MYPY_ANNOTATION
            self.handle_send_lockexpired(raiden, event)
        elif type(event) == SendLockExpiredLight:
            assert isinstance(event, SendLockExpiredLight), MYPY_ANNOTATION
            self.handle_send_lockexpired_light(raiden, event)
        elif type(event) == SendLockedTransfer:
            assert isinstance(event, SendLockedTransfer), MYPY_ANNOTATION
            self.handle_send_lockedtransfer(raiden, event)
        elif type(event) == SendLockedTransferLight:
            assert isinstance(event, SendLockedTransferLight), MYPY_ANNOTATION
            self.handle_send_lockedtransfer_light(raiden, event)
        elif type(event) == SendSecretReveal:
            assert isinstance(event, SendSecretReveal), MYPY_ANNOTATION
            self.handle_send_secretreveal(raiden, event)
        elif type(event) == SendSecretRevealLight:
            assert isinstance(event, SendSecretRevealLight), MYPY_ANNOTATION
            self.handle_send_secretreveal_light(raiden, event)
        elif type(event) == SendBalanceProof:
            assert isinstance(event, SendBalanceProof), MYPY_ANNOTATION
            self.handle_send_balanceproof(raiden, event)
        elif type(event) == SendBalanceProofLight:
            assert isinstance(event, SendBalanceProofLight), MYPY_ANNOTATION
            self.handle_send_balanceproof_light(raiden, event)
        elif type(event) == SendSecretRequest:
            assert isinstance(event, SendSecretRequest), MYPY_ANNOTATION
            self.handle_send_secretrequest(raiden, event)
        elif type(event) == SendSecretRequestLight:
            assert isinstance(event, SendSecretRequestLight), MYPY_ANNOTATION
            self.handle_send_secretrequest_light(raiden, event)
        elif type(event) == SendRefundTransfer:
            assert isinstance(event, SendRefundTransfer), MYPY_ANNOTATION
            self.handle_send_refundtransfer(raiden, event)
        elif type(event) == SendProcessed:
            assert isinstance(event, SendProcessed), MYPY_ANNOTATION
            self.handle_send_processed(raiden, event)
        elif type(event) == EventPaymentSentSuccess:
            assert isinstance(event, EventPaymentSentSuccess), MYPY_ANNOTATION
            self.handle_paymentsentsuccess(raiden, event)
        elif type(event) == EventPaymentSentFailed:
            assert isinstance(event, EventPaymentSentFailed), MYPY_ANNOTATION
            self.handle_paymentsentfailed(raiden, event)
        elif type(event) == EventUnlockFailed:
            assert isinstance(event, EventUnlockFailed), MYPY_ANNOTATION
            self.handle_unlockfailed(raiden, event)
        elif type(event) == ContractSendSecretReveal:
            assert isinstance(event, ContractSendSecretReveal), MYPY_ANNOTATION
            self.handle_contract_send_secretreveal(raiden, event)
        elif type(event) == ContractSendSecretRevealLight:
            assert isinstance(event, ContractSendSecretRevealLight), MYPY_ANNOTATION
            self.handle_contract_send_secretreveal_light(raiden, event)
        elif type(event) == ContractSendChannelClose:
            assert isinstance(event, ContractSendChannelClose), MYPY_ANNOTATION
            self.handle_contract_send_channelclose(raiden, chain_state, event)
        elif type(event) == ContractSendChannelUpdateTransfer:
            assert isinstance(event, ContractSendChannelUpdateTransfer), MYPY_ANNOTATION
            self.handle_contract_send_channelupdate(raiden, event)
        elif type(event) == ContractSendChannelUpdateTransferLight:
            assert isinstance(event, ContractSendChannelUpdateTransferLight), MYPY_ANNOTATION
            self.handle_contract_send_channelupdate_light(raiden, event)
        elif type(event) == ContractSendChannelBatchUnlock:
            assert isinstance(event, ContractSendChannelBatchUnlock), MYPY_ANNOTATION
            self.handle_contract_send_channelunlock(raiden, chain_state, event)
        elif type(event) == ContractSendChannelBatchUnlockLight:
            assert isinstance(event, ContractSendChannelBatchUnlockLight), MYPY_ANNOTATION
            self.handle_contract_send_channelunlock_light(raiden, chain_state, event)
        elif type(event) == ContractSendChannelSettle:
            assert isinstance(event, ContractSendChannelSettle), MYPY_ANNOTATION
            self.handle_contract_send_channelsettle(raiden, event)
        elif type(event) == ContractSendChannelSettleLight:
            assert isinstance(event, ContractSendChannelSettleLight), MYPY_ANNOTATION
            self.handle_contract_send_channel_settle_light(raiden, event)
        elif type(event) == StoreMessageEvent:
            assert isinstance(event, StoreMessageEvent), MYPY_ANNOTATION
            self.handle_store_message(raiden, event)
        elif type(event) in UNEVENTFUL_EVENTS:
            pass
        else:
            log.error("Unknown event", event_type=str(type(event)), node=pex(raiden.address))

    @staticmethod
    def handle_store_message(raiden: "RaidenService", store_message_event: StoreMessageEvent):
        existing_message = RaidenEventHandler.get_existing_lc_message_from_store_event(
            raiden=raiden,
            store_message_event=store_message_event
        )
        if existing_message:
            if not existing_message.is_signed and store_message_event.is_signed:
                # Update messages that were created by the hub and now are received signed by the light client
                LightClientMessageHandler.update_offchain_light_client_protocol_message_set_signed_message(
                    message=store_message_event.message,
                    payment_id=store_message_event.payment_id,
                    order=store_message_event.message_order,
                    message_type=store_message_event.message_type,
                    light_client_address=store_message_event.light_client_address,
                    wal=raiden.wal
                )
            else:
                log.info("Message for lc already received, ignoring db storage")
        else:
            LightClientMessageHandler.store_light_client_protocol_message(
                identifier=store_message_event.message_id,
                message=store_message_event.message,
                signed=store_message_event.is_signed,
                light_client_address=store_message_event.light_client_address,
                order=store_message_event.message_order,
                message_type=store_message_event.message_type,
                wal=raiden.wal,
                payment_id=store_message_event.payment_id
            )

    @staticmethod
    def get_existing_lc_message_from_store_event(raiden: "RaidenService",
                                                 store_message_event: StoreMessageEvent) -> LightClientProtocolMessage:
        existing_message: LightClientProtocolMessage
        if store_message_event.payment_id:
            # payment related message
            existing_message = LightClientMessageHandler.get_message_for_payment(
                message_id=store_message_event.message_id,
                light_client_address=store_message_event.light_client_address,
                payment_id=store_message_event.payment_id,
                order=store_message_event.message_order,
                message_type=store_message_event.message_type,
                message_protocol_type=store_message_event.message.to_dict()["type"],
                wal=raiden.wal
            )
        else:
            existing_message = LightClientMessageHandler.get_message_by_content(
                light_client_address=store_message_event.light_client_address,
                message_type=store_message_event.message_type,
                message=store_message_event.message,
                wal=raiden.wal
            )
        return existing_message

    @staticmethod
    def handle_send_lockexpired(raiden: "RaidenService", send_lock_expired: SendLockExpired):
        lock_expired_message = message_from_sendevent(send_lock_expired)
        raiden.sign(lock_expired_message)
        raiden.transport.full_node.enqueue_message(
            *TransportMessage.wrap(send_lock_expired.queue_identifier, lock_expired_message)
        )

    @staticmethod
    def handle_send_lockexpired_light(raiden: "RaidenService", send_lock_expired: SendLockExpiredLight):
        signed_lock_expired = send_lock_expired.signed_lock_expired
        lc_transport = raiden.get_light_client_transport(to_checksum_address(signed_lock_expired.sender))
        if lc_transport:
            lc_transport.enqueue_message(
                *TransportMessage.wrap(send_lock_expired.queue_identifier, signed_lock_expired)
            )

    @staticmethod
    def handle_send_lockedtransfer(
        raiden: "RaidenService", send_locked_transfer: SendLockedTransfer
    ):
        mediated_transfer_message = message_from_sendevent(send_locked_transfer)
        raiden.sign(mediated_transfer_message)
        raiden.transport.full_node.enqueue_message(
            *TransportMessage.wrap(send_locked_transfer.queue_identifier, mediated_transfer_message)
        )

    @staticmethod
    def handle_send_lockedtransfer_light(
        raiden: "RaidenService", send_locked_transfer_light: SendLockedTransferLight
    ):
        mediated_transfer_message = send_locked_transfer_light.signed_locked_transfer
        light_client_address = to_checksum_address(send_locked_transfer_light.signed_locked_transfer.initiator)
        for light_client_transport in raiden.transport.light_clients:
            if light_client_address == light_client_transport.address:
                light_client_transport.enqueue_message(
                    *TransportMessage.wrap(send_locked_transfer_light.queue_identifier, mediated_transfer_message)
                )

    @staticmethod
    def handle_send_secretreveal(raiden: "RaidenService", reveal_secret_event: SendSecretReveal):
        reveal_secret_message = message_from_sendevent(reveal_secret_event)
        raiden.sign(reveal_secret_message)
        raiden.transport.full_node.enqueue_message(
            *TransportMessage.wrap(reveal_secret_event.queue_identifier, reveal_secret_message)
        )

    @staticmethod
    def handle_send_secretreveal_light(raiden: "RaidenService", reveal_secret_event: SendSecretRevealLight):
        signed_secret_reveal = reveal_secret_event.signed_secret_reveal
        lc_transport = raiden.get_light_client_transport(to_checksum_address(reveal_secret_event.sender))
        if lc_transport:
            lc_transport.enqueue_message(
                *TransportMessage.wrap(reveal_secret_event.queue_identifier, signed_secret_reveal)
            )

    @staticmethod
    def handle_send_balanceproof(raiden: "RaidenService", balance_proof_event: SendBalanceProof):
        unlock_message = message_from_sendevent(balance_proof_event)
        raiden.sign(unlock_message)
        raiden.transport.full_node.enqueue_message(
            *TransportMessage.wrap(balance_proof_event.queue_identifier, unlock_message)
        )

    @staticmethod
    def handle_send_balanceproof_light(raiden: "RaidenService", balance_proof_event: SendBalanceProofLight):
        unlock_message = message_from_sendevent(balance_proof_event)
        lc_transport = raiden.get_light_client_transport(to_checksum_address(balance_proof_event.sender))
        if lc_transport:
            lc_transport.enqueue_message(
                *TransportMessage.wrap(balance_proof_event.queue_identifier, unlock_message)
            )

    @staticmethod
    def handle_send_secretrequest(
        raiden: "RaidenService", secret_request_event: SendSecretRequest
    ):
        if reveal_secret_with_resolver(raiden, secret_request_event):
            return

        secret_request_message = message_from_sendevent(secret_request_event)
        raiden.sign(secret_request_message)
        raiden.transport.full_node.enqueue_message(
            *TransportMessage.wrap(secret_request_event.queue_identifier, secret_request_message)
        )

    @staticmethod
    def handle_send_secretrequest_light(
        raiden: "RaidenService", secret_request_event: SendSecretRequestLight
    ):
        secret_request_message = message_from_sendevent(secret_request_event)
        lc_transport = raiden.get_light_client_transport(to_checksum_address(secret_request_event.sender))
        if lc_transport:
            lc_transport.enqueue_message(
                *TransportMessage.wrap(secret_request_event.queue_identifier, secret_request_message)
            )

    @staticmethod
    def handle_send_refundtransfer(
        raiden: "RaidenService", refund_transfer_event: SendRefundTransfer
    ):
        refund_transfer_message = message_from_sendevent(refund_transfer_event)
        raiden.sign(refund_transfer_message)
        raiden.transport.full_node.enqueue_message(
            *TransportMessage.wrap(refund_transfer_event.queue_identifier, refund_transfer_message)
        )

    @staticmethod
    def handle_send_processed(raiden: "RaidenService", processed_event: SendProcessed):
        processed_message = message_from_sendevent(processed_event)
        raiden.sign(processed_message)
        raiden.transport.full_node.enqueue_message(
            *TransportMessage.wrap(processed_event.queue_identifier, processed_message)
        )

    @staticmethod
    def handle_paymentsentsuccess(
        raiden: "RaidenService", payment_sent_success_event: EventPaymentSentSuccess
    ):

        target = payment_sent_success_event.target
        payment_identifier = payment_sent_success_event.identifier
        payment_status = raiden.targets_to_identifiers_to_statuses[target].pop(payment_identifier)

        handle_receive_events_with_payments(raiden.wal.storage,
                                            payment_status.payment_hash_invoice,
                                            'raiden.transfer.events.EventPaymentSentSuccess',
                                            payment_identifier)

        # With the introduction of the lock we should always get
        # here only once per identifier so payment_status should always exist
        # see: https://github.com/raiden-network/raiden/pull/3191
        payment_status.payment_done.set(payment_sent_success_event.secret)

    @staticmethod
    def handle_paymentsentfailed(
        raiden: "RaidenService", payment_sent_failed_event: EventPaymentSentFailed
    ):
        target = payment_sent_failed_event.target
        payment_identifier = payment_sent_failed_event.identifier
        payment_status = raiden.targets_to_identifiers_to_statuses[target].pop(
            payment_identifier, None
        )
        if payment_status:
            handle_receive_events_with_payments(raiden.wal.storage,
                                                payment_status.payment_hash_invoice,
                                                'raiden.transfer.events.EventPaymentSentFailed',
                                                payment_identifier)

            # In the case of a refund transfer the payment fails earlier
            # but the lock expiration will generate a second
            # EventPaymentSentFailed message which we can ignore here

            payment_status.payment_done.set(False)

    @staticmethod
    def handle_unlockfailed(raiden: "RaidenService", unlock_failed_event: EventUnlockFailed):
        # pylint: disable=unused-argument
        log.error(
            "UnlockFailed!",
            secrethash=pex(unlock_failed_event.secrethash),
            reason=unlock_failed_event.reason,
            node=pex(raiden.address),
        )

    @staticmethod
    def handle_contract_send_secretreveal(
        raiden: "RaidenService", channel_reveal_secret_event: ContractSendSecretReveal
    ):
        raiden.default_secret_registry.register_secret(secret=channel_reveal_secret_event.secret)

    @staticmethod
    def handle_contract_send_secretreveal_light(
        raiden: "RaidenService", channel_reveal_secret_event: ContractSendSecretRevealLight
    ):
        message = RequestRegisterSecret(raiden.default_secret_registry.address)
        existing_message = LightClientMessageHandler.get_message_for_payment(
            message_id=channel_reveal_secret_event.message_id,
            light_client_address=channel_reveal_secret_event.light_client_address,
            payment_id=channel_reveal_secret_event.payment_identifier,
            order=0,
            message_type=LightClientProtocolMessageType.RequestRegisterSecret,
            message_protocol_type=message.to_dict()["type"],
            wal=raiden.wal
        )
        # Do not store the RegisterSecretRequest twice for same payment
        if not existing_message:
            LightClientMessageHandler.store_light_client_protocol_message(
                identifier=channel_reveal_secret_event.message_id,
                message=message,
                signed=False,
                payment_id=channel_reveal_secret_event.payment_identifier,
                light_client_address=channel_reveal_secret_event.light_client_address,
                order=0,
                message_type=LightClientProtocolMessageType.RequestRegisterSecret,
                wal=raiden.wal
            )

<<<<<<< HEAD
=======
            LightClientMessageHandler.store_light_client_protocol_message(
                identifier=channel_reveal_secret_event.message_id,
                message=message,
                signed=False,
                payment_id=channel_reveal_secret_event.payment_identifier,
                light_client_address=channel_reveal_secret_event.light_client_address,
                order=0,
                message_type=LightClientProtocolMessageType.RequestRegisterSecret,
                wal=raiden.wal
            )
>>>>>>> 666e4e30
    @staticmethod
    def handle_contract_send_channelclose(
        raiden: "RaidenService",
        chain_state: ChainState,
        channel_close_event: ContractSendChannelClose,
    ):
        balance_proof = channel_close_event.balance_proof

        if balance_proof:
            nonce = balance_proof.nonce
            balance_hash = balance_proof.balance_hash
            signature = balance_proof.signature
            message_hash = balance_proof.message_hash

        else:
            nonce = Nonce(0)
            balance_hash = EMPTY_BALANCE_HASH
            signature = EMPTY_SIGNATURE
            message_hash = EMPTY_MESSAGE_HASH

        channel_proxy = raiden.chain.payment_channel(
            creator_address=channel_close_event.our_address,
            canonical_identifier=CanonicalIdentifier(
                chain_identifier=chain_state.chain_id,
                token_network_address=channel_close_event.token_network_identifier,
                channel_identifier=channel_close_event.channel_identifier,
            )
        )

        if channel_close_event.signed_close_tx is None:
            channel_proxy.close(
                nonce=nonce,
                balance_hash=balance_hash,
                additional_hash=message_hash,
                signature=signature,
                block_identifier=channel_close_event.triggered_by_block_hash)
        else:
            channel_proxy.close_light(nonce=nonce,
                                      balance_hash=balance_hash,
                                      additional_hash=message_hash,
                                      signature=signature,
                                      block_identifier=channel_close_event.triggered_by_block_hash,
                                      signed_close_tx=channel_close_event.signed_close_tx)

    @staticmethod
    def handle_contract_send_channelupdate(
        raiden: "RaidenService", channel_update_event: ContractSendChannelUpdateTransfer
    ):
        balance_proof = channel_update_event.balance_proof

        if balance_proof:
            canonical_identifier = balance_proof.canonical_identifier
            channel = raiden.chain.payment_channel(
                creator_address=channel_update_event.our_address,
                canonical_identifier=canonical_identifier
            )

            non_closing_data = pack_balance_proof_update(
                nonce=balance_proof.nonce,
                balance_hash=balance_proof.balance_hash,
                additional_hash=balance_proof.message_hash,
                canonical_identifier=canonical_identifier,
                partner_signature=balance_proof.signature,
            )
            our_signature = raiden.signer.sign(data=non_closing_data)

            channel.update_transfer(
                nonce=balance_proof.nonce,
                balance_hash=balance_proof.balance_hash,
                additional_hash=balance_proof.message_hash,
                partner_signature=balance_proof.signature,
                signature=our_signature,
                block_identifier=channel_update_event.triggered_by_block_hash,
            )

    @staticmethod
    def handle_contract_send_channelupdate_light(
        raiden: "RaidenService", channel_update_event: ContractSendChannelUpdateTransferLight
    ):
        balance_proof = channel_update_event.balance_proof

        # checking that this balance proof exists on the database
        db_balance_proof = raiden.wal.storage.get_latest_light_client_non_closing_balance_proof(
            channel_id=balance_proof.channel_identifier,
            non_closing_participant=channel_update_event.lc_address
        )

        if db_balance_proof:
            canonical_identifier = balance_proof.canonical_identifier
            channel = raiden.chain.payment_channel(creator_address=channel_update_event.lc_address,
                                                   canonical_identifier=canonical_identifier)
            channel.update_transfer_light(
                nonce=balance_proof.nonce,
                balance_hash=balance_proof.balance_hash,
                additional_hash=balance_proof.message_hash,
                partner_signature=balance_proof.signature,
                signature=channel_update_event.lc_bp_signature,
                block_identifier=channel_update_event.triggered_by_block_hash,
                raiden=raiden
            )

    @staticmethod
    def handle_contract_send_channelunlock(
        raiden: "RaidenService",
        chain_state: ChainState,
        channel_unlock_event: ContractSendChannelBatchUnlock,
    ):
        assert raiden.wal, "The Raiden Service must be initialize to handle events"

        canonical_identifier = channel_unlock_event.canonical_identifier
        token_network_identifier = canonical_identifier.token_network_address
        participant = channel_unlock_event.participant

        payment_channel: PaymentChannel = raiden.chain.payment_channel(
            creator_address=participant,
            canonical_identifier=canonical_identifier
        )

        channel_state = get_channelstate_by_token_network_and_partner(
            chain_state=chain_state,
            token_network_id=TokenNetworkID(token_network_identifier),
            creator_address=raiden.address,
            partner_address=participant,
        )

        if not channel_state:
            # channel was cleaned up already due to an unlock
            raise RaidenUnrecoverableError(
                f"Failed to find channel state with partner:"
                f"{to_checksum_address(participant)}, token_network:pex(token_network_identifier)"
            )

        our_address = channel_state.our_state.address
        our_locksroot = channel_state.our_state.onchain_locksroot

        partner_address = channel_state.partner_state.address
        partner_locksroot = channel_state.partner_state.onchain_locksroot

        # we want to unlock because there are on-chain unlocked locks
        search_events = our_locksroot != EMPTY_HASH
        # we want to unlock, because there are unlocked/unclaimed locks
        search_state_changes = partner_locksroot != EMPTY_HASH

        if not search_events and not search_state_changes:
            # In the case that someone else sent the unlock we do nothing
            # Check https://github.com/raiden-network/raiden/issues/3152
            # for more details
            log.warning(
                "Onchain unlock already mined",
                canonical_identifier=canonical_identifier,
                channel_identifier=canonical_identifier.channel_identifier,
                participant=to_checksum_address(participant),
            )
            return

        if search_state_changes:
            gain = get_batch_unlock_gain(channel_state)
            if gain.from_partner_locks > 0:
                unlock(
                    raiden=raiden,
                    payment_channel=payment_channel,
                    end_state=channel_state.partner_state,
                    participant=our_address,
                    partner=partner_address,
                )

        if search_events:
            gain = get_batch_unlock_gain(channel_state)
            if gain.from_our_locks > 0:
                unlock(
                    raiden=raiden,
                    payment_channel=payment_channel,
                    end_state=channel_state.our_state,
                    participant=partner_address,
                    partner=our_address,
                )

    @staticmethod
    def handle_contract_send_channelunlock_light(
        raiden: "RaidenService",
        chain_state: ChainState,
        channel_unlock_event: ContractSendChannelBatchUnlockLight,
    ):
        channel_state = get_channel_state(
            raiden=raiden,
            chain_state=chain_state,
            canonical_identifier=channel_unlock_event.canonical_identifier,
            participant=channel_unlock_event.participant,
            our_address=channel_unlock_event.client)
        if should_search_state_changes(channel_state):
            gain = get_batch_unlock_gain(channel_state)
            if gain.from_partner_locks > 0:
                unlock_light(
                    raiden=raiden,
                    chain_state=chain_state,
                    channel_unlock_event=channel_unlock_event,
                    participant=channel_state.our_state.address,
                    partner=channel_state.partner_state.address,
                    end_state=channel_state.partner_state
                )
        if should_search_events(channel_state):
            gain = get_batch_unlock_gain(channel_state)
            if gain.from_our_locks > 0:
                unlock_light(
                    raiden=raiden,
                    chain_state=chain_state,
                    channel_unlock_event=channel_unlock_event,
                    participant=channel_state.partner_state.address,
                    partner=channel_state.our_state.address,
                    end_state=channel_state.our_state
                )
<<<<<<< HEAD
=======

>>>>>>> 666e4e30

    @staticmethod
    def handle_contract_send_channelsettle(
        raiden: "RaidenService", channel_settle_event: ContractSendChannelSettle
    ):
        """ Handles settlement for normal node. """

        our_address = channel_settle_event.channel_state.our_state.address
        settlement_parameters = RaidenEventHandler.process_data_and_get_settlement_parameters(
            raiden,
            our_address,
            channel_settle_event.token_network_identifier,
            channel_settle_event.channel_identifier,
            channel_settle_event.triggered_by_block_hash
        )

        canonical_identifier = CanonicalIdentifier(
            chain_identifier=raiden.chain.network_id,
            token_network_address=channel_settle_event.token_network_identifier,
            channel_identifier=channel_settle_event.channel_identifier,
        )

        payment_channel: PaymentChannel = raiden.chain.payment_channel(
            creator_address=our_address,
            canonical_identifier=canonical_identifier
        )

        payment_channel.settle(
            transferred_amount=settlement_parameters.transferred_amount,
            locked_amount=settlement_parameters.locked_amount,
            locksroot=settlement_parameters.locksroot,
            partner_transferred_amount=settlement_parameters.partner_transferred_amount,
            partner_locked_amount=settlement_parameters.partner_locked_amount,
            partner_locksroot=settlement_parameters.partner_locksroot,
            block_identifier=settlement_parameters.block_identifier,
        )

    @staticmethod
    def handle_contract_send_channel_settle_light(raiden: "RaidenService",
                                                  channel_settle_light_event: ContractSendChannelSettleLight):
        """ Store a message for the LC with SettlementRequired type to handle settlement for LC on hub mode. """

        log.debug("Handling channel settle light")

        our_address = channel_settle_light_event.channel_state.our_state.address
        settlement_parameters = RaidenEventHandler.process_data_and_get_settlement_parameters(
            raiden,
            our_address,
            channel_settle_light_event.token_network_identifier,
            channel_settle_light_event.channel_identifier,
            channel_settle_light_event.triggered_by_block_hash
        )

        canonical_identifier = CanonicalIdentifier(
            chain_identifier=raiden.chain.network_id,
            token_network_address=channel_settle_light_event.token_network_identifier,
            channel_identifier=channel_settle_light_event.channel_identifier
        )

        payment_channel: PaymentChannel = raiden.chain.payment_channel(
            creator_address=our_address,
            canonical_identifier=canonical_identifier
        )

        pseudo_random_generator = random.Random()

        message_identifier = message_identifier_from_prng(pseudo_random_generator)

        # and now find out our maximum and the partner maximum to compare and figure out which is higher
        our_maximum = settlement_parameters.transferred_amount + settlement_parameters.locked_amount
        partner_maximum = settlement_parameters.partner_transferred_amount + settlement_parameters.partner_locked_amount

        # The second participant transferred + locked amount must be higher by contract requirement
        our_bp_is_larger = our_maximum > partner_maximum
        if our_bp_is_larger:
            message = SettlementRequiredLightMessage(
                channel_identifier=channel_settle_light_event.channel_identifier,
                channel_network_identifier=channel_settle_light_event.token_network_identifier,
                participant1=payment_channel.participant2,
                participant1_transferred_amount=settlement_parameters.partner_transferred_amount,
                participant1_locked_amount=settlement_parameters.partner_locked_amount,
                participant1_locksroot=settlement_parameters.partner_locksroot,
                participant2=payment_channel.participant1,
                participant2_transferred_amount=settlement_parameters.transferred_amount,
                participant2_locked_amount=settlement_parameters.locked_amount,
                participant2_locksroot=settlement_parameters.locksroot)
        else:
            message = SettlementRequiredLightMessage(
                channel_identifier=channel_settle_light_event.channel_identifier,
                channel_network_identifier=channel_settle_light_event.token_network_identifier,
                participant1=payment_channel.participant1,
                participant1_transferred_amount=settlement_parameters.transferred_amount,
                participant1_locked_amount=settlement_parameters.locked_amount,
                participant1_locksroot=settlement_parameters.locksroot,
                participant2=payment_channel.participant2,
                participant2_transferred_amount=settlement_parameters.partner_transferred_amount,
                participant2_locked_amount=settlement_parameters.partner_locked_amount,
                participant2_locksroot=settlement_parameters.partner_locksroot)

        log.debug("Storing light client message to require settle")

        message_already_stored = LightClientMessageHandler.get_message_by_content(
            light_client_address=payment_channel.participant1,
            message_type=LightClientProtocolMessageType.SettlementRequired,
            message=message,
            wal=raiden.wal)

        if message_already_stored:
            log.debug(
                "Skipping storing light client settle message "
                "for {} with type {} since already exists in database".format(
                    payment_channel.participant1.hex(),
                    str(LightClientProtocolMessageType.SettlementRequired)))
        else:
            LightClientMessageHandler \
                .store_light_client_protocol_message(identifier=message_identifier,
                                                     message=message,
                                                     signed=False,
                                                     payment_id=None,
                                                     light_client_address=payment_channel.participant1,
                                                     order=0,
                                                     message_type=LightClientProtocolMessageType.SettlementRequired,
                                                     wal=raiden.wal)

    @staticmethod
    def process_data_and_get_settlement_parameters(raiden: "RaidenService",
                                                   our_address: Address,
                                                   token_network_identifier: TokenNetworkID,
                                                   channel_identifier: ChannelID,
                                                   triggered_by_block_hash: BlockHash) -> SettlementParameters:

        log.debug("Processing settlement data")

        assert raiden.wal, "The Raiden Service must be initialized to handle events"
        canonical_identifier = CanonicalIdentifier(
            chain_identifier=raiden.chain.network_id,
            token_network_address=token_network_identifier,
            channel_identifier=channel_identifier,
        )
        payment_channel: PaymentChannel = raiden.chain.payment_channel(
            creator_address=our_address,
            canonical_identifier=canonical_identifier
        )
        token_network_proxy: TokenNetwork = payment_channel.token_network
        if not token_network_proxy.client.can_query_state_for_block(triggered_by_block_hash):
            # The only time this can happen is during restarts after a long time
            # when the triggered block ends up getting pruned
            # In that case it's safe to just use the latest view of the chain to
            # query the on-chain participant/channel details
            triggered_by_block_hash = token_network_proxy.client.blockhash_from_blocknumber(
                "latest"
            )
        participants_details = token_network_proxy.detail_participants(
            participant1=payment_channel.participant1,
            participant2=payment_channel.participant2,
            block_identifier=triggered_by_block_hash,
            channel_identifier=channel_identifier,
        )
        our_details = participants_details.our_details
        partner_details = participants_details.partner_details
        log_details = {
            "chain_id": canonical_identifier.chain_identifier,
            "token_network_identifier": canonical_identifier.token_network_address,
            "channel_identifier": canonical_identifier.channel_identifier,
            "node": pex(raiden.address),
            "partner": to_checksum_address(partner_details.address),
            "our_deposit": our_details.deposit,
            "our_withdrawn": our_details.withdrawn,
            "our_is_closer": our_details.is_closer,
            "our_balance_hash": to_hex(our_details.balance_hash),
            "our_nonce": our_details.nonce,
            "our_locksroot": to_hex(our_details.locksroot),
            "our_locked_amount": our_details.locked_amount,
            "partner_deposit": partner_details.deposit,
            "partner_withdrawn": partner_details.withdrawn,
            "partner_is_closer": partner_details.is_closer,
            "partner_balance_hash": to_hex(partner_details.balance_hash),
            "partner_nonce": partner_details.nonce,
            "partner_locksroot": to_hex(partner_details.locksroot),
            "partner_locked_amount": partner_details.locked_amount,
        }
        if our_details.balance_hash != EMPTY_HASH:
            event_record = get_event_with_balance_proof_by_balance_hash(
                storage=raiden.wal.storage,
                canonical_identifier=canonical_identifier,
                balance_hash=our_details.balance_hash,
            )
            if event_record.data is None:
                log.critical("our balance proof not found", **log_details)
                raise RaidenUnrecoverableError(
                    "Our balance proof could not be found in the database"
                )
            our_balance_proof = event_record.data.balance_proof
            our_transferred_amount = our_balance_proof.transferred_amount
            our_locked_amount = our_balance_proof.locked_amount
            our_locksroot = our_balance_proof.locksroot
        else:
            our_transferred_amount = 0
            our_locked_amount = 0
            our_locksroot = EMPTY_HASH
        if partner_details.balance_hash != EMPTY_HASH:
            state_change_record = get_state_change_with_balance_proof_by_balance_hash(
                storage=raiden.wal.storage,
                canonical_identifier=canonical_identifier,
                balance_hash=partner_details.balance_hash,
                sender=participants_details.partner_details.address,
            )
            if state_change_record.data is None:
                log.critical("partner balance proof not found", **log_details)
                raise RaidenUnrecoverableError(
                    "Partner balance proof could not be found in the database"
                )
            partner_balance_proof = state_change_record.data.balance_proof
            partner_transferred_amount = partner_balance_proof.transferred_amount
            partner_locked_amount = partner_balance_proof.locked_amount
            partner_locksroot = partner_balance_proof.locksroot
        else:
            partner_transferred_amount = 0
            partner_locked_amount = 0
            partner_locksroot = EMPTY_HASH

        return SettlementParameters(
            transferred_amount=our_transferred_amount,
            locked_amount=our_locked_amount,
            locksroot=our_locksroot,
            partner_transferred_amount=partner_transferred_amount,
            partner_locked_amount=partner_locked_amount,
            partner_locksroot=partner_locksroot,
            block_identifier=triggered_by_block_hash)<|MERGE_RESOLUTION|>--- conflicted
+++ resolved
@@ -4,6 +4,7 @@
 
 import structlog
 from eth_utils import to_checksum_address, to_hex, encode_hex
+
 from raiden.api.objects import SettlementParameters
 from raiden.billing.invoices.handlers.invoice_handler import handle_receive_events_with_payments
 from raiden.constants import EMPTY_BALANCE_HASH, EMPTY_HASH, EMPTY_MESSAGE_HASH, EMPTY_SIGNATURE
@@ -487,19 +488,6 @@
                 wal=raiden.wal
             )
 
-<<<<<<< HEAD
-=======
-            LightClientMessageHandler.store_light_client_protocol_message(
-                identifier=channel_reveal_secret_event.message_id,
-                message=message,
-                signed=False,
-                payment_id=channel_reveal_secret_event.payment_identifier,
-                light_client_address=channel_reveal_secret_event.light_client_address,
-                order=0,
-                message_type=LightClientProtocolMessageType.RequestRegisterSecret,
-                wal=raiden.wal
-            )
->>>>>>> 666e4e30
     @staticmethod
     def handle_contract_send_channelclose(
         raiden: "RaidenService",
@@ -711,10 +699,6 @@
                     partner=channel_state.our_state.address,
                     end_state=channel_state.our_state
                 )
-<<<<<<< HEAD
-=======
-
->>>>>>> 666e4e30
 
     @staticmethod
     def handle_contract_send_channelsettle(
