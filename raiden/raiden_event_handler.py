--- conflicted
+++ resolved
@@ -243,14 +243,6 @@
         if existing_message:
             if not existing_message.is_signed and store_message_event.is_signed:
                 # Update messages that were created by the hub and now are received signed by the light client
-<<<<<<< HEAD
-                LightClientMessageHandler \
-                    .update_offchain_light_client_protocol_message_set_signed_message(store_message_event.message,
-                                                                                      store_message_event.payment_id,
-                                                                                      store_message_event.message_order,
-                                                                                      store_message_event.message_type,
-                                                                                      raiden.wal)
-=======
                 LightClientMessageHandler.update_offchain_light_client_protocol_message_set_signed_message(
                     message=store_message_event.message,
                     payment_id=store_message_event.payment_id,
@@ -259,7 +251,6 @@
                     light_client_address=store_message_event.light_client_address,
                     wal=raiden.wal
                 )
->>>>>>> 86f56943
             else:
                 log.info("Message for lc already received, ignoring db storage")
         else:
@@ -496,19 +487,6 @@
                 wal=raiden.wal
             )
 
-<<<<<<< HEAD
-=======
-            LightClientMessageHandler.store_light_client_protocol_message(
-                identifier=channel_reveal_secret_event.message_id,
-                message=message,
-                signed=False,
-                payment_id=channel_reveal_secret_event.payment_identifier,
-                light_client_address=channel_reveal_secret_event.light_client_address,
-                order=0,
-                message_type=LightClientProtocolMessageType.RequestRegisterSecret,
-                wal=raiden.wal
-            )
->>>>>>> 86f56943
     @staticmethod
     def handle_contract_send_channelclose(
         raiden: "RaidenService",
@@ -592,12 +570,8 @@
 
         # checking that this balance proof exists on the database
         db_balance_proof = raiden.wal.storage.get_latest_light_client_non_closing_balance_proof(
-<<<<<<< HEAD
-            channel_id=balance_proof.channel_identifier
-=======
             channel_id=balance_proof.channel_identifier,
             non_closing_participant=channel_update_event.lc_address
->>>>>>> 86f56943
         )
 
         if db_balance_proof:
@@ -725,7 +699,6 @@
                     end_state=channel_state.our_state
                 )
 
-
     @staticmethod
     def handle_contract_send_channelsettle(
         raiden: "RaidenService", channel_settle_event: ContractSendChannelSettle
