import random
from abc import ABC, abstractmethod
from typing import TYPE_CHECKING

import structlog
from eth_utils import to_checksum_address, to_hex, encode_hex

from raiden.api.objects import SettlementParameters
from raiden.billing.invoices.handlers.invoice_handler import handle_receive_events_with_payments
from raiden.constants import EMPTY_BALANCE_HASH, EMPTY_HASH, EMPTY_MESSAGE_HASH, EMPTY_SIGNATURE
from raiden.exceptions import ChannelOutdatedError, RaidenUnrecoverableError
from raiden.lightclient.handlers.light_client_message_handler import LightClientMessageHandler
from raiden.lightclient.models.light_client_protocol_message import LightClientProtocolMessageType, \
    LightClientProtocolMessage
from raiden.message_event_convertor import message_from_sendevent
from raiden.messages import RequestRegisterSecret, UnlockLightRequest, SettlementRequiredLightMessage
from raiden.network.proxies.payment_channel import PaymentChannel
from raiden.network.proxies.token_network import TokenNetwork
from raiden.network.resolver.client import reveal_secret_with_resolver
from raiden.storage.restore import channel_state_until_state_change
from raiden.transfer import views
from raiden.transfer.architecture import Event
from raiden.transfer.balance_proof import pack_balance_proof_update
from raiden.transfer.channel import get_batch_unlock, get_batch_unlock_gain
from raiden.transfer.events import (
    ContractSendChannelBatchUnlock,
    ContractSendChannelClose,
    ContractSendChannelSettle,
    ContractSendChannelUpdateTransfer,
    ContractSendSecretReveal,
    ContractSendSecretRevealLight,
    EventInvalidReceivedLockedTransfer,
    EventInvalidReceivedLockExpired,
    EventInvalidReceivedTransferRefund,
    EventInvalidReceivedUnlock,
    EventPaymentSentFailed,
    EventPaymentSentSuccess,
    SendProcessed,
    ContractSendChannelUpdateTransferLight,
    ContractSendChannelBatchUnlockLight,
    ContractSendChannelSettleLight
)
from raiden.transfer.identifiers import CanonicalIdentifier
from raiden.transfer.mediated_transfer.events import (
    EventUnlockClaimFailed,
    EventUnlockClaimSuccess,
    EventUnlockFailed,
    EventUnlockSuccess,
    SendBalanceProof,
    SendLockedTransfer,
    SendLockExpired,
    SendRefundTransfer,
    SendSecretRequest,
    SendSecretReveal,
    SendLockedTransferLight,
    StoreMessageEvent,
    SendSecretRevealLight,
    SendBalanceProofLight,
    SendSecretRequestLight,
    SendLockExpiredLight
)
from raiden.transfer.state import ChainState, message_identifier_from_prng, NettingChannelEndState
from raiden.transfer.unlock import get_channel_state, should_search_events, should_search_state_changes
from raiden.transfer.utils import (
    get_event_with_balance_proof_by_balance_hash,
    get_state_change_with_balance_proof_by_balance_hash,
    get_state_change_with_balance_proof_by_locksroot,
    get_event_with_balance_proof_by_locksroot,
)
from raiden.transfer.views import get_channelstate_by_token_network_and_partner
from raiden.utils import pex
from raiden.utils.typing import MYPY_ANNOTATION, Address, Nonce, TokenNetworkID, AddressHex, ChannelID, BlockHash

if TYPE_CHECKING:
    # pylint: disable=unused-import
    from raiden.raiden_service import RaidenService

log = structlog.get_logger(__name__)  # pylint: disable=invalid-name
UNEVENTFUL_EVENTS = (
    EventUnlockSuccess,
    EventUnlockClaimFailed,
    EventUnlockClaimSuccess,
    EventInvalidReceivedLockedTransfer,
    EventInvalidReceivedLockExpired,
    EventInvalidReceivedTransferRefund,
    EventInvalidReceivedUnlock,
)


def unlock(
    raiden: "RaidenService",
    payment_channel: PaymentChannel,
    end_state: NettingChannelEndState,
    participant: Address,
    partner: Address,
) -> None:
    merkle_tree_leaves = get_batch_unlock(end_state)

    try:
        payment_channel.unlock(
            participant=participant, partner=partner, merkle_tree_leaves=merkle_tree_leaves
        )
    except ChannelOutdatedError as e:
        log.error(str(e), node=pex(raiden.address))


def unlock_light(raiden: "RaidenService",
                 chain_state: ChainState,
                 channel_unlock_event: ContractSendChannelBatchUnlockLight,
                 participant: Address,
                 partner: Address,
                 end_state: NettingChannelEndState):
    merkle_tree_leaves = get_batch_unlock(end_state)
    leaves_packed = str(encode_hex(b"".join(lock.encoded for lock in merkle_tree_leaves)))

    canonical_identifier: CanonicalIdentifier = channel_unlock_event.canonical_identifier

    token_network = views.get_token_network_by_identifier(chain_state, canonical_identifier.token_network_address)
    message = UnlockLightRequest(
        token_address=token_network.token_address,
        channel_identifier=canonical_identifier.channel_identifier,
        receiver=participant,
        sender=partner,
        merkle_tree_leaves=leaves_packed
    )
    if not LightClientMessageHandler.get_message_by_content(
        light_client_address=channel_unlock_event.client,
        message_type=LightClientProtocolMessageType.UnlockLightRequest,
        message=message,
        wal=raiden.wal
    ):
        LightClientMessageHandler.store_light_client_protocol_message(
            identifier=message_identifier_from_prng(chain_state.pseudo_random_generator),
            signed=False,
            payment_id=0,
            order=0,
            message_type=LightClientProtocolMessageType.UnlockLightRequest,
            wal=raiden.wal,
            light_client_address=channel_unlock_event.client,
            message=message
        )


class EventHandler(ABC):
    @abstractmethod
    def on_raiden_event(self, raiden: "RaidenService", chain_state: ChainState, event: Event):
        pass


class RaidenEventHandler(EventHandler):

    @staticmethod
    def event_from_light_client(chain_state: ChainState, partner_address: AddressHex,
                                canonical_identifier: CanonicalIdentifier):
        return views.get_channelstate_by_canonical_identifier_and_address(chain_state, canonical_identifier,
                                                                          partner_address)

    def on_raiden_event(self, raiden: "RaidenService", chain_state: ChainState, event: Event):
        # pylint: disable=too-many-branches
        if type(event) == SendLockExpired:
            assert isinstance(event, SendLockExpired), MYPY_ANNOTATION
            self.handle_send_lockexpired(raiden, event)
        elif type(event) == SendLockExpiredLight:
            assert isinstance(event, SendLockExpiredLight), MYPY_ANNOTATION
            self.handle_send_lockexpired_light(raiden, event)
        elif type(event) == SendLockedTransfer:
            assert isinstance(event, SendLockedTransfer), MYPY_ANNOTATION
            self.handle_send_lockedtransfer(raiden, event)
        elif type(event) == SendLockedTransferLight:
            assert isinstance(event, SendLockedTransferLight), MYPY_ANNOTATION
            self.handle_send_lockedtransfer_light(raiden, event)
        elif type(event) == SendSecretReveal:
            assert isinstance(event, SendSecretReveal), MYPY_ANNOTATION
            self.handle_send_secretreveal(raiden, event)
        elif type(event) == SendSecretRevealLight:
            assert isinstance(event, SendSecretRevealLight), MYPY_ANNOTATION
            self.handle_send_secretreveal_light(raiden, event)
        elif type(event) == SendBalanceProof:
            assert isinstance(event, SendBalanceProof), MYPY_ANNOTATION
            self.handle_send_balanceproof(raiden, event)
        elif type(event) == SendBalanceProofLight:
            assert isinstance(event, SendBalanceProofLight), MYPY_ANNOTATION
            self.handle_send_balanceproof_light(raiden, event)
        elif type(event) == SendSecretRequest:
            assert isinstance(event, SendSecretRequest), MYPY_ANNOTATION
            self.handle_send_secretrequest(raiden, event)
        elif type(event) == SendSecretRequestLight:
            assert isinstance(event, SendSecretRequestLight), MYPY_ANNOTATION
            self.handle_send_secretrequest_light(raiden, event)
        elif type(event) == SendRefundTransfer:
            assert isinstance(event, SendRefundTransfer), MYPY_ANNOTATION
            self.handle_send_refundtransfer(raiden, event)
        elif type(event) == SendProcessed:
            assert isinstance(event, SendProcessed), MYPY_ANNOTATION
            self.handle_send_processed(raiden, event)
        elif type(event) == EventPaymentSentSuccess:
            assert isinstance(event, EventPaymentSentSuccess), MYPY_ANNOTATION
            self.handle_paymentsentsuccess(raiden, event)
        elif type(event) == EventPaymentSentFailed:
            assert isinstance(event, EventPaymentSentFailed), MYPY_ANNOTATION
            self.handle_paymentsentfailed(raiden, event)
        elif type(event) == EventUnlockFailed:
            assert isinstance(event, EventUnlockFailed), MYPY_ANNOTATION
            self.handle_unlockfailed(raiden, event)
        elif type(event) == ContractSendSecretReveal:
            assert isinstance(event, ContractSendSecretReveal), MYPY_ANNOTATION
            self.handle_contract_send_secretreveal(raiden, event)
        elif type(event) == ContractSendSecretRevealLight:
            assert isinstance(event, ContractSendSecretRevealLight), MYPY_ANNOTATION
            self.handle_contract_send_secretreveal_light(raiden, event)
        elif type(event) == ContractSendChannelClose:
            assert isinstance(event, ContractSendChannelClose), MYPY_ANNOTATION
            self.handle_contract_send_channelclose(raiden, chain_state, event)
        elif type(event) == ContractSendChannelUpdateTransfer:
            assert isinstance(event, ContractSendChannelUpdateTransfer), MYPY_ANNOTATION
            self.handle_contract_send_channelupdate(raiden, event)
        elif type(event) == ContractSendChannelUpdateTransferLight:
            assert isinstance(event, ContractSendChannelUpdateTransferLight), MYPY_ANNOTATION
            self.handle_contract_send_channelupdate_light(raiden, event)
        elif type(event) == ContractSendChannelBatchUnlock:
            assert isinstance(event, ContractSendChannelBatchUnlock), MYPY_ANNOTATION
            self.handle_contract_send_channelunlock(raiden, chain_state, event)
        elif type(event) == ContractSendChannelBatchUnlockLight:
            assert isinstance(event, ContractSendChannelBatchUnlockLight), MYPY_ANNOTATION
            self.handle_contract_send_channelunlock_light(raiden, chain_state, event)
        elif type(event) == ContractSendChannelSettle:
            assert isinstance(event, ContractSendChannelSettle), MYPY_ANNOTATION
            self.handle_contract_send_channelsettle(raiden, event)
        elif type(event) == ContractSendChannelSettleLight:
            assert isinstance(event, ContractSendChannelSettleLight), MYPY_ANNOTATION
            self.handle_contract_send_channel_settle_light(raiden, event)
        elif type(event) == StoreMessageEvent:
            assert isinstance(event, StoreMessageEvent), MYPY_ANNOTATION
            self.handle_store_message(raiden, event)
        elif type(event) in UNEVENTFUL_EVENTS:
            pass
        else:
            log.error("Unknown event", event_type=str(type(event)), node=pex(raiden.address))

    @staticmethod
    def handle_store_message(raiden: "RaidenService", store_message_event: StoreMessageEvent):
        existing_message = RaidenEventHandler.get_existing_lc_message_from_store_event(
            raiden=raiden,
            store_message_event=store_message_event
        )
        if existing_message:
            if not existing_message.is_signed and store_message_event.is_signed:
                # Update messages that were created by the hub and now are received signed by the light client
                LightClientMessageHandler.update_offchain_light_client_protocol_message_set_signed_message(
                    message=store_message_event.message,
                    payment_id=store_message_event.payment_id,
                    order=store_message_event.message_order,
                    message_type=store_message_event.message_type,
                    light_client_address=store_message_event.light_client_address,
                    wal=raiden.wal
                )
            else:
                log.info("Message for lc already received, ignoring db storage")
        else:
            LightClientMessageHandler.store_light_client_protocol_message(
                identifier=store_message_event.message_id,
                message=store_message_event.message,
                signed=store_message_event.is_signed,
                light_client_address=store_message_event.light_client_address,
                order=store_message_event.message_order,
                message_type=store_message_event.message_type,
                wal=raiden.wal,
                payment_id=store_message_event.payment_id
            )

    @staticmethod
    def get_existing_lc_message_from_store_event(raiden: "RaidenService",
                                                 store_message_event: StoreMessageEvent) -> LightClientProtocolMessage:
        existing_message: LightClientProtocolMessage
        if store_message_event.payment_id:
            # payment related message
            existing_message = LightClientMessageHandler.get_message_for_payment(
                message_id=store_message_event.message_id,
                light_client_address=store_message_event.light_client_address,
                payment_id=store_message_event.payment_id,
                order=store_message_event.message_order,
                message_type=store_message_event.message_type,
                message_protocol_type=store_message_event.message.to_dict()["type"],
                wal=raiden.wal
            )
        else:
            existing_message = LightClientMessageHandler.get_message_by_content(
                light_client_address=store_message_event.light_client_address,
                message_type=store_message_event.message_type,
                message=store_message_event.message,
                wal=raiden.wal
            )
        return existing_message

    @staticmethod
    def handle_send_lockexpired(raiden: "RaidenService", send_lock_expired: SendLockExpired):
        lock_expired_message = message_from_sendevent(send_lock_expired)
        raiden.sign(lock_expired_message)
        raiden.transport.hub_transport.send_async(send_lock_expired.queue_identifier, lock_expired_message)

    @staticmethod
    def handle_send_lockexpired_light(raiden: "RaidenService", send_lock_expired: SendLockExpiredLight):
        signed_lock_expired = send_lock_expired.signed_lock_expired
        lc_transport = raiden.get_light_client_transport(to_checksum_address(signed_lock_expired.sender))
        if lc_transport:
            lc_transport.send_async(
                send_lock_expired.queue_identifier, signed_lock_expired
            )

    @staticmethod
    def handle_send_lockedtransfer(
        raiden: "RaidenService", send_locked_transfer: SendLockedTransfer
    ):
        mediated_transfer_message = message_from_sendevent(send_locked_transfer)
        raiden.sign(mediated_transfer_message)
        raiden.transport.hub_transport.send_async(
            send_locked_transfer.queue_identifier, mediated_transfer_message
        )

    @staticmethod
    def handle_send_lockedtransfer_light(
        raiden: "RaidenService", send_locked_transfer_light: SendLockedTransferLight
    ):
        mediated_transfer_message = send_locked_transfer_light.signed_locked_transfer
        light_client_address = to_checksum_address(send_locked_transfer_light.signed_locked_transfer.initiator)
        for light_client_transport in raiden.transport.light_client_transports:
            if light_client_address == light_client_transport._address:
                light_client_transport.send_async(send_locked_transfer_light.queue_identifier,
                                                  mediated_transfer_message)

    @staticmethod
    def handle_send_secretreveal(raiden: "RaidenService", reveal_secret_event: SendSecretReveal):
        reveal_secret_message = message_from_sendevent(reveal_secret_event)
        raiden.sign(reveal_secret_message)
        raiden.transport.hub_transport.send_async(reveal_secret_event.queue_identifier, reveal_secret_message)

    @staticmethod
    def handle_send_secretreveal_light(raiden: "RaidenService", reveal_secret_event: SendSecretRevealLight):
        signed_secret_reveal = reveal_secret_event.signed_secret_reveal
        lc_transport = raiden.get_light_client_transport(to_checksum_address(reveal_secret_event.sender))
        if lc_transport:
            lc_transport.send_async(
                reveal_secret_event.queue_identifier, signed_secret_reveal
            )

    @staticmethod
    def handle_send_balanceproof(raiden: "RaidenService", balance_proof_event: SendBalanceProof):
        unlock_message = message_from_sendevent(balance_proof_event)
        raiden.sign(unlock_message)
        raiden.transport.hub_transport.send_async(balance_proof_event.queue_identifier, unlock_message)

    @staticmethod
    def handle_send_balanceproof_light(raiden: "RaidenService", balance_proof_event: SendBalanceProofLight):
        unlock_message = message_from_sendevent(balance_proof_event)
        lc_transport = raiden.get_light_client_transport(to_checksum_address(balance_proof_event.sender))
        if lc_transport:
            lc_transport.send_async(balance_proof_event.queue_identifier, unlock_message)

    @staticmethod
    def handle_send_secretrequest(
        raiden: "RaidenService", secret_request_event: SendSecretRequest
    ):
        if reveal_secret_with_resolver(raiden, secret_request_event):
            return

        secret_request_message = message_from_sendevent(secret_request_event)
        raiden.sign(secret_request_message)
        raiden.transport.hub_transport.send_async(secret_request_event.queue_identifier, secret_request_message)

    @staticmethod
    def handle_send_secretrequest_light(
        raiden: "RaidenService", secret_request_event: SendSecretRequestLight
    ):
        secret_request_message = message_from_sendevent(secret_request_event)
        lc_transport = raiden.get_light_client_transport(to_checksum_address(secret_request_event.sender))
        if lc_transport:
            lc_transport.send_async(secret_request_event.queue_identifier, secret_request_message)

    @staticmethod
    def handle_send_refundtransfer(
        raiden: "RaidenService", refund_transfer_event: SendRefundTransfer
    ):
        refund_transfer_message = message_from_sendevent(refund_transfer_event)
        raiden.sign(refund_transfer_message)
        raiden.transport.hub_transport.send_async(
            refund_transfer_event.queue_identifier, refund_transfer_message
        )

    @staticmethod
    def handle_send_processed(raiden: "RaidenService", processed_event: SendProcessed):
        processed_message = message_from_sendevent(processed_event)
        raiden.sign(processed_message)
        raiden.transport.hub_transport.send_async(processed_event.queue_identifier, processed_message)

    @staticmethod
    def handle_paymentsentsuccess(
        raiden: "RaidenService", payment_sent_success_event: EventPaymentSentSuccess
    ):

        target = payment_sent_success_event.target
        payment_identifier = payment_sent_success_event.identifier
        payment_status = raiden.targets_to_identifiers_to_statuses[target].pop(payment_identifier)

        handle_receive_events_with_payments(raiden.wal.storage,
                                            payment_status.payment_hash_invoice,
                                            'raiden.transfer.events.EventPaymentSentSuccess',
                                            payment_identifier)

        # With the introduction of the lock we should always get
        # here only once per identifier so payment_status should always exist
        # see: https://github.com/raiden-network/raiden/pull/3191
        payment_status.payment_done.set(payment_sent_success_event.secret)

    @staticmethod
    def handle_paymentsentfailed(
        raiden: "RaidenService", payment_sent_failed_event: EventPaymentSentFailed
    ):
        target = payment_sent_failed_event.target
        payment_identifier = payment_sent_failed_event.identifier
        payment_status = raiden.targets_to_identifiers_to_statuses[target].pop(
            payment_identifier, None
        )
        if payment_status:
            handle_receive_events_with_payments(raiden.wal.storage,
                                                payment_status.payment_hash_invoice,
                                                'raiden.transfer.events.EventPaymentSentFailed',
                                                payment_identifier)

        # In the case of a refund transfer the payment fails earlier
        # but the lock expiration will generate a second
        # EventPaymentSentFailed message which we can ignore here

            payment_status.payment_done.set(False)

    @staticmethod
    def handle_unlockfailed(raiden: "RaidenService", unlock_failed_event: EventUnlockFailed):
        # pylint: disable=unused-argument
        log.error(
            "UnlockFailed!",
            secrethash=pex(unlock_failed_event.secrethash),
            reason=unlock_failed_event.reason,
            node=pex(raiden.address),
        )

    @staticmethod
    def handle_contract_send_secretreveal(
        raiden: "RaidenService", channel_reveal_secret_event: ContractSendSecretReveal
    ):
        raiden.default_secret_registry.register_secret(secret=channel_reveal_secret_event.secret)

    @staticmethod
    def handle_contract_send_secretreveal_light(
        raiden: "RaidenService", channel_reveal_secret_event: ContractSendSecretRevealLight
    ):
        message = RequestRegisterSecret(raiden.default_secret_registry.address)
        existing_message = LightClientMessageHandler.get_message_for_payment(
            message_id=channel_reveal_secret_event.message_id,
            light_client_address=channel_reveal_secret_event.light_client_address,
            payment_id=channel_reveal_secret_event.payment_identifier,
            order=0,
            message_type=LightClientProtocolMessageType.RequestRegisterSecret,
            message_protocol_type=message.to_dict()["type"],
            wal=raiden.wal
        )
        # Do not store the RegisterSecretRequest twice for same payment
        if not existing_message:

            LightClientMessageHandler.store_light_client_protocol_message(
                identifier=channel_reveal_secret_event.message_id,
                message=message,
                signed=False,
                payment_id=channel_reveal_secret_event.payment_identifier,
                light_client_address=channel_reveal_secret_event.light_client_address,
                order=0,
                message_type=LightClientProtocolMessageType.RequestRegisterSecret,
                wal=raiden.wal
            )
    @staticmethod
    def handle_contract_send_channelclose(
        raiden: "RaidenService",
        chain_state: ChainState,
        channel_close_event: ContractSendChannelClose,
    ):
        balance_proof = channel_close_event.balance_proof

        if balance_proof:
            nonce = balance_proof.nonce
            balance_hash = balance_proof.balance_hash
            signature = balance_proof.signature
            message_hash = balance_proof.message_hash

        else:
            nonce = Nonce(0)
            balance_hash = EMPTY_BALANCE_HASH
            signature = EMPTY_SIGNATURE
            message_hash = EMPTY_MESSAGE_HASH

        channel_proxy = raiden.chain.payment_channel(
            creator_address=channel_close_event.our_address,
            canonical_identifier=CanonicalIdentifier(
                chain_identifier=chain_state.chain_id,
                token_network_address=channel_close_event.token_network_identifier,
                channel_identifier=channel_close_event.channel_identifier,
            )
        )

        if channel_close_event.signed_close_tx is None:
            channel_proxy.close(
                nonce=nonce,
                balance_hash=balance_hash,
                additional_hash=message_hash,
                signature=signature,
                block_identifier=channel_close_event.triggered_by_block_hash)
        else:
            channel_proxy.close_light(nonce=nonce,
                                      balance_hash=balance_hash,
                                      additional_hash=message_hash,
                                      signature=signature,
                                      block_identifier=channel_close_event.triggered_by_block_hash,
                                      signed_close_tx=channel_close_event.signed_close_tx)

    @staticmethod
    def handle_contract_send_channelupdate(
        raiden: "RaidenService", channel_update_event: ContractSendChannelUpdateTransfer
    ):
        balance_proof = channel_update_event.balance_proof

        if balance_proof:
            canonical_identifier = balance_proof.canonical_identifier
            channel = raiden.chain.payment_channel(
                creator_address=channel_update_event.our_address,
                canonical_identifier=canonical_identifier
            )

            non_closing_data = pack_balance_proof_update(
                nonce=balance_proof.nonce,
                balance_hash=balance_proof.balance_hash,
                additional_hash=balance_proof.message_hash,
                canonical_identifier=canonical_identifier,
                partner_signature=balance_proof.signature,
            )
            our_signature = raiden.signer.sign(data=non_closing_data)

            channel.update_transfer(
                nonce=balance_proof.nonce,
                balance_hash=balance_proof.balance_hash,
                additional_hash=balance_proof.message_hash,
                partner_signature=balance_proof.signature,
                signature=our_signature,
                block_identifier=channel_update_event.triggered_by_block_hash,
            )

    @staticmethod
    def handle_contract_send_channelupdate_light(
        raiden: "RaidenService", channel_update_event: ContractSendChannelUpdateTransferLight
    ):
        balance_proof = channel_update_event.balance_proof

        # checking that this balance proof exists on the database
        db_balance_proof = raiden.wal.storage.get_latest_light_client_non_closing_balance_proof(
            channel_id=balance_proof.channel_identifier,
            non_closing_participant=channel_update_event.lc_address
        )

        if db_balance_proof:
            canonical_identifier = balance_proof.canonical_identifier
            channel = raiden.chain.payment_channel(creator_address=channel_update_event.lc_address,
                                                   canonical_identifier=canonical_identifier)
<<<<<<< HEAD
            partner_address = channel.participant2
=======
>>>>>>> 4e26c8a6
            channel.update_transfer_light(
                nonce=balance_proof.nonce,
                balance_hash=balance_proof.balance_hash,
                additional_hash=balance_proof.message_hash,
                partner_signature=balance_proof.signature,
                signature=channel_update_event.lc_bp_signature,
                block_identifier=channel_update_event.triggered_by_block_hash,
                raiden=raiden
            )

    @staticmethod
    def handle_contract_send_channelunlock(
        raiden: "RaidenService",
        chain_state: ChainState,
        channel_unlock_event: ContractSendChannelBatchUnlock,
    ):
        assert raiden.wal, "The Raiden Service must be initialize to handle events"

        canonical_identifier = channel_unlock_event.canonical_identifier
        token_network_identifier = canonical_identifier.token_network_address
        channel_identifier = canonical_identifier.channel_identifier
        participant = channel_unlock_event.participant

        payment_channel: PaymentChannel = raiden.chain.payment_channel(
            creator_address=participant,
            canonical_identifier=canonical_identifier
        )

        channel_state = get_channelstate_by_token_network_and_partner(
            chain_state=chain_state,
            token_network_id=TokenNetworkID(token_network_identifier),
            creator_address=raiden.address,
            partner_address=participant,
        )

        if not channel_state:
            # channel was cleaned up already due to an unlock
            raise RaidenUnrecoverableError(
                f"Failed to find channel state with partner:"
                f"{to_checksum_address(participant)}, token_network:pex(token_network_identifier)"
            )

        our_address = channel_state.our_state.address
        our_locksroot = channel_state.our_state.onchain_locksroot

        partner_address = channel_state.partner_state.address
        partner_locksroot = channel_state.partner_state.onchain_locksroot

        # we want to unlock because there are on-chain unlocked locks
        search_events = our_locksroot != EMPTY_HASH
        # we want to unlock, because there are unlocked/unclaimed locks
        search_state_changes = partner_locksroot != EMPTY_HASH

        if not search_events and not search_state_changes:
            # In the case that someone else sent the unlock we do nothing
            # Check https://github.com/raiden-network/raiden/issues/3152
            # for more details
            log.warning(
                "Onchain unlock already mined",
                canonical_identifier=canonical_identifier,
                channel_identifier=canonical_identifier.channel_identifier,
                participant=to_checksum_address(participant),
            )
            return

        if search_state_changes:
            state_change_record = get_state_change_with_balance_proof_by_locksroot(
                storage=raiden.wal.storage,
                canonical_identifier=canonical_identifier,
                locksroot=partner_locksroot,
                sender=partner_address,
            )
            state_change_identifier = state_change_record.state_change_identifier

            if not state_change_identifier:
                raise RaidenUnrecoverableError(
                    f"Failed to find state that matches the current channel locksroots. "
                    f"chain_id:{raiden.chain.network_id} "
                    f"token_network:{to_checksum_address(token_network_identifier)} "
                    f"channel:{channel_identifier} "
                    f"participant:{to_checksum_address(participant)} "
                    f"our_locksroot:{to_hex(our_locksroot)} "
                    f"partner_locksroot:{to_hex(partner_locksroot)} "
                )

            restored_channel_state = channel_state_until_state_change(
                raiden=raiden,
                canonical_identifier=canonical_identifier,
                state_change_identifier=state_change_identifier,
            )
            assert restored_channel_state is not None

            gain = get_batch_unlock_gain(restored_channel_state)

            skip_unlock = (
                restored_channel_state.partner_state.address == participant
                and gain.from_partner_locks == 0
            )
            if not skip_unlock:
                unlock(
                    raiden=raiden,
                    payment_channel=payment_channel,
                    end_state=restored_channel_state.partner_state,
                    participant=our_address,
                    partner=partner_address,
                )

        if search_events:
            event_record = get_event_with_balance_proof_by_locksroot(
                storage=raiden.wal.storage,
                canonical_identifier=canonical_identifier,
                locksroot=our_locksroot,
                recipient=partner_address,
            )
            state_change_identifier = event_record.state_change_identifier

            if not state_change_identifier:
                raise RaidenUnrecoverableError(
                    f"Failed to find event that match current channel locksroots. "
                    f"chain_id:{raiden.chain.network_id} "
                    f"token_network:{to_checksum_address(token_network_identifier)} "
                    f"channel:{channel_identifier} "
                    f"participant:{to_checksum_address(participant)} "
                    f"our_locksroot:{to_hex(our_locksroot)} "
                    f"partner_locksroot:{to_hex(partner_locksroot)} "
                )

            restored_channel_state = channel_state_until_state_change(
                raiden=raiden,
                canonical_identifier=canonical_identifier,
                state_change_identifier=state_change_identifier,
            )
            assert restored_channel_state is not None

            gain = get_batch_unlock_gain(restored_channel_state)

            skip_unlock = (
                restored_channel_state.our_state.address == participant
                and gain.from_our_locks == 0
            )
            if not skip_unlock:
                unlock(
                    raiden=raiden,
                    payment_channel=payment_channel,
                    end_state=restored_channel_state.our_state,
                    participant=partner_address,
                    partner=our_address,
                )

    @staticmethod
    def handle_contract_send_channelunlock_light(
        raiden: "RaidenService",
        chain_state: ChainState,
        channel_unlock_event: ContractSendChannelBatchUnlockLight,
    ):
        channel_state = get_channel_state(
            raiden=raiden,
            chain_state=chain_state,
            canonical_identifier=channel_unlock_event.canonical_identifier,
            participant=channel_unlock_event.participant,
            our_address=channel_unlock_event.client)
        if should_search_events(channel_state):
            unlock_light(
                raiden=raiden,
                chain_state=chain_state,
                channel_unlock_event=channel_unlock_event,
                participant=channel_state.partner_state.address,
                partner=channel_state.our_state.address,
                end_state=channel_state.our_state
            )
        if should_search_state_changes(channel_state):
            unlock_light(
                raiden=raiden,
                chain_state=chain_state,
                channel_unlock_event=channel_unlock_event,
                participant=channel_state.our_state.address,
                partner=channel_state.partner_state.address,
                end_state=channel_state.partner_state
            )

    @staticmethod
    def handle_contract_send_channelsettle(
        raiden: "RaidenService", channel_settle_event: ContractSendChannelSettle
    ):
        """ Handles settlement for normal node. """

        our_address = channel_settle_event.channel_state.our_state.address
        settlement_parameters = RaidenEventHandler.process_data_and_get_settlement_parameters(
            raiden,
            our_address,
            channel_settle_event.token_network_identifier,
            channel_settle_event.channel_identifier,
            channel_settle_event.triggered_by_block_hash
        )

        canonical_identifier = CanonicalIdentifier(
            chain_identifier=raiden.chain.network_id,
            token_network_address=channel_settle_event.token_network_identifier,
            channel_identifier=channel_settle_event.channel_identifier,
        )

        payment_channel: PaymentChannel = raiden.chain.payment_channel(
            creator_address=our_address,
            canonical_identifier=canonical_identifier
        )

        payment_channel.settle(
            transferred_amount=settlement_parameters.transferred_amount,
            locked_amount=settlement_parameters.locked_amount,
            locksroot=settlement_parameters.locksroot,
            partner_transferred_amount=settlement_parameters.partner_transferred_amount,
            partner_locked_amount=settlement_parameters.partner_locked_amount,
            partner_locksroot=settlement_parameters.partner_locksroot,
            block_identifier=settlement_parameters.block_identifier,
        )

    @staticmethod
    def handle_contract_send_channel_settle_light(raiden: "RaidenService",
                                                  channel_settle_light_event: ContractSendChannelSettleLight):
        """ Store a message for the LC with SettlementRequired type to handle settlement for LC on hub mode. """

        log.debug("Handling channel settle light")

        our_address = channel_settle_light_event.channel_state.our_state.address
        settlement_parameters = RaidenEventHandler.process_data_and_get_settlement_parameters(
            raiden,
            our_address,
            channel_settle_light_event.token_network_identifier,
            channel_settle_light_event.channel_identifier,
            channel_settle_light_event.triggered_by_block_hash
        )

        canonical_identifier = CanonicalIdentifier(
            chain_identifier=raiden.chain.network_id,
            token_network_address=channel_settle_light_event.token_network_identifier,
            channel_identifier=channel_settle_light_event.channel_identifier
        )

        payment_channel: PaymentChannel = raiden.chain.payment_channel(
            creator_address=our_address,
            canonical_identifier=canonical_identifier
        )

        pseudo_random_generator = random.Random()

        message_identifier = message_identifier_from_prng(pseudo_random_generator)

        # and now find out our maximum and the partner maximum to compare and figure out which is higher
        our_maximum = settlement_parameters.transferred_amount + settlement_parameters.locked_amount
        partner_maximum = settlement_parameters.partner_transferred_amount + settlement_parameters.partner_locked_amount

        # The second participant transferred + locked amount must be higher by contract requirement
        our_bp_is_larger = our_maximum > partner_maximum
        if our_bp_is_larger:
            message = SettlementRequiredLightMessage(
                channel_identifier=channel_settle_light_event.channel_identifier,
                channel_network_identifier=channel_settle_light_event.token_network_identifier,
                participant1=payment_channel.participant2,
                participant1_transferred_amount=settlement_parameters.partner_transferred_amount,
                participant1_locked_amount=settlement_parameters.partner_locked_amount,
                participant1_locksroot=settlement_parameters.partner_locksroot,
                participant2=payment_channel.participant1,
                participant2_transferred_amount=settlement_parameters.transferred_amount,
                participant2_locked_amount=settlement_parameters.locked_amount,
                participant2_locksroot=settlement_parameters.locksroot)
        else:
            message = SettlementRequiredLightMessage(
                channel_identifier=channel_settle_light_event.channel_identifier,
                channel_network_identifier=channel_settle_light_event.token_network_identifier,
                participant1=payment_channel.participant1,
                participant1_transferred_amount=settlement_parameters.transferred_amount,
                participant1_locked_amount=settlement_parameters.locked_amount,
                participant1_locksroot=settlement_parameters.locksroot,
                participant2=payment_channel.participant2,
                participant2_transferred_amount=settlement_parameters.partner_transferred_amount,
                participant2_locked_amount=settlement_parameters.partner_locked_amount,
                participant2_locksroot=settlement_parameters.partner_locksroot)

        log.debug("Storing light client message to require settle")

        message_already_stored = LightClientMessageHandler.get_message_by_content(
            light_client_address=payment_channel.participant1,
            message_type=LightClientProtocolMessageType.SettlementRequired,
            message=message,
            wal=raiden.wal)

        if message_already_stored:
            log.debug(
                "Skipping storing light client settle message "
                "for {} with type {} since already exists in database".format(
                    payment_channel.participant1.hex(),
                    str(LightClientProtocolMessageType.SettlementRequired)))
        else:
            LightClientMessageHandler \
                .store_light_client_protocol_message(identifier=message_identifier,
                                                     message=message,
                                                     signed=False,
                                                     payment_id=None,
                                                     light_client_address=payment_channel.participant1,
                                                     order=0,
                                                     message_type=LightClientProtocolMessageType.SettlementRequired,
                                                     wal=raiden.wal)

    @staticmethod
    def process_data_and_get_settlement_parameters(raiden: "RaidenService",
                                                   our_address: Address,
                                                   token_network_identifier: TokenNetworkID,
                                                   channel_identifier: ChannelID,
                                                   triggered_by_block_hash: BlockHash) -> SettlementParameters:

        log.debug("Processing settlement data")

        assert raiden.wal, "The Raiden Service must be initialized to handle events"
        canonical_identifier = CanonicalIdentifier(
            chain_identifier=raiden.chain.network_id,
            token_network_address=token_network_identifier,
            channel_identifier=channel_identifier,
        )
        payment_channel: PaymentChannel = raiden.chain.payment_channel(
            creator_address=our_address,
            canonical_identifier=canonical_identifier
        )
        token_network_proxy: TokenNetwork = payment_channel.token_network
        if not token_network_proxy.client.can_query_state_for_block(triggered_by_block_hash):
            # The only time this can happen is during restarts after a long time
            # when the triggered block ends up getting pruned
            # In that case it's safe to just use the latest view of the chain to
            # query the on-chain participant/channel details
            triggered_by_block_hash = token_network_proxy.client.blockhash_from_blocknumber(
                "latest"
            )
        participants_details = token_network_proxy.detail_participants(
            participant1=payment_channel.participant1,
            participant2=payment_channel.participant2,
            block_identifier=triggered_by_block_hash,
            channel_identifier=channel_identifier,
        )
        our_details = participants_details.our_details
        partner_details = participants_details.partner_details
        log_details = {
            "chain_id": canonical_identifier.chain_identifier,
            "token_network_identifier": canonical_identifier.token_network_address,
            "channel_identifier": canonical_identifier.channel_identifier,
            "node": pex(raiden.address),
            "partner": to_checksum_address(partner_details.address),
            "our_deposit": our_details.deposit,
            "our_withdrawn": our_details.withdrawn,
            "our_is_closer": our_details.is_closer,
            "our_balance_hash": to_hex(our_details.balance_hash),
            "our_nonce": our_details.nonce,
            "our_locksroot": to_hex(our_details.locksroot),
            "our_locked_amount": our_details.locked_amount,
            "partner_deposit": partner_details.deposit,
            "partner_withdrawn": partner_details.withdrawn,
            "partner_is_closer": partner_details.is_closer,
            "partner_balance_hash": to_hex(partner_details.balance_hash),
            "partner_nonce": partner_details.nonce,
            "partner_locksroot": to_hex(partner_details.locksroot),
            "partner_locked_amount": partner_details.locked_amount,
        }
        if our_details.balance_hash != EMPTY_HASH:
            event_record = get_event_with_balance_proof_by_balance_hash(
                storage=raiden.wal.storage,
                canonical_identifier=canonical_identifier,
                balance_hash=our_details.balance_hash,
            )
            if event_record.data is None:
                log.critical("our balance proof not found", **log_details)
                raise RaidenUnrecoverableError(
                    "Our balance proof could not be found in the database"
                )
            our_balance_proof = event_record.data.balance_proof
            our_transferred_amount = our_balance_proof.transferred_amount
            our_locked_amount = our_balance_proof.locked_amount
            our_locksroot = our_balance_proof.locksroot
        else:
            our_transferred_amount = 0
            our_locked_amount = 0
            our_locksroot = EMPTY_HASH
        if partner_details.balance_hash != EMPTY_HASH:
            state_change_record = get_state_change_with_balance_proof_by_balance_hash(
                storage=raiden.wal.storage,
                canonical_identifier=canonical_identifier,
                balance_hash=partner_details.balance_hash,
                sender=participants_details.partner_details.address,
            )
            if state_change_record.data is None:
                log.critical("partner balance proof not found", **log_details)
                raise RaidenUnrecoverableError(
                    "Partner balance proof could not be found in the database"
                )
            partner_balance_proof = state_change_record.data.balance_proof
            partner_transferred_amount = partner_balance_proof.transferred_amount
            partner_locked_amount = partner_balance_proof.locked_amount
            partner_locksroot = partner_balance_proof.locksroot
        else:
            partner_transferred_amount = 0
            partner_locked_amount = 0
            partner_locksroot = EMPTY_HASH

        return SettlementParameters(
            transferred_amount=our_transferred_amount,
            locked_amount=our_locked_amount,
            locksroot=our_locksroot,
            partner_transferred_amount=partner_transferred_amount,
            partner_locked_amount=partner_locked_amount,
            partner_locksroot=partner_locksroot,
            block_identifier=triggered_by_block_hash)<|MERGE_RESOLUTION|>--- conflicted
+++ resolved
@@ -566,10 +566,6 @@
             canonical_identifier = balance_proof.canonical_identifier
             channel = raiden.chain.payment_channel(creator_address=channel_update_event.lc_address,
                                                    canonical_identifier=canonical_identifier)
-<<<<<<< HEAD
-            partner_address = channel.participant2
-=======
->>>>>>> 4e26c8a6
             channel.update_transfer_light(
                 nonce=balance_proof.nonce,
                 balance_hash=balance_proof.balance_hash,
