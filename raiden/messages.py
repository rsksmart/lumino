# -*- coding: utf8 -*-
import warnings

from ethereum.slogging import getLogger

from raiden.encoding import messages, signing
from raiden.encoding.format import buffer_for
from raiden.utils import sha3, ishash, big_endian_to_int, pex

__all__ = (
    'BaseError',
    'Ack',
    'Ping',
    # 'Rejected',
    'SecretRequest',
    'Secret',
    'DirectTransfer',
    'Lock',
    'LockedTransfer',
    'MediatedTransfer',
    'RefundTransfer',
    'TransferTimeout',
    'ConfirmTransfer',
)

log = getLogger(__name__)  # pylint: disable=invalid-name


class BaseError(Exception):
    errorid = 0
    echo = ''
    error_map = dict()

    def __init__(self, msg_or_echo, *args):
        if isinstance(msg_or_echo, SignedMessage):
            self.echo = msg_or_echo.hash
        else:
            assert ishash(msg_or_echo)
            self.echo = msg_or_echo
        super(BaseError, self).__init__(*args)

    # def asmessage(self):
    #     return Rejected(self.echo, self.errorid, *self.args)

    @classmethod
    def register(cls):
        assert issubclass(cls, BaseError)
        BaseError.error_map[cls.errorid] = cls

BaseError.register()

# pylint: disable=too-few-public-methods,too-many-arguments


class MessageHashable(object):
    pass


class Message(MessageHashable):
    # pylint: disable=no-member

    @property
    def hash(self):
        warnings.warn('Expensive comparison called')
        packed = self.packed()
        return sha3(packed.data)

    def __eq__(self, other):
        return isinstance(other, self.__class__) and self.hash == other.hash

    def __hash__(self):
        return big_endian_to_int(self.hash)

    def __ne__(self, other):
        return not self.__eq__(other)

    def __repr__(self):
        packed = self.packed()

        return '<{klass} [{content}]>'.format(
            klass=self.__class__.__name__,
            content=pex(packed.data),
        )

    @classmethod
    def decode(cls, packed):
        packed = messages.wrap(packed)
        return cls.unpack(packed)

    def encode(self):
        packed = self.packed()
        return bytes(packed.data)

    def packed(self):
        klass = messages.CMDID_MESSAGE[self.cmdid]
        data = buffer_for(klass)
        data[0] = self.cmdid
        packed = klass(data)
        self.pack(packed)

        return packed


class SignedMessage(Message):
    # signing is a bit problematic, we need to pack the data to sign, but the
    # current API assumes that signing is called before, this can be improved
    # by changing the order to packing then signing
    def __init__(self):
        super(SignedMessage, self).__init__()
        self.signature = b''
        self.sender = b''

    def sign(self, private_key):
        """ Sign message using `private_key`. """
        packed = self.packed()

        field = packed.fields_spec[-1]
        assert field.name == 'signature', 'signature is not the last field'

        message_data = packed.data[:-field.size_bytes]
        signature, public_key = signing.sign(message_data, private_key)

        packed.signature = signature

        self.sender = signing.address_from_key(public_key)
        self.signature = packed.signature

    @classmethod
    def decode(cls, data):
        result = messages.wrap_and_validate(data)
        # result = messages.wrap(data)

        if result is None:
            return

        packed, public_key = result
        message = cls.unpack(packed)  # pylint: disable=no-member
        message.sender = signing.address_from_key(public_key)
        return message


class Ack(Message):
    """ All accepted messages should be confirmed by an `Ack` which echoes the
    orginals Message hash.

    We don't sign Acks because attack vector can be mitigated and to speed up
    things.
    """
    cmdid = messages.ACK

    def __init__(self, sender, echo):
        self.sender = sender
        self.echo = echo

    @staticmethod
    def unpack(packed):
        return Ack(
            packed.sender,
            packed.echo,
        )

    def pack(self, packed):
        packed.echo = self.echo
        packed.sender = self.sender


class Ping(SignedMessage):
    """ Ping, should be responded by an Ack message. """
    cmdid = messages.PING

    def __init__(self, nonce):
        super(Ping, self).__init__()
        self.nonce = nonce

    @staticmethod
    def unpack(packed):
        ping = Ping(packed.nonce)
        ping.signature = packed.signature
        return ping

    def pack(self, packed):
        packed.nonce = self.nonce
        packed.signature = self.signature


# class Rejected(SignedMessage):
#     """ All rejected messages should be confirmed by a `Rejected` which
#     echoes the orginals Message hash.
#     """
#
#     cmdid = messages.REJECT
#
#     def __init__(self, echo, errorid, *args):
#         self.echo = echo
#         self.errorid = errorid
#         self.args = args
#
#     def aserror(self):
#         cls = BaseError[self.errorid]
#         return cls(self.echo, *self.args)
#
#     @staticmethod
#     def unpack(packed):
#         rejected =  Rejected(packed.echo, packed.errorid, *packed.args)
#         rejected.signature = packed.signature
#         return rejected
#
#     def pack(self, packed):
#         packed.echo = self.echo
#         packed.errorid = self.errorid
#         packed.args = self.args
#         packed.signature = self.signature


class SecretRequest(SignedMessage):
    """ Requests the secret which unlocks a hashlock. """
    cmdid = messages.SECRETREQUEST

    def __init__(self, hashlock):
        super(SecretRequest, self).__init__()
        self.hashlock = hashlock

    @staticmethod
    def unpack(packed):
        secret_request = SecretRequest(packed.hashlock)
        secret_request.signature = packed.signature
        return secret_request

    def pack(self, packed):
        packed.hashlock = self.hashlock
        packed.signature = self.signature


class Secret(SignedMessage):
    """ Provides the secret to a hashlock. """
    cmdid = messages.SECRET

    def __init__(self, secret):
        super(Secret, self).__init__()
        self.secret = secret
        self._hashlock = None

    @property
    def hashlock(self):
        if self._hashlock is None:
            self._hashlock = sha3(self.secret)
        return self._hashlock

    @staticmethod
    def unpack(packed):
        secret = Secret(packed.secret)
        secret.signature = packed.signature
        return secret

    def pack(self, packed):
        packed.secret = self.secret
        packed.signature = self.signature


class DirectTransfer(SignedMessage):
    """ An direct asset exchange, used when both participants have a previously
    openned channel.

    Signs the unidirectional settled `balance` of `asset` to `recipient` plus
    locked transfers.

    Settled refers to the inclusion of formerly locked amounts.
    Locked amounts are not included in the balance yet, but represented by the `locksroot`.

    Args:
        nonce: A sequential nonce, used to protected against replay attacks and
            to give a total order for the messages. This nonce is per
            participant, not shared.
        asset: The address of the asset being exchanged in the channel.
        transfered_amount: The total amount of asset that wast transfered to
            the channel partner. This value is monotonicly increasing and can
            be larger than a channels deposit, since the channels are
            bidirecional.
        recipient: The address of raiden node participating in the channel.
        locksroot: The root of a merkle tree which records the current
            outstanding locks.
        secret: If provided allows to settle a formerly locked transfer,
            the given secret is already reflected in the locksroot.
    """

    cmdid = messages.DIRECTTRANSFER

    def __init__(self, nonce, asset, transfered_amount, recipient, locksroot, secret=None):
        super(DirectTransfer, self).__init__()
        self.nonce = nonce
        self.asset = asset
        self.transfered_amount = transfered_amount  #: total amount of asset sent to partner
        self.recipient = recipient  #: partner's address
        self.locksroot = locksroot  #: the merkle root that represent all pending locked transfers
        self.secret = secret or ''  #: secret for settling a locked amount

    @staticmethod
    def unpack(packed):
        transfer = DirectTransfer(
            packed.nonce,
            packed.asset,
            packed.transfered_amount,
            packed.recipient,
            packed.locksroot,
            packed.secret,
        )
        transfer.signature = packed.signature

        return transfer

    def pack(self, packed):
        packed.nonce = self.nonce
        packed.asset = self.asset
        packed.transfered_amount = self.transfered_amount
        packed.recipient = self.recipient
        packed.locksroot = self.locksroot
        packed.secret = self.secret
        packed.signature = self.signature


class Lock(MessageHashable):
    """ Describes a locked `amount`.

    Args:
        amount: Amount of the asset being transfered.
        expiration: Highest block_number until which the transfer can be settled
        hashlock: Hashed secret `sha3(secret)` used to register the transfer,
            the real `secret` is necessary to release the locked amount.
    """
    # Lock extends MessageHashable but it is not a message, it is a
    # serializable structure that is reused in some messages

    def __init__(self, amount, expiration, hashlock):
        # guarantee that `amount` can be serialized using the available bytes
        # in the fixed length format
        if amount < 0:
            raise ValueError('amount {} needs to be positive'.format(amount))

        if amount > 2 ** 256:
            raise ValueError('amount {} is too large'.format(amount))

        assert ishash(hashlock)
        self.amount = amount
        self.expiration = expiration
        self.hashlock = hashlock
        self._asbytes = None

    @property
    def as_bytes(self):
        if self._asbytes is None:
            packed = messages.Lock(buffer_for(messages.Lock))
            packed.amount = self.amount
            packed.expiration = self.expiration
            packed.hashlock = self.hashlock

            self._asbytes = packed.data

        return self._asbytes

    @classmethod
    def from_bytes(cls, serialized):
        packed = messages.Lock(serialized)

        return cls(
            packed.amount,
            packed.expiration,
            packed.hashlock,
        )


class LockedTransfer(SignedMessage):
    """ A transfer which signs that the partner can claim `locked_amount` if
    she knows the secret to `hashlock`.

    The asset amount is implicitely represented in the `locksroot` and won't be
    reflected in the `transfered_amount` until the secret is revealed.

    This signs Carol, that she can claim locked_amount from Bob if she knows the secret to hashlock

    If the secret to hashlock becomes public, but Bob fails to sign Carol a netted balance,
    with an updated rootlock which reflects the deletion of the lock, then
        Carol can request settlement on chain by providing:
            any signed [nonce, asset, balance, recipient, locksroot, ...]
            along a merkle proof from locksroot to the not yet netted formerly locked amount
    """
    cmdid = messages.LOCKEDTRANSFER

    def __init__(self, nonce, asset, transfered_amount, recipient, locksroot, lock):
        super(LockedTransfer, self).__init__()
        self.nonce = nonce
        self.asset = asset
        self.transfered_amount = transfered_amount
        self.recipient = recipient
        self.locksroot = locksroot

        self.lock = lock

    def to_mediatedtransfer(self, target, initiator='', fee=0):
        return MediatedTransfer(
            self.nonce,
            self.asset,
            self.transfered_amount,
            self.recipient,
            self.locksroot,
            self.lock,
            target,
            initiator,
            fee,
        )

    def to_refundtransfer(self):
        return RefundTransfer(
            self.nonce,
            self.asset,
            self.transfered_amount,
            self.recipient,
            self.locksroot,
            self.lock,
        )

    @staticmethod
    def unpack(packed):
        lock = Lock(
            packed.amount,
            packed.expiration,
            packed.hashlock,
        )

        locked_transfer = LockedTransfer(
            packed.nonce,
            packed.asset,
            packed.transfered_amount,
            packed.recipient,
            packed.locksroot,
            lock,
        )
        locked_transfer.signature = packed.signature
        return locked_transfer

    def pack(self, packed):
        packed.nonce = self.nonce
        packed.asset = self.asset
        packed.transfered_amount = self.transfered_amount
        packed.recipient = self.recipient
        packed.locksroot = self.locksroot

        lock = self.lock
        packed.amount = lock.amount
        packed.expiration = lock.expiration
        packed.hashlock = lock.hashlock

        packed.signature = self.signature


class MediatedTransfer(LockedTransfer):

    """
    A MediatedTransfer has a `target` address to which a chain of transfers shall be established.
    Here the `haslock` is mandatory.

    `fee` is the remaining fee a recipient shall use to complete the mediated transfer.
    The recipient can deduct his own fee from the amount and lower `fee` to the remaining fee.
    Just as the recipient can fail to forward at all, or the assumed amount,
    it can deduct a too high fee, but this would render completion of the transfer unlikely.

    The initiator of a mediated transfer will calculate fees based on the likely fees along the
    path. Note, it can not determin the path, as it does not know which nodes are available.

    Initial `amount` should be expected received amount + fees.

    Fees are always payable by the initiator.

    `initiator` is the party that knows the secret to the `hashlock`
    """

    cmdid = messages.MEDIATEDTRANSFER

    def __init__(self, nonce, asset, transfered_amount, recipient, locksroot,
                 lock, target, initiator, fee=0):

        if nonce > 2 ** 64:
            raise ValueError('nonce is too large')

        if fee > 2 ** 256:
            raise ValueError('fee is too large')

        if transfered_amount > 2 ** 256:
            raise ValueError('transfered_amount is too large')

        super(MediatedTransfer, self).__init__(
            nonce,
            asset,
            transfered_amount,
            recipient,
            locksroot,
            lock,
        )

        self.target = target
        self.fee = fee
        self.initiator = initiator

    @staticmethod
    def unpack(packed):
        lock = Lock(
            packed.amount,
            packed.expiration,
            packed.hashlock,
        )

        mediated_transfer = MediatedTransfer(
            packed.nonce,
            packed.asset,
            packed.transfered_amount,
            packed.recipient,
            packed.locksroot,
            lock,
            packed.target,
            packed.initiator,
            packed.fee,
        )
        mediated_transfer.signature = packed.signature
        return mediated_transfer

    def pack(self, packed):
        packed.nonce = self.nonce
        packed.asset = self.asset
        packed.transfered_amount = self.transfered_amount
        packed.recipient = self.recipient
        packed.locksroot = self.locksroot
        packed.target = self.target
        packed.initiator = self.initiator
        packed.fee = self.fee

        lock = self.lock
        packed.amount = lock.amount
        packed.expiration = lock.expiration
        packed.hashlock = lock.hashlock

        packed.signature = self.signature


<<<<<<< HEAD
class CancelTransfer(LockedTransfer):
=======
class RefundTransfer(LockedTransfer):
>>>>>>> 6058217f
    """ Indicates that no route is available and transfer the amount back to
    the previous node, allowing she to try another path to complete the
    transfer.
    """
    cmdid = messages.REFUNDTRANSFER

    @staticmethod
    def unpack(packed):
        lock = Lock(
            packed.amount,
            packed.expiration,
            packed.hashlock,
        )

        locked_transfer = RefundTransfer(
            packed.nonce,
            packed.asset,
            packed.transfered_amount,
            packed.recipient,
            packed.locksroot,
            lock,
        )
        locked_transfer.signature = packed.signature
        return locked_transfer

    def pack(self, packed):
        packed.nonce = self.nonce
        packed.asset = self.asset
        packed.transfered_amount = self.transfered_amount
        packed.recipient = self.recipient
        packed.locksroot = self.locksroot

        lock = self.lock
        packed.amount = lock.amount
        packed.expiration = lock.expiration
        packed.hashlock = lock.hashlock

        packed.signature = self.signature


class TransferTimeout(SignedMessage):
    """ Indicates that timeout happened during mediated transfer.

    This message is used when a node in a mediated chain doesn't consider any
    of it's following nodes available. If node `A` is trying to send a transfer
    to `D` throught `B1`, if `B1` consider all candidates for `c` unavailable
    it will send a TransferTimeout back to `A`. `A` can try all other
    candidates for `b` until it considers all it's paths unavailable.
    """
    cmdid = messages.TRANSFERTIMEOUT

    def __init__(self, echo, hashlock):
        super(TransferTimeout, self).__init__()
        self.echo = echo
        self.hashlock = hashlock

    @staticmethod
    def unpack(packed):
        transfer_timeout = TransferTimeout(
            packed.echo,
            packed.hashlock,
        )
        transfer_timeout.signature = packed.signature
        return transfer_timeout

    def pack(self, packed):
        packed.echo = self.echo
        packed.hashlock = self.hashlock
        packed.signature = self.signature


class ConfirmTransfer(SignedMessage):
    """ `ConfirmTransfer` which signs, that `target` has received a transfer. """
    cmdid = messages.CONFIRMTRANSFER

    def __init__(self, hashlock):
        super(ConfirmTransfer, self).__init__()
        self.hashlock = hashlock

    @staticmethod
    def unpack(packed):
        confirm_transfer = ConfirmTransfer(
            packed.hashlock,
        )
        confirm_transfer.signature = packed.signature
        return confirm_transfer

    def pack(self, packed):
        packed.hashlock = self.hashlock
        packed.signature = self.signature


CMDID_TO_CLASS = {
    messages.ACK: Ack,
    messages.PING: Ping,
    # REJECTED: Rejected,
    messages.SECRETREQUEST: SecretRequest,
    messages.SECRET: Secret,
    messages.DIRECTTRANSFER: DirectTransfer,
    # LockedTransfer is not intended to be sent across the wire, it is a
    # "marker" for messages with locks
    # messages.LOCKEDTRANSFER: LockedTransfer,
    messages.MEDIATEDTRANSFER: MediatedTransfer,
    messages.REFUNDTRANSFER: RefundTransfer,
    messages.TRANSFERTIMEOUT: TransferTimeout,
    messages.CONFIRMTRANSFER: ConfirmTransfer,
}


def decode(data):
    klass = CMDID_TO_CLASS[data[0]]
    return klass.decode(data)<|MERGE_RESOLUTION|>--- conflicted
+++ resolved
@@ -540,11 +540,7 @@
         packed.signature = self.signature
 
 
-<<<<<<< HEAD
-class CancelTransfer(LockedTransfer):
-=======
 class RefundTransfer(LockedTransfer):
->>>>>>> 6058217f
     """ Indicates that no route is available and transfer the amount back to
     the previous node, allowing she to try another path to complete the
     transfer.
