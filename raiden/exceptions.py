--- conflicted
+++ resolved
@@ -88,11 +88,9 @@
 
 
 class InvoiceCoding(RaidenError):
-<<<<<<< HEAD
     """Raised when build a new invoice with BOLT11 and some data is incorrect"""
-=======
-    """Raised when build a new invoice with BOLT11"""
->>>>>>> 37e3e246
+
+    pass
 
 
 class InvalidSecret(RaidenError):
