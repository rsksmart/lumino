--- conflicted
+++ resolved
@@ -10,11 +10,8 @@
     PaymentFailure = "PaymentFailure"
     PaymentExpired = "PaymentExpired"
     SettlementRequired = "SettlementRequired"
-<<<<<<< HEAD
     UnlockRequired = "UnlockRequired"
-=======
     PaymentRefund = "PaymentRefund"
->>>>>>> 082e7491
 
 
 class LightClientProtocolMessage:
