import string
from enum import Enum

from raiden.messages import Message
from raiden.utils.typing import AddressHex


class LightClientProtocolMessageType(Enum):
    PaymentSuccessful = "PaymentSuccessful"
    PaymentFailure = "PaymentFailure"
    PaymentExpired = "PaymentExpired"
    SettlementRequired = "SettlementRequired"
    PaymentRefund = "PaymentRefund"


class LightClientProtocolMessage:
    """ Representation of light client message send or received. """

    def __init__(
        self,
        is_signed: bool,
        message_order: int,
        light_client_payment_id: int,
        identifier: string,
        message_type: LightClientProtocolMessageType,
        unsigned_message: Message = None,
        signed_message: Message = None,
        internal_msg_identifier: int = None,
        light_client_address: AddressHex = None,
    ):
        self.identifier = int(identifier)
        self.is_signed = is_signed
        self.message_order = message_order
        self.message_type = message_type
        self.unsigned_message = unsigned_message
        self.signed_message = signed_message
        self.light_client_payment_id = light_client_payment_id
        self.internal_msg_identifier = internal_msg_identifier
        self.light_client_address = light_client_address

    def to_dict(self):
        signed_msg_dict = None
        unsigned_msg_dict = None
        if self.unsigned_message is not None:
            unsigned_msg_dict = self.unsigned_message.to_dict()
        if self.signed_message is not None:
            signed_msg_dict = self.signed_message.to_dict()

        result = {
            "identifier": self.identifier,
            "is_signed": self.is_signed,
            "message_order": self.message_order,
            "message_type": self.message_type.value,
            "unsigned_message": unsigned_msg_dict,
            "signed_message": signed_msg_dict,
            "light_client_payment_id": self.light_client_payment_id,
            "internal_msg_identifier": self.internal_msg_identifier,
            "light_client_address": self.light_client_address
        }
        return result


class DbLightClientProtocolMessage:
    """ Db representation of light client message """

    def __init__(
        self,
        light_client_protocol_message: LightClientProtocolMessage
    ):
        self.identifier = light_client_protocol_message.identifier
        self.message_order = light_client_protocol_message.message_order
        self.light_client_payment_id = light_client_protocol_message.light_client_payment_id
        self.message_type = light_client_protocol_message.message_type
        self.unsigned_message = light_client_protocol_message.unsigned_message
<<<<<<< HEAD
        self.signed_message = light_client_protocol_message.signed_message
=======
        self.signed_message = light_client_protocol_message.signed_message
        self.light_client_address = light_client_protocol_message.light_client_address
>>>>>>> 4fa7bde8
<|MERGE_RESOLUTION|>--- conflicted
+++ resolved
@@ -72,9 +72,5 @@
         self.light_client_payment_id = light_client_protocol_message.light_client_payment_id
         self.message_type = light_client_protocol_message.message_type
         self.unsigned_message = light_client_protocol_message.unsigned_message
-<<<<<<< HEAD
-        self.signed_message = light_client_protocol_message.signed_message
-=======
         self.signed_message = light_client_protocol_message.signed_message
         self.light_client_address = light_client_protocol_message.light_client_address
->>>>>>> 4fa7bde8
