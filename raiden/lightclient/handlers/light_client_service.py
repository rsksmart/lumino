import os
from binascii import hexlify

from ecies import encrypt
from eth_utils import to_checksum_address
from eth_utils.typing import ChecksumAddress

from raiden.lightclient.lightclientmessages.hub_response_message import HubResponseMessage
from raiden.lightclient.lightclientmessages.payment_hub_message import PaymentHubMessage
from raiden.lightclient.models.client_model import ClientModel, ClientType
from raiden.lightclient.models.light_client_payment import LightClientPayment
from raiden.lightclient.models.light_client_protocol_message import LightClientProtocolMessage, \
    LightClientProtocolMessageType
from raiden.storage.sqlite import SerializedSQLiteStorage
from raiden.storage.wal import WriteAheadLog
from raiden.utils.typing import List, Optional


class LightClientService:

    @classmethod
    def get_light_clients_data(cls, wal: WriteAheadLog) -> List[ClientModel]:
        light_clients = wal.storage.query_clients(str(ClientType.LIGHT.value))
        result: List[ClientModel] = []
        if light_clients is not None and light_clients:
            result = [ClientModel(lc[0], lc[1], lc[2], lc[3]) for lc in light_clients]
        return result

    @classmethod
    def is_handled_lc(cls, client_address: ChecksumAddress, wal: WriteAheadLog) -> bool:
        light_clients: List[ClientModel] = cls.get_light_clients_data(wal)
        for lc in light_clients:
            if lc.address == client_address:
                return True
        return False

    @classmethod
    def get_by_api_key(cls, api_key, wal: WriteAheadLog) -> Optional[ClientModel]:
        result = None
        lc = wal.storage.query_client_by_api_key(api_key)
        if lc:
            result = ClientModel(lc[0], lc[1], lc[2], lc[3])
        return result

    @classmethod
    def get_light_client_messages(cls, from_message: int, light_client: ChecksumAddress, wal: WriteAheadLog):
        messages = wal.storage.get_light_client_messages(from_message, light_client)
        result: List[HubResponseMessage] = []
        for message in messages:
            signed = message[0]
            order = message[1]
            payment_id = message[2]
            unsigned_msg = message[3]
            signed_msg = message[4]
            internal_identifier = message[6]
            message_type = LightClientProtocolMessageType[message[7]]
            message = signed_msg if signed_msg is not None else unsigned_msg
            payment_hub_message = PaymentHubMessage(payment_id=payment_id,
                                                    message_order=order,
                                                    message=message, is_signed=signed)
            hub_message = HubResponseMessage(internal_identifier, message_type, payment_hub_message)
            result.append(hub_message)
        return result

    @classmethod
    def apply_message_order_filter(cls, message: LightClientProtocolMessage, msg_order: int) -> bool:
        return message.message_order >= msg_order

    @classmethod
    def get_light_client_payment(cls, payment_id, storage: SerializedSQLiteStorage):
        payment = storage.get_light_client_payment(payment_id)
        if payment:
<<<<<<< HEAD
            payment = LightClientPayment(payment[2], payment[3], payment[4], int(payment[5]), payment[6],
                                         payment[7], payment[0], payment[1])
        return payment

    @classmethod
    def store_matrix_light_client(cls,
                                  address,
                                  signed_password,
                                  server_name,
                                  signed_display_name,
                                  signed_seed_retry,
                                  storage,
                                  pubhex
                                  ):

        address = to_checksum_address(address)

        light_client = storage.get_light_client(address)

        encrypt_signed_password = encrypt(pubhex, signed_password.encode())
        encrypt_signed_display_name = encrypt(pubhex, signed_display_name.encode())
        encrypt_signed_seed_retry = encrypt(pubhex, signed_seed_retry.encode())

        if light_client is None:

            api_key = hexlify(os.urandom(20))
            api_key = api_key.decode("utf-8")
            # Check for limit light client
            result = storage.save_light_client(
                api_key=api_key,
                address=address,
                encrypt_signed_password=encrypt_signed_password.hex(),
                encrypt_signed_display_name=encrypt_signed_display_name.hex(),
                encrypt_signed_seed_retry=encrypt_signed_seed_retry.hex(),
                current_server_name=server_name,
                pending_for_deletion=0
            )

            if result > 0:
                result = {"address": address,
                          "encrypt_signed_password": encrypt_signed_password.hex(),
                          "encrypt_signed_display_name": encrypt_signed_display_name.hex(),
                          "api_key": api_key,
                          "encrypt_signed_seed_retry": encrypt_signed_seed_retry.hex(),
                          "message": "successfully registered",
                          "result_code": 200}
            else:
                result = {"message": "An unexpected error has occurred.",
                          "result_code": 500}
        else:
            result = {"address": address,
                      "encrypt_signed_password": encrypt_signed_password.hex(),
                      "encrypt_signed_display_name": encrypt_signed_display_name.hex(),
                      "api_key": light_client['api_key'],
                      "encrypt_signed_seed_retry": encrypt_signed_seed_retry.hex(),
                      "message": "Already registered",
                      "result_code": 409}

        return result

    @classmethod
    def store_rif_comms_light_client(cls, address, storage):
        address = to_checksum_address(address)

        api_key = hexlify(os.urandom(20))
        api_key = api_key.decode("utf-8")

        light_client = storage.get_light_client(address)

        if light_client is None:
            result = storage.save_light_client(
                api_key=api_key,
                address=address,
                encrypt_signed_password=None,
                encrypt_signed_display_name=None,
                encrypt_signed_seed_retry=None,
                current_server_name=None,
                pending_for_deletion=0
            )
            if result > 0:
                return {"address": address,
                        "message": "successfully registered",
                        "api_key": api_key,
                        "result_code": 200}
            else:
                return {"message": "An unexpected error has occurred.",
                        "result_code": 500}
        else:
            return {"address": address,
                    "api_key": light_client['api_key'],
                    "message": "Already registered",
                    "result_code": 409}
=======
            payment = LightClientPayment(identifier=payment[0],
                                         creator_address=payment[1],
                                         partner_address=payment[2],
                                         is_lc_initiator=payment[3],
                                         token_network_id=payment[4],
                                         amount=int(payment[5]),
                                         created_on=payment[6],
                                         payment_status=payment[7])
        return payment
>>>>>>> 86f56943
<|MERGE_RESOLUTION|>--- conflicted
+++ resolved
@@ -70,9 +70,14 @@
     def get_light_client_payment(cls, payment_id, storage: SerializedSQLiteStorage):
         payment = storage.get_light_client_payment(payment_id)
         if payment:
-<<<<<<< HEAD
-            payment = LightClientPayment(payment[2], payment[3], payment[4], int(payment[5]), payment[6],
-                                         payment[7], payment[0], payment[1])
+            payment = LightClientPayment(identifier=payment[0],
+                                         creator_address=payment[1],
+                                         partner_address=payment[2],
+                                         is_lc_initiator=payment[3],
+                                         token_network_id=payment[4],
+                                         amount=int(payment[5]),
+                                         created_on=payment[6],
+                                         payment_status=payment[7])
         return payment
 
     @classmethod
@@ -162,15 +167,4 @@
             return {"address": address,
                     "api_key": light_client['api_key'],
                     "message": "Already registered",
-                    "result_code": 409}
-=======
-            payment = LightClientPayment(identifier=payment[0],
-                                         creator_address=payment[1],
-                                         partner_address=payment[2],
-                                         is_lc_initiator=payment[3],
-                                         token_network_id=payment[4],
-                                         amount=int(payment[5]),
-                                         created_on=payment[6],
-                                         payment_status=payment[7])
-        return payment
->>>>>>> 86f56943
+                    "result_code": 409}