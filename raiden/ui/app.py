import json
import os
import sys
from typing import Any, Callable, Dict, TextIO
from urllib.parse import urlparse

import click
import filelock
import structlog
from definitions import ROOT_DIR
from eth_utils import encode_hex, to_canonical_address, to_normalized_address
from raiden.accounts import AccountManager
from raiden.constants import (
    RAIDEN_DB_VERSION,
    Environment,
    RoutingMode,
)
from raiden.exceptions import RaidenError
from raiden.message_handler import MessageHandler
from raiden.network.blockchain_service import BlockChainService
from raiden.network.rpc.client import JSONRPCClient
from raiden.raiden_event_handler import RaidenEventHandler
from raiden.settings import (
    DEFAULT_NAT_KEEPALIVE_RETRIES,
    DEFAULT_NUMBER_OF_BLOCK_CONFIRMATIONS,
)
from raiden.ui.checks import (
    check_ethereum_client_is_supported,
    check_ethereum_has_accounts,
    check_ethereum_network_id,
    check_sql_version,
    check_synced,
)
from raiden.ui.prompt import (
    prompt_account,
    unlock_account_with_passwordfile,
    unlock_account_with_passwordprompt,
)
from raiden.ui.startup import (
    setup_contracts_or_exit,
    setup_environment,
    setup_proxies_or_exit,
)
from raiden.utils import BlockNumber, pex, split_endpoint
from raiden.utils.typing import Address, Optional, PrivateKey, Tuple
from raiden_contracts.constants import ID_TO_NETWORKNAME
from raiden_contracts.contract_manager import ContractManager
from transport.factory import Factory
from web3 import HTTPProvider, Web3

log = structlog.get_logger(__name__)


<<<<<<< HEAD
=======
def _setup_matrix(config):
    if config["transport"]["matrix"].get("available_servers") is None:
        # fetch list of known servers from raiden-network/raiden-tranport repo
        available_servers_url = DEFAULT_MATRIX_KNOWN_SERVERS[config["environment_type"]]
        available_servers = available_servers_url if \
            config["environment_type"] == Environment.DEVELOPMENT else get_matrix_servers(available_servers_url)
        log.debug("Fetching available matrix servers", available_servers=available_servers)
        config["transport"]["matrix"]["available_servers"] = available_servers

    # TODO: This needs to be adjusted once #3735 gets implemented
    # Add PFS broadcast room if enabled
    if config["services"]["pathfinding_service_address"] is not None:
        if PATH_FINDING_BROADCASTING_ROOM not in config["transport"]["matrix"]["global_rooms"]:
            config["transport"]["matrix"]["global_rooms"].append(PATH_FINDING_BROADCASTING_ROOM)

    # Add monitoring service broadcast room if enabled
    if config["services"]["monitoring_enabled"] is True:
        config["transport"]["matrix"]["global_rooms"].append(MONITORING_BROADCASTING_ROOM)

    try:

        database_path = config["database_path"]

        database_dir = os.path.dirname(config["database_path"])
        os.makedirs(database_dir, exist_ok=True)

        storage = sqlite.SerializedSQLiteStorage(
            database_path=database_path, serializer=serialize.JSONSerializer()
        )

        light_clients = storage.get_all_light_clients()

        light_client_transports = []
        for light_client in light_clients:

            current_server_name = None

            if light_client["current_server_name"]:
                current_server_name = light_client["current_server_name"]
                available_servers = get_available_servers_from_config(config["transport"]["matrix"])
                if not server_is_available(current_server_name, available_servers):
                    # we flag the light client as pending for deletion because it's associated to a server that
                    # is not available anymore so we need to force a new on-boarding, the next request from that LC will
                    # delete it and respond with an error to control the re-onboard
                    storage.flag_light_client_as_pending_for_deletion(light_client["address"])
                    log.info("No available server with name " + current_server_name +
                             ", LC has been flagged for deletion from DB, on-boarding is needed for LC with address: " +
                             light_client["address"])
                    continue

            light_client_transport = get_matrix_light_client_instance(
                config["transport"]["matrix"],
                light_client['password'],
                light_client['display_name'],
                light_client['seed_retry'],
                light_client['address'],
                current_server_name)

            light_client_transports.append(light_client_transport)

        hub_transport = MatrixTransport(config["address"], config["transport"]["matrix"])

        node_transport = NodeTransport(hub_transport, light_client_transports)

    except RaidenError as ex:
        click.secho(f"FATAL: {ex}", fg="red")
        sys.exit(1)

    return node_transport


def get_matrix_light_client_instance(
    config,
    password,
    display_name,
    seed_retry,
    address,
    current_server_name: str = None
):
    light_client_transport = MatrixLightClientTransport(
        config,
        password,
        display_name,
        seed_retry,
        address,
        current_server_name
    )
    return light_client_transport


>>>>>>> 666e4e30
def _setup_web3(eth_rpc_endpoint):
    web3 = Web3(HTTPProvider(eth_rpc_endpoint))

    try:
        node_version = web3.version.node  # pylint: disable=no-member
    except ConnectTimeout:
        raise EthNodeCommunicationError("Couldn't connect to the ethereum node")
    except ValueError:
        raise EthNodeInterfaceError(
            'The underlying ethereum node does not have the web3 rpc interface '
            'enabled. Please run it with --rpcapi eth,net,web3,txpool for geth '
            'and --jsonrpc-apis=eth,net,web3,parity for parity.',
        )

    supported, _ = is_supported_client(node_version)
    if not supported:
        click.secho(
            'You need a Byzantium enabled ethereum node. Parity >= 1.7.6, Geth >= 1.7.2 or RSK -= 0.6.0',
            fg='red',
        )
        sys.exit(1)
    return web3


def get_account_and_private_key(
    account_manager: AccountManager, address: Optional[Address], password_file: Optional[TextIO]
) -> Tuple[Address, PrivateKey]:
    if not address:
        address_hex = prompt_account(account_manager)
    else:
        address_hex = to_normalized_address(address)

    if password_file:
        privatekey_bin, pubkey_bin = unlock_account_with_passwordfile(
            account_manager=account_manager, address_hex=address_hex, password_file=password_file
        )
    else:
        privatekey_bin, pubkey_bin = unlock_account_with_passwordprompt(
            account_manager=account_manager, address_hex=address_hex
        )

    return to_canonical_address(address_hex), privatekey_bin, pubkey_bin


def rpc_normalized_endpoint(eth_rpc_endpoint: str) -> str:
    parsed_eth_rpc_endpoint = urlparse(eth_rpc_endpoint)

    if parsed_eth_rpc_endpoint.scheme:
        return eth_rpc_endpoint

    return f"http://{eth_rpc_endpoint}"


def run_app(
    address: Address,
    keystore_path: str,
    gas_price: Callable,
    eth_rpc_endpoint: str,
    tokennetwork_registry_contract_address: Address,
    one_to_n_contract_address: Address,
    secret_registry_contract_address: Address,
    service_registry_contract_address: Address,
    endpoint_registry_contract_address: Address,
    user_deposit_contract_address: Address,
    listen_address: str,
    mapped_socket,
    max_unresponsive_time: int,
    api_address: str,
    rpc: bool,
    sync_check: bool,
    console: bool,
    password_file: TextIO,
    web_ui: bool,
    datadir: str,
    transport: str,
    matrix_server: str,
    network_id: int,
    environment_type: Environment,
    unrecoverable_error_should_crash: bool,
    pathfinding_service_address: str,
    pathfinding_max_paths: int,
    enable_monitoring: bool,
    resolver_endpoint: str,
    routing_mode: RoutingMode,
    config: Dict[str, Any],
    grpc_endpoint: str,
    **kwargs: Any,  # FIXME: not used here, but still receives stuff in smoketest
):
    # pylint: disable=too-many-locals,too-many-branches,too-many-statements,unused-argument

    from raiden.app import App

    if transport == "udp" and not mapped_socket:
        raise RuntimeError("Missing socket")

    if datadir is None:
        datadir = os.path.join(os.path.expanduser("~"), ".raiden")

    account_manager = AccountManager(keystore_path)
    web3 = Web3(HTTPProvider(rpc_normalized_endpoint(eth_rpc_endpoint)))

    check_sql_version()
    check_ethereum_has_accounts(account_manager)
    check_ethereum_client_is_supported(web3)
    check_ethereum_network_id(network_id, web3)

    (address, privatekey_bin, pubkey_bin) = get_account_and_private_key(
        account_manager, address, password_file
    )

    (listen_host, listen_port) = split_endpoint(listen_address)
    (api_host, api_port) = split_endpoint(api_address)

    print("Private key: " + encode_hex(privatekey_bin))
    print("Public key: " + encode_hex(pubkey_bin))

    config["address"] = address
    config["pubkey"] = pubkey_bin
    config["privatekey"] = privatekey_bin
    config["transport"]["udp"]["host"] = listen_host
    config["transport"]["udp"]["port"] = listen_port
    config["console"] = console
    config["rpc"] = rpc
    config["web_ui"] = rpc and web_ui
    config["api_host"] = api_host
    config["api_port"] = api_port
    config["resolver_endpoint"] = resolver_endpoint
    if mapped_socket:
        config["socket"] = mapped_socket.socket
        config["transport"]["udp"]["external_ip"] = mapped_socket.external_ip
        config["transport"]["udp"]["external_port"] = mapped_socket.external_port
    config["transport_type"] = transport
    config["transport"]["matrix"]["server"] = matrix_server
    config["transport"]["udp"]["nat_keepalive_retries"] = DEFAULT_NAT_KEEPALIVE_RETRIES
    timeout = max_unresponsive_time / DEFAULT_NAT_KEEPALIVE_RETRIES
    config["transport"]["udp"]["nat_keepalive_timeout"] = timeout
    config["unrecoverable_error_should_crash"] = unrecoverable_error_should_crash
    config["services"]["pathfinding_max_paths"] = pathfinding_max_paths
    config["services"]["monitoring_enabled"] = enable_monitoring
    config["chain_id"] = network_id
<<<<<<< HEAD
    config["transport"]["rif_comms"]["grpc_endpoint"] = grpc_endpoint
=======
    config["address"] = address
>>>>>>> 666e4e30

    setup_environment(config, environment_type)

    contracts = setup_contracts_or_exit(config, network_id)

    rpc_client = JSONRPCClient(
        web3,
        privatekey_bin,
        gas_price_strategy=gas_price,
        block_num_confirmations=DEFAULT_NUMBER_OF_BLOCK_CONFIRMATIONS,
        uses_infura="infura.io" in eth_rpc_endpoint,
    )

    blockchain_service = BlockChainService(
        jsonrpc_client=rpc_client, contract_manager=ContractManager(config["contracts_path"])
    )

    if sync_check:
        check_synced(blockchain_service)

    proxies = setup_proxies_or_exit(
        config=config,
        tokennetwork_registry_contract_address=tokennetwork_registry_contract_address,
        secret_registry_contract_address=secret_registry_contract_address,
        endpoint_registry_contract_address=endpoint_registry_contract_address,
        user_deposit_contract_address=user_deposit_contract_address,
        service_registry_contract_address=service_registry_contract_address,
        blockchain_service=blockchain_service,
        contracts=contracts,
        routing_mode=routing_mode,
        pathfinding_service_address=pathfinding_service_address,
    )

    database_path = os.path.join(
        datadir,
        f"node_{pex(address)}",
        f"netid_{network_id}",
        f"network_{pex(proxies.token_network_registry.address)}",
        f"v{RAIDEN_DB_VERSION}_log.db",
    )
    config["database_path"] = database_path

    print(
        "\nYou are connected to the '{}' network and the DB path is: {}".format(
            ID_TO_NETWORKNAME.get(network_id, network_id), database_path
        )
    )

    # FIXME mmartinez this must be checksummed or compared on a standard way
    # running_network = {"network_id": network_id,
    #                    "token_network_registry": encode_hex(tokennetwork_registry_contract_address),
    #                    "secret_registry": encode_hex(secret_registry_contract_address),
    #                    "endpoint_registry": encode_hex(endpoint_registry_contract_address)}

    #  check_network_params(running_network)

    discovery = None
    transport_layer = Factory.create(transport, config)
    raiden_event_handler = RaidenEventHandler()

    message_handler = MessageHandler()

    try:
        start_block = 0
        if "TokenNetworkRegistry" in contracts:
            start_block = contracts["TokenNetworkRegistry"]["block_number"]

        raiden_app = App(
            config=config,
            chain=blockchain_service,
            query_start_block=BlockNumber(start_block),
            default_one_to_n_address=one_to_n_contract_address,
            default_registry=proxies.token_network_registry,
            default_secret_registry=proxies.secret_registry,
            default_service_registry=proxies.service_registry,
            transport=transport_layer,
            raiden_event_handler=raiden_event_handler,
            message_handler=message_handler,
            discovery=discovery,
            user_deposit=proxies.user_deposit,
        )
    except RaidenError as e:
        click.secho(f"FATAL: {e}", fg="red")
        sys.exit(1)

    try:
        raiden_app.start()
    except RuntimeError as e:
        click.secho(f"FATAL: {e}", fg="red")
        sys.exit(1)
    except filelock.Timeout:
        name_or_id = ID_TO_NETWORKNAME.get(network_id, network_id)
        click.secho(
            f"FATAL: Another Raiden instance already running for account "
            f"{to_normalized_address(address)} on network id {name_or_id}",
            fg="red",
        )
        sys.exit(1)

    return raiden_app


def check_network_params(running_network):
    config_path = os.path.join(ROOT_DIR, 'config.json')

    with open(config_path) as json_data_file:
        config_data = json.load(json_data_file)

    network_data = _get_network_info(running_network["network_id"], config_data)
    if network_data:
        # Running Mainnet or Testnet. Validate smart contracts addresses
        if not validate_network_contracts(network_data, running_network):
            click.secho(
                "One or more of the specified smart contract addresses does not match with the configured ones",
                fg="red",
            )
            sys.exit(1)
    else:
        # Running custom network
        print("You are running a custom network")


def _get_network_info(network_id, config_data):
    for network in config_data['networks'].values():
        if network["network_id"] == network_id:
            return network
    return None


def validate_network_contracts(config_network, running_network):
    if running_network['token_network_registry'] == config_network['token_network_registry'] and \
        running_network['secret_registry'] == config_network['secret_registry'] and \
        running_network['endpoint_registry'] == config_network['endpoint_registry']:
        return True
    return False<|MERGE_RESOLUTION|>--- conflicted
+++ resolved
@@ -7,8 +7,12 @@
 import click
 import filelock
 import structlog
+from eth_utils import encode_hex, to_canonical_address, to_normalized_address
+from raiden_contracts.constants import ID_TO_NETWORKNAME
+from raiden_contracts.contract_manager import ContractManager
+from web3 import HTTPProvider, Web3
+
 from definitions import ROOT_DIR
-from eth_utils import encode_hex, to_canonical_address, to_normalized_address
 from raiden.accounts import AccountManager
 from raiden.constants import (
     RAIDEN_DB_VERSION,
@@ -43,107 +47,11 @@
 )
 from raiden.utils import BlockNumber, pex, split_endpoint
 from raiden.utils.typing import Address, Optional, PrivateKey, Tuple
-from raiden_contracts.constants import ID_TO_NETWORKNAME
-from raiden_contracts.contract_manager import ContractManager
 from transport.factory import Factory
-from web3 import HTTPProvider, Web3
 
 log = structlog.get_logger(__name__)
 
 
-<<<<<<< HEAD
-=======
-def _setup_matrix(config):
-    if config["transport"]["matrix"].get("available_servers") is None:
-        # fetch list of known servers from raiden-network/raiden-tranport repo
-        available_servers_url = DEFAULT_MATRIX_KNOWN_SERVERS[config["environment_type"]]
-        available_servers = available_servers_url if \
-            config["environment_type"] == Environment.DEVELOPMENT else get_matrix_servers(available_servers_url)
-        log.debug("Fetching available matrix servers", available_servers=available_servers)
-        config["transport"]["matrix"]["available_servers"] = available_servers
-
-    # TODO: This needs to be adjusted once #3735 gets implemented
-    # Add PFS broadcast room if enabled
-    if config["services"]["pathfinding_service_address"] is not None:
-        if PATH_FINDING_BROADCASTING_ROOM not in config["transport"]["matrix"]["global_rooms"]:
-            config["transport"]["matrix"]["global_rooms"].append(PATH_FINDING_BROADCASTING_ROOM)
-
-    # Add monitoring service broadcast room if enabled
-    if config["services"]["monitoring_enabled"] is True:
-        config["transport"]["matrix"]["global_rooms"].append(MONITORING_BROADCASTING_ROOM)
-
-    try:
-
-        database_path = config["database_path"]
-
-        database_dir = os.path.dirname(config["database_path"])
-        os.makedirs(database_dir, exist_ok=True)
-
-        storage = sqlite.SerializedSQLiteStorage(
-            database_path=database_path, serializer=serialize.JSONSerializer()
-        )
-
-        light_clients = storage.get_all_light_clients()
-
-        light_client_transports = []
-        for light_client in light_clients:
-
-            current_server_name = None
-
-            if light_client["current_server_name"]:
-                current_server_name = light_client["current_server_name"]
-                available_servers = get_available_servers_from_config(config["transport"]["matrix"])
-                if not server_is_available(current_server_name, available_servers):
-                    # we flag the light client as pending for deletion because it's associated to a server that
-                    # is not available anymore so we need to force a new on-boarding, the next request from that LC will
-                    # delete it and respond with an error to control the re-onboard
-                    storage.flag_light_client_as_pending_for_deletion(light_client["address"])
-                    log.info("No available server with name " + current_server_name +
-                             ", LC has been flagged for deletion from DB, on-boarding is needed for LC with address: " +
-                             light_client["address"])
-                    continue
-
-            light_client_transport = get_matrix_light_client_instance(
-                config["transport"]["matrix"],
-                light_client['password'],
-                light_client['display_name'],
-                light_client['seed_retry'],
-                light_client['address'],
-                current_server_name)
-
-            light_client_transports.append(light_client_transport)
-
-        hub_transport = MatrixTransport(config["address"], config["transport"]["matrix"])
-
-        node_transport = NodeTransport(hub_transport, light_client_transports)
-
-    except RaidenError as ex:
-        click.secho(f"FATAL: {ex}", fg="red")
-        sys.exit(1)
-
-    return node_transport
-
-
-def get_matrix_light_client_instance(
-    config,
-    password,
-    display_name,
-    seed_retry,
-    address,
-    current_server_name: str = None
-):
-    light_client_transport = MatrixLightClientTransport(
-        config,
-        password,
-        display_name,
-        seed_retry,
-        address,
-        current_server_name
-    )
-    return light_client_transport
-
-
->>>>>>> 666e4e30
 def _setup_web3(eth_rpc_endpoint):
     web3 = Web3(HTTPProvider(eth_rpc_endpoint))
 
@@ -284,11 +192,7 @@
     config["services"]["pathfinding_max_paths"] = pathfinding_max_paths
     config["services"]["monitoring_enabled"] = enable_monitoring
     config["chain_id"] = network_id
-<<<<<<< HEAD
     config["transport"]["rif_comms"]["grpc_endpoint"] = grpc_endpoint
-=======
-    config["address"] = address
->>>>>>> 666e4e30
 
     setup_environment(config, environment_type)
 
