--- conflicted
+++ resolved
@@ -11,11 +11,8 @@
 from eth_utils import to_canonical_address, to_checksum_address
 from gevent import Greenlet
 from gevent.event import AsyncResult, Event
-<<<<<<< HEAD
-=======
 from raiden.transfer.identifiers import CanonicalIdentifier
 
->>>>>>> ef4ffc6c
 from raiden import constants, routing
 from raiden.blockchain.events import BlockchainEvents
 from raiden.blockchain_events_handler import on_blockchain_event
@@ -97,12 +94,8 @@
     TargetAddress,
     TokenNetworkAddress,
     TokenNetworkID,
-<<<<<<< HEAD
-    PaymentHashInvoice)
-=======
     PaymentHashInvoice, ChannelID)
 
->>>>>>> ef4ffc6c
 from raiden.utils.upgrades import UpgradeManager
 from raiden_contracts.contract_manager import ContractManager
 from transport.components import Message as TransportMessage
