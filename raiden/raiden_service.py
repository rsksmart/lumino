--- conflicted
+++ resolved
@@ -10,14 +10,8 @@
 from eth_utils import is_binary_address, to_canonical_address, to_checksum_address
 from gevent import Greenlet
 from gevent.event import AsyncResult, Event
-<<<<<<< HEAD
-=======
-
-from raiden.lightclient.handlers.light_client_service import LightClientService
-from raiden.transfer.channel import get_distributable
-from raiden.transfer.identifiers import CanonicalIdentifier
-
->>>>>>> 86f56943
+from raiden_contracts.contract_manager import ContractManager
+
 from raiden import constants, routing
 from raiden.blockchain.events import BlockchainEvents
 from raiden.blockchain_events_handler import on_blockchain_event
@@ -40,6 +34,7 @@
     InvalidPaymentIdentifier,
     InsufficientFunds)
 from raiden.lightclient.handlers.light_client_message_handler import LightClientMessageHandler
+from raiden.lightclient.handlers.light_client_service import LightClientService
 from raiden.lightclient.models.light_client_protocol_message import LightClientProtocolMessageType
 from raiden.messages import (
     LockedTransfer,
@@ -55,6 +50,7 @@
 from raiden.tasks import AlarmTask
 from raiden.transfer import node, views
 from raiden.transfer.architecture import Event as RaidenEvent, StateChange
+from raiden.transfer.channel import get_distributable
 from raiden.transfer.identifiers import CanonicalIdentifier
 from raiden.transfer.identifiers import QueueIdentifier
 from raiden.transfer.mediated_transfer.events import SendLockedTransfer, SendLockedTransferLight, \
@@ -103,7 +99,6 @@
     TokenNetworkID,
     PaymentHashInvoice, ChannelID)
 from raiden.utils.upgrades import UpgradeManager
-from raiden_contracts.contract_manager import ContractManager
 from transport.layer import Layer as TransportLayer
 from transport.message import Message as TransportMessage
 
@@ -1065,7 +1060,7 @@
         self, token_network_identifier: TokenNetworkID
     ) -> ConnectionManager:
         if not is_binary_address(token_network_identifier):
-            raise InvalidAddress("token address is not valid.")
+            raise InvalidAddress("token address is not valid."
 
         known_token_networks = views.get_token_network_identifiers(
             views.state_from_raiden(self), self.default_registry.address
@@ -1341,12 +1336,7 @@
                 light_client_address=sender_address,
                 wal=self.wal
             )
-<<<<<<< HEAD
-            queue_identifier = QueueIdentifier(
-                recipient=receiver_address, channel_identifier=CHANNEL_IDENTIFIER_GLOBAL_QUEUE
-            )
-            lc_transport.enqueue_message(*TransportMessage.wrap(queue_identifier, delivered))
-=======
+
             if not exists:
                 LightClientMessageHandler.store_light_client_protocol_message(
                     identifier=delivered.delivered_message_identifier,
@@ -1358,8 +1348,11 @@
                     wal=self.wal,
                     payment_id=payment_id
                 )
-                lc_transport_instance.send_for_light_client_with_retry(receiver_address, delivered)
->>>>>>> 86f56943
+                queue_identifier = QueueIdentifier(
+                    recipient=receiver_address, channel_identifier=CHANNEL_IDENTIFIER_GLOBAL_QUEUE
+                )
+                lc_transport_instance.enqueue_message(*TransportMessage.wrap(queue_identifier, delivered))
+
 
     def initiate_send_processed_light(self, sender_address: Address, receiver_address: Address,
                                       processed: Processed, msg_order: int, payment_id: int,
@@ -1380,14 +1373,11 @@
                 wal=self.wal,
                 payment_id=payment_id
             )
-<<<<<<< HEAD
             queue_identifier = QueueIdentifier(
                 recipient=receiver_address, channel_identifier=CHANNEL_IDENTIFIER_GLOBAL_QUEUE
             )
-            lc_transport.enqueue_message(*TransportMessage.wrap(queue_identifier, processed))
-=======
-            lc_transport_instance.send_for_light_client_with_retry(receiver_address, processed)
->>>>>>> 86f56943
+            lc_transport_instance.enqueue_message(*TransportMessage.wrap(queue_identifier, processed))
+
 
     def initiate_send_secret_reveal_light(
         self,
