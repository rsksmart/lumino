# pylint: disable=too-many-lines
import os
import random
from collections import defaultdict
from typing import Dict, List, NamedTuple, Union

import filelock
import gevent
import structlog
from eth_utils import is_binary_address
from gevent import Greenlet
from gevent.event import AsyncResult, Event

from raiden import constants, routing
from raiden.blockchain.events import BlockchainEvents
from raiden.blockchain_events_handler import on_blockchain_event
from raiden.connection_manager import ConnectionManager
from raiden.constants import (
    EMPTY_SECRET,
    GENESIS_BLOCK_NUMBER,
    SECRET_LENGTH,
    SNAPSHOT_STATE_CHANGES_COUNT,
    Environment,
)
from raiden.exceptions import (
    InvalidAddress,
    InvalidDBData,
    InvalidSecret,
    InvalidSecretHash,
    PaymentConflict,
    RaidenRecoverableError,
    RaidenUnrecoverableError,
    InvalidPaymentIdentifier)
from raiden.messages import (
    LockedTransfer,
    Message,
    RequestMonitoring,
    SignedMessage,
    UpdatePFS,
    message_from_sendevent,
    RevealSecret, Unlock)
from raiden.network.blockchain_service import BlockChainService
from raiden.network.proxies.secret_registry import SecretRegistry
from raiden.network.proxies.service_registry import ServiceRegistry
from raiden.network.proxies.token_network_registry import TokenNetworkRegistry
from raiden.settings import MEDIATION_FEE, MONITORING_MIN_CAPACITY, MONITORING_REWARD
from raiden.storage import serialize, sqlite, wal
from raiden.tasks import AlarmTask
from raiden.transfer import channel, node, views
from raiden.transfer.architecture import Event as RaidenEvent, StateChange
<<<<<<< HEAD
from raiden.transfer.mediated_transfer.events import SendLockedTransfer, SendLockedTransferLight
=======
from raiden.transfer.mediated_transfer.events import SendLockedTransfer, CHANNEL_IDENTIFIER_GLOBAL_QUEUE
>>>>>>> 9813cb3e
from raiden.transfer.mediated_transfer.state import (
    TransferDescriptionWithSecretState,
    lockedtransfersigned_from_message,
    TransferDescriptionWithoutSecretState)
from raiden.transfer.mediated_transfer.state_change import (
    ActionInitInitiator,
    ActionInitMediator,
    ActionInitTarget,
    ActionInitInitiatorLight, ActionSendSecretRevealLight, ActionSendUnlockLight)
from raiden.transfer.state import (
    BalanceProofSignedState,
    BalanceProofUnsignedState,
    ChainState,
    InitiatorTask,
    PaymentNetworkState,
    RouteState,
)
from raiden.transfer.state_change import (
    ActionChangeNodeNetworkState,
    ActionInitChain,
    Block,
    ContractReceiveNewPaymentNetwork,
)
from raiden.utils import create_default_identifier, lpex, pex, random_secret, sha3, to_rdn
from raiden.utils.runnable import Runnable
from raiden.utils.signer import LocalSigner, Signer
from raiden.utils.typing import (
    Address,
    BlockHash,
    BlockNumber,
    FeeAmount,
    InitiatorAddress,
    Optional,
    PaymentAmount,
    PaymentID,
    Secret,
    SecretHash,
    TargetAddress,
    TokenNetworkAddress,
    TokenNetworkID,
    PaymentHashInvoice,
    AddressHex)

from raiden.utils.upgrades import UpgradeManager
from raiden_contracts.contract_manager import ContractManager
from eth_utils import to_canonical_address, to_checksum_address, encode_hex
from raiden.lightclient.light_client_service import LightClientService


log = structlog.get_logger(__name__)  # pylint: disable=invalid-name
StatusesDict = Dict[TargetAddress, Dict[PaymentID, "PaymentStatus"]]
ConnectionManagerDict = Dict[TokenNetworkID, ConnectionManager]


def _redact_secret(data: Union[Dict, List]) -> Union[Dict, List]:
    """ Modify `data` in-place and replace keys named `secret`. """

    if isinstance(data, dict):
        stack = [data]
    else:
        stack = []

    while stack:
        current = stack.pop()

        if "secret" in current:
            current["secret"] = "<redacted>"
        else:
            stack.extend(value for value in current.values() if isinstance(value, dict))

    return data


# TODO this method should receive a signed locked transfer type, not a LockedTransfer
def initiator_init_light(
    raiden: "RaidenService",
    transfer_identifier: PaymentID,
    payment_hash_invoice: PaymentHashInvoice,
    transfer_amount: PaymentAmount,
    transfer_secrethash: SecretHash,
    transfer_fee: FeeAmount,
    token_network_identifier: TokenNetworkID,
    target_address: TargetAddress,
    creator_address: InitiatorAddress,
    signed_locked_transfer: LockedTransfer
) -> ActionInitInitiatorLight:
    transfer_state = TransferDescriptionWithoutSecretState(
        payment_network_identifier=raiden.default_registry.address,
        payment_identifier=transfer_identifier,
        payment_hash_invoice=payment_hash_invoice,
        amount=transfer_amount,
        allocated_fee=transfer_fee,
        token_network_identifier=token_network_identifier,
        initiator=InitiatorAddress(creator_address),
        target=target_address,
        secrethash=transfer_secrethash,
    )
    previous_address = None
    routes, _ = routing.get_best_routes(
        chain_state=views.state_from_raiden(raiden),
        token_network_id=token_network_identifier,
        one_to_n_address=raiden.default_one_to_n_address,
        from_address=InitiatorAddress(creator_address),
        to_address=target_address,
        amount=transfer_amount,
        previous_address=previous_address,
        config=raiden.config,
        privkey=raiden.privkey,
    )
    return ActionInitInitiatorLight(transfer_state, routes, signed_locked_transfer)


def initiator_init(
    raiden: "RaidenService",
    transfer_identifier: PaymentID,
    payment_hash_invoice: PaymentHashInvoice,
    transfer_amount: PaymentAmount,
    transfer_secret: Secret,
    transfer_secrethash: SecretHash,
    transfer_fee: FeeAmount,
    token_network_identifier: TokenNetworkID,
    target_address: TargetAddress,
) -> ActionInitInitiator:
    assert transfer_secret != constants.EMPTY_HASH, f"Empty secret node:{raiden!r}"

    transfer_state = TransferDescriptionWithSecretState(
        payment_network_identifier=raiden.default_registry.address,
        payment_identifier=transfer_identifier,
        payment_hash_invoice=payment_hash_invoice,
        amount=transfer_amount,
        allocated_fee=transfer_fee,
        token_network_identifier=token_network_identifier,
        initiator=InitiatorAddress(raiden.address),
        target=target_address,
        secret=transfer_secret,
        secrethash=transfer_secrethash,
    )
    previous_address = None
    routes, _ = routing.get_best_routes(
        chain_state=views.state_from_raiden(raiden),
        token_network_id=token_network_identifier,
        one_to_n_address=raiden.default_one_to_n_address,
        from_address=InitiatorAddress(raiden.address),
        to_address=target_address,
        amount=transfer_amount,
        previous_address=previous_address,
        config=raiden.config,
        privkey=raiden.privkey,
    )
    return ActionInitInitiator(transfer_state, routes)


def mediator_init(raiden, transfer: LockedTransfer) -> ActionInitMediator:
    from_transfer = lockedtransfersigned_from_message(transfer)
    # Feedback token not used here, will be removed with source routing
    routes, _ = routing.get_best_routes(
        chain_state=views.state_from_raiden(raiden),
        token_network_id=TokenNetworkID(from_transfer.balance_proof.token_network_identifier),
        one_to_n_address=raiden.default_one_to_n_address,
        from_address=raiden.address,
        to_address=from_transfer.target,
        amount=PaymentAmount(from_transfer.lock.amount),  # FIXME: mypy; deprecated through #3863
        previous_address=transfer.sender,
        config=raiden.config,
        privkey=raiden.privkey,
    )
    from_route = RouteState(transfer.sender, from_transfer.balance_proof.channel_identifier)
    return ActionInitMediator(routes, from_route, from_transfer)


def target_init(transfer: LockedTransfer) -> ActionInitTarget:
    from_transfer = lockedtransfersigned_from_message(transfer)
    from_route = RouteState(transfer.sender, from_transfer.balance_proof.channel_identifier)
    return ActionInitTarget(from_route, from_transfer)


class PaymentStatus(NamedTuple):
    """Value type for RaidenService.targets_to_identifiers_to_statuses.

    Contains the necessary information to tell conflicting transfers from
    retries as well as the status of a transfer that is retried.
    """

    payment_identifier: PaymentID
    payment_hash_invoice: PaymentHashInvoice
    amount: PaymentAmount
    token_network_identifier: TokenNetworkID
    payment_done: AsyncResult

    def matches(self, token_network_identifier: TokenNetworkID, amount: PaymentAmount):
        return token_network_identifier == self.token_network_identifier and amount == self.amount


def update_services_from_balance_proof(
    raiden: "RaidenService",
    chain_state: "ChainState",
    balance_proof: Union[BalanceProofSignedState, BalanceProofUnsignedState],
) -> None:
    update_path_finding_service_from_balance_proof(
        raiden=raiden, chain_state=chain_state, new_balance_proof=balance_proof
    )
    if isinstance(balance_proof, BalanceProofSignedState):
        update_monitoring_service_from_balance_proof(
            raiden=raiden, chain_state=chain_state, new_balance_proof=balance_proof
        )


def update_path_finding_service_from_balance_proof(
    raiden: "RaidenService",
    chain_state: "ChainState",
    new_balance_proof: Union[BalanceProofSignedState, BalanceProofUnsignedState],
) -> None:
    channel_state = views.get_channelstate_by_canonical_identifier_and_address(
        chain_state=chain_state, canonical_identifier=new_balance_proof.canonical_identifier,
        address=chain_state.our_address
    )
    network_address = new_balance_proof.canonical_identifier.token_network_address
    error_msg = (
        f"tried to send a balance proof in non-existant channel "
        f"token_network_address: {pex(network_address)} "
    )
    assert channel_state is not None, error_msg
    if isinstance(new_balance_proof, BalanceProofSignedState):
        assert channel_state.partner_state.balance_proof == new_balance_proof
    else:  # BalanceProofUnsignedState
        assert channel_state.our_state.balance_proof == new_balance_proof

    msg = UpdatePFS.from_channel_state(channel_state)
    msg.sign(raiden.signer)
    raiden.transport[0].send_global(constants.PATH_FINDING_BROADCASTING_ROOM, msg)
    log.debug("Sent a PFS Update", message=msg, balance_proof=new_balance_proof)


def update_monitoring_service_from_balance_proof(
    raiden: "RaidenService", chain_state: "ChainState", new_balance_proof: BalanceProofSignedState
) -> None:
    if raiden.config["services"]["monitoring_enabled"] is False:
        return

    channel_state = views.get_channelstate_by_canonical_identifier_and_address(
        chain_state=chain_state, canonical_identifier=new_balance_proof.canonical_identifier,
        address=chain_state.our_address
    )

    msg = (
        f"Failed to update monitoring service due to inability to find "
        f"channel: {new_balance_proof.channel_identifier} "
        f"token_network_address: {pex(new_balance_proof.token_network_identifier)}."
    )
    assert channel_state, msg

    balance = channel.get_balance(
        sender=channel_state.our_state, receiver=channel_state.partner_state
    )

    if balance < MONITORING_MIN_CAPACITY:
        log.warn(
            f"Skipping update to Monitoring service. "
            f"Available balance of {balance} is less than configured "
            f"minimum capacity of {MONITORING_MIN_CAPACITY}"
        )
        return

    rei_balance = raiden.user_deposit.effective_balance(raiden.address, "latest")
    if rei_balance < MONITORING_REWARD:
        rdn_balance = to_rdn(rei_balance)
        rdn_reward = to_rdn(MONITORING_REWARD)
        log.warn(
            f"Skipping update to Monitoring service. "
            f"Your deposit balance {rdn_balance} is less than "
            f"the required monitoring service reward of {rdn_reward}"
        )
        return

    log.info(
        "Received new balance proof, creating message for Monitoring Service.",
        balance_proof=new_balance_proof,
    )

    monitoring_message = RequestMonitoring.from_balance_proof_signed_state(
        new_balance_proof, MONITORING_REWARD
    )
    monitoring_message.sign(raiden.signer)
    raiden.transport[0].send_global(constants.MONITORING_BROADCASTING_ROOM, monitoring_message)


class RaidenService(Runnable):
    """ A Raiden node. """

    def __init__(
        self,
        chain: BlockChainService,
        query_start_block: BlockNumber,
        default_registry: TokenNetworkRegistry,
        default_secret_registry: SecretRegistry,
        default_service_registry: Optional[ServiceRegistry],
        default_one_to_n_address: Optional[Address],
        transport,
        raiden_event_handler,
        message_handler,
        config,
        discovery=None,
        user_deposit=None,
    ):
        super().__init__()
        self.tokennetworkids_to_connectionmanagers: ConnectionManagerDict = dict()
        self.targets_to_identifiers_to_statuses: StatusesDict = defaultdict(dict)

        self.chain: BlockChainService = chain
        self.default_registry = default_registry
        self.query_start_block = query_start_block
        self.default_one_to_n_address = default_one_to_n_address
        self.default_secret_registry = default_secret_registry
        self.default_service_registry = default_service_registry
        self.config = config

        self.signer: Signer = LocalSigner(self.chain.client.privkey)
        self.address = self.signer.address
        self.discovery = discovery
        self.transport = transport

        self.user_deposit = user_deposit

        self.blockchain_events = BlockchainEvents()
        self.alarm = AlarmTask(chain)
        self.raiden_event_handler = raiden_event_handler
        self.message_handler = message_handler

        self.stop_event = Event()
        self.stop_event.set()  # inits as stopped
        self.greenlets: List[Greenlet] = list()

        self.snapshot_group = 0

        self.contract_manager = ContractManager(config["contracts_path"])
        self.database_path = config["database_path"]
        self.wal = None
        if self.database_path != ":memory:":
            database_dir = os.path.dirname(config["database_path"])
            os.makedirs(database_dir, exist_ok=True)

            self.database_dir = database_dir

            # Two raiden processes must not write to the same database. Even
            # though it's possible the database itself would not be corrupt,
            # the node's state could. If a database was shared among multiple
            # nodes, the database WAL would be the union of multiple node's
            # WAL. During a restart a single node can't distinguish its state
            # changes from the others, and it would apply it all, meaning that
            # a node would execute the actions of itself and the others.
            #
            # Additionally the database snapshots would be corrupt, because it
            # would not represent the effects of applying all the state changes
            # in order.
            lock_file = os.path.join(self.database_dir, ".lock")
            self.db_lock = filelock.FileLock(lock_file)
        else:
            self.database_path = ":memory:"
            self.database_dir = None
            self.serialization_file = None
            self.db_lock = None

        self.event_poll_lock = gevent.lock.Semaphore()
        self.gas_reserve_lock = gevent.lock.Semaphore()
        self.payment_identifier_lock = gevent.lock.Semaphore()

        # Flag used to skip the processing of all Raiden events during the
        # startup.
        #
        # Rationale: At the startup, the latest snapshot is restored and all
        # state changes which are not 'part' of it are applied. The criteria to
        # re-apply the state changes is their 'absence' in the snapshot, /not/
        # their completeness. Because these state changes are re-executed
        # in-order and some of their side-effects will already have been
        # completed, the events should be delayed until the state is
        # synchronized (e.g. an open channel state change, which has already
        # been mined).
        #
        # Incomplete events, i.e. the ones which don't have their side-effects
        # applied, will be executed once the blockchain state is synchronized
        # because of the node's queues.
        self.ready_to_process_events = False

    def start(self):
        """ Start the node synchronously. Raises directly if anything went wrong on startup """
        assert self.stop_event.ready(), f"Node already started. node:{self!r}"
        self.stop_event.clear()
        self.greenlets = list()

        self.ready_to_process_events = False  # set to False because of restarts

        if self.database_dir is not None:
            self.db_lock.acquire(timeout=0)
            assert self.db_lock.is_locked, f"Database not locked. node:{self!r}"

        # start the registration early to speed up the start
        if self.config["transport_type"] == "udp":
            endpoint_registration_greenlet = gevent.spawn(
                self.discovery.register,
                self.address,
                self.config["transport"]["udp"]["external_ip"],
                self.config["transport"]["udp"]["external_port"],
            )

        storage = sqlite.SerializedSQLiteStorage(
            database_path=self.database_path, serializer=serialize.JSONSerializer()
        )

        storage.update_version()

        self.maybe_upgrade_db()

        storage.log_run()
        self.wal = wal.restore_to_state_change(
            transition_function=node.state_transition,
            storage=storage,
            state_change_identifier="latest",
        )

        if self.wal.state_manager.current_state is None:
            log.debug(
                "No recoverable state available, creating inital state.", node=pex(self.address)
            )
            # On first run Raiden needs to fetch all events for the payment
            # network, to reconstruct all token network graphs and find opened
            # channels
            last_log_block_number = self.query_start_block
            last_log_block_hash = self.chain.client.blockhash_from_blocknumber(
                last_log_block_number
            )

            state_change = ActionInitChain(
                pseudo_random_generator=random.Random(),
                block_number=last_log_block_number,
                block_hash=last_log_block_hash,
                our_address=self.chain.node_address,
                chain_id=self.chain.network_id,
            )
            self.handle_and_track_state_change(state_change)

            payment_network = PaymentNetworkState(
                self.default_registry.address,
                [],  # empty list of token network states as it's the node's startup
            )
            state_change = ContractReceiveNewPaymentNetwork(
                transaction_hash=constants.EMPTY_HASH,
                payment_network=payment_network,
                block_number=last_log_block_number,
                block_hash=last_log_block_hash,
            )
            self.handle_and_track_state_change(state_change)
        else:
            # The `Block` state change is dispatched only after all the events
            # for that given block have been processed, filters can be safely
            # installed starting from this position without losing events.
            last_log_block_number = views.block_number(self.wal.state_manager.current_state)
            log.debug(
                "Restored state from WAL",
                last_restored_block=last_log_block_number,
                node=pex(self.address),
            )

            known_networks = views.get_payment_network_identifiers(views.state_from_raiden(self))
            if known_networks and self.default_registry.address not in known_networks:
                configured_registry = pex(self.default_registry.address)
                known_registries = lpex(known_networks)
                raise RuntimeError(
                    f"Token network address mismatch.\n"
                    f"Raiden is configured to use the smart contract "
                    f"{configured_registry}, which conflicts with the current known "
                    f"smart contracts {known_registries}"
                )

        # Restore the current snapshot group
        state_change_qty = self.wal.storage.count_state_changes()
        self.snapshot_group = state_change_qty // SNAPSHOT_STATE_CHANGES_COUNT

        # Install the filters using the latest confirmed from_block value,
        # otherwise blockchain logs can be lost.
        self.install_all_blockchain_filters(
            self.default_registry, self.default_secret_registry, last_log_block_number
        )

        # Complete the first_run of the alarm task and synchronize with the
        # blockchain since the last run.
        #
        # Notes about setup order:
        # - The filters must be polled after the node state has been primed,
        # otherwise the state changes won't have effect.
        # - The alarm must complete its first run before the transport is started,
        #   to reject messages for closed/settled channels.
        self.alarm.register_callback(self._callback_new_block)
        self.alarm.first_run(last_log_block_number)

        chain_state = views.state_from_raiden(self)

        self._initialize_payment_statuses(chain_state)
        self._initialize_transactions_queues(chain_state)
        # self._initialize_messages_queues(chain_state)
        self._initialize_whitelists(chain_state)
        self._initialize_monitoring_services_queue(chain_state)
        self._initialize_ready_to_processed_events()

        if self.config["transport_type"] == "udp":
            endpoint_registration_greenlet.get()  # re-raise if exception occurred

        # Start the side-effects:
        # - React to blockchain events
        # - React to incoming messages
        # - Send pending transactions
        # - Send pending message
        self.alarm.link_exception(self.on_error)

        self.transport.hub_transport.link_exception(self.on_error)

        for light_client_transport in self.transport.light_client_transports:
            light_client_transport.link_exception(self.on_error)

        self._start_transport(chain_state)
        self._start_alarm_task()
        self._initialize_messages_queues(chain_state)

        log.debug("Raiden Service started", node=pex(self.address))
        super().start()

    def _run(self, *args, **kwargs):  # pylint: disable=method-hidden
        """ Busy-wait on long-lived subtasks/greenlets, re-raise if any error occurs """
        self.greenlet.name = f"RaidenService._run node:{pex(self.address)}"
        try:
            self.stop_event.wait()
        except gevent.GreenletExit:  # killed without exception
            self.stop_event.set()

            gevent.killall([self.alarm, self.transport])  # kill children
            raise  # re-raise to keep killed status
        except Exception:
            self.stop()
            raise

    def stop(self):
        """ Stop the node gracefully. Raise if any stop-time error occurred on any subtask """
        if self.stop_event.ready():  # not started
            return

        # Needs to come before any greenlets joining
        self.stop_event.set()

        # Filters must be uninstalled after the alarm task has stopped. Since
        # the events are polled by an alarm task callback, if the filters are
        # uninstalled before the alarm task is fully stopped the callback
        # `poll_blockchain_events` will fail.
        #
        # We need a timeout to prevent an endless loop from trying to
        # contact the disconnected client
        self.transport.hub_transport.stop()

        for light_client_transport in self.transport.light_client_transports:
            light_client_transport.stop()

        self.alarm.stop()

        self.transport.hub_transport.join()
        for light_client_transport in self.transport.light_client_transports:
            light_client_transport.join()

        self.alarm.join()

        self.blockchain_events.uninstall_all_event_listeners()

        # Close storage DB to release internal DB lock
        self.wal.storage.conn.close()

        if self.db_lock is not None:
            self.db_lock.release()

        log.debug("Raiden Service stopped", node=pex(self.address))

    @property
    def confirmation_blocks(self):
        return self.config["blockchain"]["confirmation_blocks"]

    @property
    def privkey(self):
        return self.chain.client.privkey

    def add_pending_greenlet(self, greenlet: Greenlet):
        """ Ensures an error on the passed greenlet crashes self/main greenlet. """

        def remove(_):
            self.greenlets.remove(greenlet)

        self.greenlets.append(greenlet)
        greenlet.link_exception(self.on_error)
        greenlet.link_value(remove)

    def __repr__(self):
        return f"<{self.__class__.__name__} node:{pex(self.address)}>"

    def start_transport_in_runtime(self, transport, chain_state: ChainState):
        # Start hub transport
        transport.start(
            raiden_service=self,
            message_handler=self.message_handler,
            prev_auth_data=chain_state.last_node_transport_state_authdata.hub_last_transport_authdata,
        )

    def _start_transport(self, chain_state: ChainState):
        """ Initialize the transport and related facilities.

        Note:
            The transport must not be started before the node has caught up
            with the blockchain through `AlarmTask.first_run()`. This
            synchronization includes the on-chain channel state and is
            necessary to reject new messages for closed channels.
        """
        assert self.alarm.is_primed(), f"AlarmTask not primed. node:{self!r}"
        assert self.ready_to_process_events, f"Event procossing disable. node:{self!r}"

        prev_auth_data = None
        if chain_state.last_node_transport_state_authdata is not None:
            prev_auth_data = chain_state.last_node_transport_state_authdata.hub_last_transport_authdata,

        # Start hub transport
        self.transport.hub_transport.start(
            raiden_service=self,
            message_handler=self.message_handler,
            prev_auth_data=prev_auth_data,
        )

        # Start lightclient transports
        selected_prev_auth_data = None
        for light_client_transport in self.transport.light_client_transports:
            if chain_state.last_node_transport_state_authdata is not None:
                for client_last_transport_authdata in \
                        chain_state.last_node_transport_state_authdata.clients_last_transport_authdata:
                    if client_last_transport_authdata.address == to_canonical_address(light_client_transport._address):
                        selected_prev_auth_data = client_last_transport_authdata.auth_data

            light_client_transport.start(
                raiden_service=self,
                message_handler=self.message_handler,
                prev_auth_data=selected_prev_auth_data,

            )

        self._start_health_check_for_hub_nighbours(chain_state)
        self._start_health_check_for_light_client_neighbour(chain_state)

    def _start_health_check_for_light_client_neighbour(self, chain_state: ChainState):
        for light_client in self.transport.light_client_transports:
            for neighbour in views.all_neighbour_nodes(chain_state, light_client._address):
                self._start_health_check_for_neighbour(neighbour)

    def _start_health_check_for_hub_nighbours(self, chain_state: ChainState):
        for neighbour in views.all_neighbour_nodes(chain_state):
            self._start_health_check_for_neighbour(neighbour)

    def _start_health_check_for_neighbour(self, neighbour):
        if neighbour != ConnectionManager.BOOTSTRAP_ADDR:
            self.start_health_check_for(neighbour)

    def _start_alarm_task(self):
        """Start the alarm task.

        Note:
            The alarm task must be started only when processing events is
            allowed, otherwise side-effects of blockchain events will be
            ignored.
        """
        assert self.ready_to_process_events, f"Event procossing disable. node:{self!r}"
        self.alarm.start()

    def _initialize_ready_to_processed_events(self):
        #  assert not self.transport
        assert not self.alarm

        # This flag /must/ be set to true before the transport or the alarm task is started
        self.ready_to_process_events = True

    def get_block_number(self) -> BlockNumber:
        assert self.wal, f"WAL object not yet initialized. node:{self!r}"
        return views.block_number(self.wal.state_manager.current_state)

    def on_message(self, message: Message, is_light_client: bool = False):
        self.message_handler.on_message(self, message, is_light_client)

    def handle_and_track_state_change(self, state_change: StateChange):
        """ Dispatch the state change and does not handle the exceptions.

        When the method is used the exceptions are tracked and re-raised in the
        raiden service thread.
        """
        for greenlet in self.handle_state_change(state_change):
            self.add_pending_greenlet(greenlet)

    def handle_state_change(self, state_change: StateChange) -> List[Greenlet]:
        """ Dispatch the state change and return the processing threads.

        Use this for error reporting, failures in the returned greenlets,
        should be re-raised using `gevent.joinall` with `raise_error=True`.
        """
        assert self.wal, f"WAL not restored. node:{self!r}"
        log.debug(
            "State change",
            node=pex(self.address),
            state_change=_redact_secret(serialize.JSONSerializer.serialize(state_change)),
        )

        old_state = views.state_from_raiden(self)
        new_state, raiden_event_list = self.wal.log_and_dispatch(state_change)

        # TODO marcosmartinez7 FIXME cannot work after the lc refactor
        # for changed_balance_proof in views.detect_balance_proof_change(old_state, new_state):
        # update_services_from_balance_proof(self, new_state, changed_balance_proof)

        log.debug(
            "Raiden events",
            node=pex(self.address),
            raiden_events=[
                _redact_secret(serialize.JSONSerializer.serialize(event))
                for event in raiden_event_list
            ],
        )

        greenlets: List[Greenlet] = list()
        if self.ready_to_process_events:
            for raiden_event in raiden_event_list:
                greenlets.append(
                    self.handle_event(chain_state=new_state, raiden_event=raiden_event)
                )

            state_changes_count = self.wal.storage.count_state_changes()
            new_snapshot_group = state_changes_count // SNAPSHOT_STATE_CHANGES_COUNT
            # FIXME mmartinez
            # if new_snapshot_group > self.snapshot_group:
            #     log.debug("Storing snapshot", snapshot_id=new_snapshot_group)
            #     self.wal.snapshot()
            #     self.snapshot_group = new_snapshot_group

        return greenlets

    def handle_event(self, chain_state: ChainState, raiden_event: RaidenEvent) -> Greenlet:
        """Spawn a new thread to handle a Raiden event.

        This will spawn a new greenlet to handle each event, which is
        important for two reasons:

        - Blockchain transactions can be queued without interfering with each
          other.
        - The calling thread is free to do more work. This is specially
          important for the AlarmTask thread, which will eventually cause the
          node to send transactions when a given Block is reached (e.g.
          registering a secret or settling a channel).

        Important:

            This is spawing a new greenlet for /each/ transaction. It's
            therefore /required/ that there is *NO* order among these.
        """
        return gevent.spawn(self._handle_event, chain_state, raiden_event)

    def _handle_event(self, chain_state: ChainState, raiden_event: RaidenEvent):
        assert isinstance(chain_state, ChainState)
        assert isinstance(raiden_event, RaidenEvent)
        try:
            self.raiden_event_handler.on_raiden_event(
                raiden=self, chain_state=chain_state, event=raiden_event
            )
        except RaidenRecoverableError as e:
            log.error(str(e))
        except InvalidDBData:
            raise
        except RaidenUnrecoverableError as e:
            log_unrecoverable = (
                self.config["environment_type"] == Environment.PRODUCTION
                and not self.config["unrecoverable_error_should_crash"]
            )
            if log_unrecoverable:
                log.error(str(e))
            else:
                raise

    def set_node_network_state(self, node_address: Address, network_state: str):
        state_change = ActionChangeNodeNetworkState(node_address, network_state)
        self.handle_and_track_state_change(state_change)

    def start_health_check_for(self, node_address: Address = None, creator_address: Address = None):
        """Start health checking `node_address`.

        This function is a noop during initialization, because health checking
        can be started as a side effect of some events (e.g. new channel). For
        these cases the healthcheck will be started by
        `start_neighbours_healthcheck`.
        """
        if self.transport:
            if creator_address is not None:
                if self.transport.light_client_transports is not None:
                    for light_client_transport in self.transport.light_client_transports:
                        if to_checksum_address(creator_address) == light_client_transport.get_address():
                            light_client_transport.start_health_check(node_address)
            else:
                self.transport.hub_transport.start_health_check(node_address)

    def _callback_new_block(self, latest_block: Dict):
        """Called once a new block is detected by the alarm task.

        Note:
            This should be called only once per block, otherwise there will be
            duplicated `Block` state changes in the log.

            Therefore this method should be called only once a new block is
            mined with the corresponding block data from the AlarmTask.
        """
        # User facing APIs, which have on-chain side-effects, force polled the
        # blockchain to update the node's state. This force poll is used to
        # provide a consistent view to the user, e.g. a channel open call waits
        # for the transaction to be mined and force polled the event to update
        # the node's state. This pattern introduced a race with the alarm task
        # and the task which served the user request, because the events are
        # returned only once per filter. The lock below is to protect against
        # these races (introduced by the commit
        # 3686b3275ff7c0b669a6d5e2b34109c3bdf1921d)
        with self.event_poll_lock:
            latest_block_number = latest_block["number"]

            # Handle testing with private chains. The block number can be
            # smaller than confirmation_blocks
            confirmed_block_number = max(
                GENESIS_BLOCK_NUMBER,
                latest_block_number - self.config["blockchain"]["confirmation_blocks"],
            )
            confirmed_block = self.chain.client.web3.eth.getBlock(confirmed_block_number)

            # These state changes will be procesed with a block_number which is
            # /larger/ than the ChainState's block_number.
            for event in self.blockchain_events.poll_blockchain_events(confirmed_block_number):
                on_blockchain_event(self, event)

            # On restart the Raiden node will re-create the filters with the
            # ethereum node. These filters will have the from_block set to the
            # value of the latest Block state change. To avoid missing events
            # the Block state change is dispatched only after all of the events
            # have been processed.
            #
            # This means on some corner cases a few events may be applied
            # twice, this will happen if the node crashed and some events have
            # been processed but the Block state change has not been
            # dispatched.
            state_change = Block(
                block_number=confirmed_block_number,
                gas_limit=confirmed_block["gasLimit"],
                block_hash=BlockHash(bytes(confirmed_block["hash"])),
            )

            # Note: It's important to /not/ block here, because this function
            # can be called from the alarm task greenlet, which should not
            # starve.
            self.handle_and_track_state_change(state_change)

    def _initialize_transactions_queues(self, chain_state: ChainState):
        """Initialize the pending transaction queue from the previous run.

        Note:
            This will only send the transactions which don't have their
            side-effects applied. Transactions which another node may have sent
            already will be detected by the alarm task's first run and cleared
            from the queue (e.g. A monitoring service update transfer).
        """
        assert self.alarm.is_primed(), f"AlarmTask not primed. node:{self!r}"

        pending_transactions = views.get_pending_transactions(chain_state)

        log.debug(
            "Processing pending transactions",
            num_pending_transactions=len(pending_transactions),
            node=pex(self.address),
        )

        for transaction in pending_transactions:
            try:
                self.raiden_event_handler.on_raiden_event(
                    raiden=self, chain_state=chain_state, event=transaction
                )
            except RaidenRecoverableError as e:
                log.error(str(e))
            except InvalidDBData:
                raise
            except RaidenUnrecoverableError as e:
                log_unrecoverable = (
                    self.config["environment_type"] == Environment.PRODUCTION
                    and not self.config["unrecoverable_error_should_crash"]
                )
                if log_unrecoverable:
                    log.error(str(e))
                else:
                    raise

    def _initialize_payment_statuses(self, chain_state: ChainState):
        """ Re-initialize targets_to_identifiers_to_statuses.

        Restore the PaymentStatus for any pending payment. This is not tied to
        a specific protocol message but to the lifecycle of a payment, i.e.
        the status is re-created if a payment itself has not completed.
        """

        with self.payment_identifier_lock:
            for task in chain_state.payment_mapping.secrethashes_to_task.values():
                if not isinstance(task, InitiatorTask):
                    continue

                # Every transfer in the transfers_list must have the same target
                # and payment_identifier, so using the first transfer is
                # sufficient.
                initiator = next(iter(task.manager_state.initiator_transfers.values()))
                transfer = initiator.transfer
                transfer_description = initiator.transfer_description
                target = transfer.target
                identifier = transfer.payment_identifier
                balance_proof = transfer.balance_proof
                payment_hash_invoice = transfer.payment_hash_invoice
                self.targets_to_identifiers_to_statuses[target][identifier] = PaymentStatus(
                    payment_identifier=identifier,
                    payment_hash_invoice=payment_hash_invoice,
                    amount=transfer_description.amount,
                    token_network_identifier=TokenNetworkID(
                        balance_proof.token_network_identifier
                    ),
                    payment_done=AsyncResult(),
                )

    def _initialize_messages_queues(self, chain_state: ChainState):
        """Initialize all the message queues with the transport.

        Note:
            All messages from the state queues must be pushed to the transport
            before it's started. This is necessary to avoid a race where the
            transport processes network messages too quickly, queueing new
            messages before any of the previous messages, resulting in new
            messages being out-of-order.

            The Alarm task must be started before this method is called,
            otherwise queues for channel closed while the node was offline
            won't be properly cleared. It is not bad but it is suboptimal.
        """
        # assert not self.transport, f"Transport is running. node:{self!r}"
        assert self.alarm.is_primed(), f"AlarmTask not primed. node:{self!r}"

        events_queues = views.get_all_messagequeues(chain_state)

        for queue_identifier, event_queue in events_queues.items():
            self.start_health_check_for(queue_identifier.recipient)

            for event in event_queue:
<<<<<<< HEAD
                message = message_from_sendevent(event)
                if hasattr(message, 'signature'):
                    light_client_address = to_checksum_address(encode_hex(message.initiator))
                    if (LightClientService.is_handled_lc(light_client_address, self.wal)):
                        light_client_transport = self._get_light_client_transport(light_client_address)
                        light_client_transport.send_async(queue_identifier, message)
                else:
                    self.sign(message)
                    self.transport.hub_transport.send_async(queue_identifier, message)
=======
                print("Fixme")
                # TODO mmartinez FIXME
            # message = message_from_sendevent(event)
            # self.sign(message)
            # self.transport[0].send_async(queue_identifier, message)
>>>>>>> 9813cb3e

    def _initialize_monitoring_services_queue(self, chain_state: ChainState):
        """Send the monitoring requests for all current balance proofs.

        Note:
            The node must always send the *received* balance proof to the
            monitoring service, *before* sending its own locked transfer
            forward. If the monitoring service is updated after, then the
            following can happen:

            For a transfer A-B-C where this node is B

            - B receives T1 from A and processes it
            - B forwards its T2 to C
            * B crashes (the monitoring service is not updated)

            For the above scenario, the monitoring service would not have the
            latest balance proof received by B from A available with the lock
            for T1, but C would. If the channel B-C is closed and B does not
            come back online in time, the funds for the lock L1 can be lost.

            During restarts the rationale from above has to be replicated.
            Because the initialization code *is not* the same as the event
            handler. This means the balance proof updates must be done prior to
            the processing of the message queues.
        """
        msg = (
            "Transport was started before the monitoring service queue was updated. "
            "This can lead to safety issue. node:{self!r}"
        )
        # assert not self.transport, msg

        msg = "The node state was not yet recovered, cant read balance proofs. node:{self!r}"
        assert self.wal, msg

        current_balance_proofs = views.detect_balance_proof_change(
            old_state=ChainState(
                pseudo_random_generator=chain_state.pseudo_random_generator,
                block_number=GENESIS_BLOCK_NUMBER,
                block_hash=constants.EMPTY_HASH,
                our_address=chain_state.our_address,
                chain_id=chain_state.chain_id,
            ),
            current_state=chain_state,
        )

    def _get_light_client_transport(self, address):
        light_client_transport_result = None
        for light_client_transport in self.transport.light_client_transports:
            if address == light_client_transport._address:
                light_client_transport_result = light_client_transport

        return light_client_transport_result

    def _set_hub_transport_whitelist(self, chain_state: ChainState):
        for neighbour in views.all_neighbour_nodes(chain_state):
            if neighbour == ConnectionManager.BOOTSTRAP_ADDR:
                continue
            self.transport.hub_transport.whitelist(neighbour)

    def _set_light_clients_transports_whitelist(self, chain_state: ChainState):
        light_clients = self.wal.storage.get_all_light_clients()
        for light_client in light_clients:
            for neighbour in views.all_neighbour_nodes(chain_state=chain_state,
                                                       light_client_address=light_client['address']):
                if neighbour == ConnectionManager.BOOTSTRAP_ADDR:
                    continue
                light_client_transport = self._get_light_client_transport(light_client['address'])
                if light_client_transport is not None:
                    light_client_transport.whitelist(neighbour)

    def _initialize_whitelists(self, chain_state: ChainState):
        """ Whitelist neighbors and mediated transfer targets on transport """

        self._set_hub_transport_whitelist(chain_state)
        self._set_light_clients_transports_whitelist(chain_state)

        events_queues = views.get_all_messagequeues(chain_state)

        light_client_transports = self.transport.light_client_transports

        for event_queue in events_queues.values():
            for event in event_queue:
                if isinstance(event, SendLockedTransfer):
                    transfer = event.transfer
                    if transfer.initiator == self.address:
                        self.transport.hub_transport.whitelist(address=transfer.target)
<<<<<<< HEAD
                if isinstance(event, SendLockedTransferLight):
                    transfer = event.signed_locked_transfer
                    for light_client_transport in light_client_transports:
                        if transfer.initiator == to_canonical_address(light_client_transport._address):
                            light_client_transport.whitelist(address=transfer.target)
=======
                        # self.transport.light_client_transports[0].whitelist(address=transfer.target)
                        # TODO
                        # Verify this for lightclients, now set only hub transport
                        # self.transport[1].whitelist(address=transfer.target)
>>>>>>> 9813cb3e

    def sign(self, message: Message):
        """ Sign message inplace. """
        if not isinstance(message, SignedMessage):
            raise ValueError("{} is not signable.".format(repr(message)))

        message.sign(self.signer)

    def install_all_blockchain_filters(
        self,
        token_network_registry_proxy: TokenNetworkRegistry,
        secret_registry_proxy: SecretRegistry,
        from_block: BlockNumber,
    ):
        with self.event_poll_lock:
            node_state = views.state_from_raiden(self)
            token_networks = views.get_token_network_identifiers(
                node_state, token_network_registry_proxy.address
            )

            self.blockchain_events.add_token_network_registry_listener(
                token_network_registry_proxy=token_network_registry_proxy,
                contract_manager=self.contract_manager,
                from_block=from_block,
            )
            self.blockchain_events.add_secret_registry_listener(
                secret_registry_proxy=secret_registry_proxy,
                contract_manager=self.contract_manager,
                from_block=from_block,
            )

            for token_network in token_networks:
                token_network_proxy = self.chain.token_network(TokenNetworkAddress(token_network))
                self.blockchain_events.add_token_network_listener(
                    token_network_proxy=token_network_proxy,
                    contract_manager=self.contract_manager,
                    from_block=from_block,
                )

    def connection_manager_for_token_network(
        self, token_network_identifier: TokenNetworkID
    ) -> ConnectionManager:
        if not is_binary_address(token_network_identifier):
            raise InvalidAddress("token address is not valid.")

        known_token_networks = views.get_token_network_identifiers(
            views.state_from_raiden(self), self.default_registry.address
        )

        if token_network_identifier not in known_token_networks:
            raise InvalidAddress("token is not registered.")

        manager = self.tokennetworkids_to_connectionmanagers.get(token_network_identifier)

        if manager is None:
            manager = ConnectionManager(self, token_network_identifier)
            self.tokennetworkids_to_connectionmanagers[token_network_identifier] = manager

        return manager

    def mediated_transfer_async_light(
        self,
        token_network_identifier: TokenNetworkID,
        amount: PaymentAmount,
        creator: InitiatorAddress,
        target: TargetAddress,
        identifier: PaymentID,
        secrethash: SecretHash,
        signed_locked_transfer: LockedTransfer,
        fee: FeeAmount = MEDIATION_FEE,
        payment_hash_invoice: PaymentHashInvoice = None
    ) -> PaymentStatus:
        """ Transfer `amount` between this node and `target`.

        This method will start an asynchronous transfer, the transfer might fail
        or succeed depending on a couple of factors:

            - Existence of a path that can be used, through the usage of direct
              or intermediary channels.
            - Network speed, making the transfer sufficiently fast so it doesn't
              expire.
        """

        payment_status = self.start_mediated_transfer_without_secret_light(
            token_network_identifier=token_network_identifier,
            amount=amount,
            fee=fee,
            creator=creator,
            target=target,
            identifier=identifier,
            secrethash=secrethash,
            payment_hash_invoice=payment_hash_invoice,
            signed_locked_transfer=signed_locked_transfer
        )
        # FIXME mmartinez7 return accordlty
        return None

    def mediated_transfer_async(
        self,
        token_network_identifier: TokenNetworkID,
        amount: PaymentAmount,
        target: TargetAddress,
        identifier: PaymentID,
        fee: FeeAmount = MEDIATION_FEE,
        secret: Secret = None,
        secrethash: SecretHash = None,
        payment_hash_invoice: PaymentHashInvoice = None
    ) -> PaymentStatus:
        """ Transfer `amount` between this node and `target`.

        This method will start an asynchronous transfer, the transfer might fail
        or succeed depending on a couple of factors:

            - Existence of a path that can be used, through the usage of direct
              or intermediary channels.
            - Network speed, making the transfer sufficiently fast so it doesn't
              expire.
        """
        if secret is None:
            if secrethash is None:
                secret = random_secret()
            else:
                secret = EMPTY_SECRET

        payment_status = self.start_mediated_transfer_with_secret(
            token_network_identifier=token_network_identifier,
            amount=amount,
            fee=fee,
            target=target,
            identifier=identifier,
            secret=secret,
            secrethash=secrethash,
            payment_hash_invoice=payment_hash_invoice
        )

        return payment_status

    def start_mediated_transfer_without_secret_light(
        self,
        token_network_identifier: TokenNetworkID,
        amount: PaymentAmount,
        fee: FeeAmount,
        creator: InitiatorAddress,
        target: TargetAddress,
        identifier: PaymentID,
        secrethash: SecretHash,
        signed_locked_transfer: LockedTransfer,
        payment_hash_invoice: PaymentHashInvoice = None

    ) -> PaymentStatus:

        if secrethash is None:
            raise InvalidSecretHash("Secrethash wasnt provided.")

        # We must check if the secret was registered against the latest block,
        # even if the block is forked away and the transaction that registers
        # the secret is removed from the blockchain. The rationale here is that
        # someone else does know the secret, regardless of the chain state, so
        # the node must not use it to start a payment.
        #
        # For this particular case, it's preferable to use `latest` instead of
        # having a specific block_hash, because it's preferable to know if the secret
        # was ever known, rather than having a consistent view of the blockchain.
        secret_registered = self.default_secret_registry.is_secret_registered(
            secrethash=secrethash, block_identifier="latest"
        )
        if secret_registered:
            raise RaidenUnrecoverableError(
                f"Attempted to initiate a locked transfer with secrethash {pex(secrethash)}."
                f" That secret is already registered onchain."
            )

        self.start_health_check_for(Address(target), Address(creator))

        if identifier is None:
            raise InvalidPaymentIdentifier("Payment identifier wasnt provided")

        with self.payment_identifier_lock:
            payment_status = self.targets_to_identifiers_to_statuses[target].get(identifier)
            if payment_status:
                payment_status_matches = payment_status.matches(token_network_identifier, amount)
                if not payment_status_matches:
                    raise PaymentConflict("Another payment with the same id is in flight")

                return payment_status

            payment_status = PaymentStatus(
                payment_identifier=identifier,
                payment_hash_invoice=payment_hash_invoice,
                amount=amount,
                token_network_identifier=token_network_identifier,
                payment_done=AsyncResult(),
            )
            self.targets_to_identifiers_to_statuses[target][identifier] = payment_status

        init_initiator_statechange_light = initiator_init_light(
            raiden=self,
            transfer_identifier=identifier,
            payment_hash_invoice=payment_hash_invoice,
            transfer_amount=amount,
            transfer_secrethash=secrethash,
            transfer_fee=fee,
            token_network_identifier=token_network_identifier,
            creator_address=creator,
            target_address=target,
            signed_locked_transfer=signed_locked_transfer
        )

        # Dispatch the state change even if there are no routes to create the
        # wal entry.
        self.handle_and_track_state_change(init_initiator_statechange_light)

        return payment_status

    def start_mediated_transfer_with_secret(
        self,
        token_network_identifier: TokenNetworkID,
        amount: PaymentAmount,
        fee: FeeAmount,
        target: TargetAddress,
        identifier: PaymentID,
        secret: Secret,
        secrethash: SecretHash = None,
        payment_hash_invoice: PaymentHashInvoice = None
    ) -> PaymentStatus:

        if secrethash is None:
            secrethash = sha3(secret)
        elif secrethash != sha3(secret):
            raise InvalidSecretHash("provided secret and secret_hash do not match.")

        if len(secret) != SECRET_LENGTH:
            raise InvalidSecret("secret of invalid length.")

        # We must check if the secret was registered against the latest block,
        # even if the block is forked away and the transaction that registers
        # the secret is removed from the blockchain. The rationale here is that
        # someone else does know the secret, regardless of the chain state, so
        # the node must not use it to start a payment.
        #
        # For this particular case, it's preferable to use `latest` instead of
        # having a specific block_hash, because it's preferable to know if the secret
        # was ever known, rather than having a consistent view of the blockchain.
        secret_registered = self.default_secret_registry.is_secret_registered(
            secrethash=secrethash, block_identifier="latest"
        )
        if secret_registered:
            raise RaidenUnrecoverableError(
                f"Attempted to initiate a locked transfer with secrethash {pex(secrethash)}."
                f" That secret is already registered onchain."
            )

        self.start_health_check_for(Address(target))

        if identifier is None:
            identifier = create_default_identifier()

        with self.payment_identifier_lock:
            payment_status = self.targets_to_identifiers_to_statuses[target].get(identifier)
            if payment_status:
                payment_status_matches = payment_status.matches(token_network_identifier, amount)
                if not payment_status_matches:
                    raise PaymentConflict("Another payment with the same id is in flight")

                return payment_status

            payment_status = PaymentStatus(
                payment_identifier=identifier,
                payment_hash_invoice=payment_hash_invoice,
                amount=amount,
                token_network_identifier=token_network_identifier,
                payment_done=AsyncResult(),
            )
            self.targets_to_identifiers_to_statuses[target][identifier] = payment_status

        init_initiator_statechange = initiator_init(
            raiden=self,
            transfer_identifier=identifier,
            payment_hash_invoice=payment_hash_invoice,
            transfer_amount=amount,
            transfer_secret=secret,
            transfer_secrethash=secrethash,
            transfer_fee=fee,
            token_network_identifier=token_network_identifier,
            target_address=target,
        )

        # Dispatch the state change even if there are no routes to create the
        # wal entry.
        self.handle_and_track_state_change(init_initiator_statechange)

        return payment_status

    def initiate_send_secret_reveal_light(
        self,
        sender: Address,
        receiver: Address,
        reveal_secret: RevealSecret
    ):
        init_state = ActionSendSecretRevealLight(reveal_secret, sender, receiver)
        self.handle_and_track_state_change(init_state)

    def initiate_send_balance_proof(
        self,
        sender: Address,
        receiver: Address,
        reveal_secret: Unlock
    ):
        init_state = ActionSendUnlockLight(reveal_secret, sender, receiver)
        self.handle_and_track_state_change(init_state)

    def mediate_mediated_transfer(self, transfer: LockedTransfer):
        init_mediator_statechange = mediator_init(self, transfer)
        self.handle_and_track_state_change(init_mediator_statechange)

    def target_mediated_transfer(self, transfer: LockedTransfer):
        self.start_health_check_for(Address(transfer.initiator))
        init_target_statechange = target_init(transfer)
        self.handle_and_track_state_change(init_target_statechange)

    def maybe_upgrade_db(self) -> None:
        manager = UpgradeManager(
            db_filename=self.database_path, raiden=self, web3=self.chain.client.web3
        )
        manager.run()<|MERGE_RESOLUTION|>--- conflicted
+++ resolved
@@ -48,11 +48,8 @@
 from raiden.tasks import AlarmTask
 from raiden.transfer import channel, node, views
 from raiden.transfer.architecture import Event as RaidenEvent, StateChange
-<<<<<<< HEAD
-from raiden.transfer.mediated_transfer.events import SendLockedTransfer, SendLockedTransferLight
-=======
-from raiden.transfer.mediated_transfer.events import SendLockedTransfer, CHANNEL_IDENTIFIER_GLOBAL_QUEUE
->>>>>>> 9813cb3e
+from raiden.transfer.mediated_transfer.events import SendLockedTransfer, SendLockedTransferLight, CHANNEL_IDENTIFIER_GLOBAL_QUEUE
+
 from raiden.transfer.mediated_transfer.state import (
     TransferDescriptionWithSecretState,
     lockedtransfersigned_from_message,
@@ -1006,7 +1003,6 @@
             self.start_health_check_for(queue_identifier.recipient)
 
             for event in event_queue:
-<<<<<<< HEAD
                 message = message_from_sendevent(event)
                 if hasattr(message, 'signature'):
                     light_client_address = to_checksum_address(encode_hex(message.initiator))
@@ -1016,13 +1012,6 @@
                 else:
                     self.sign(message)
                     self.transport.hub_transport.send_async(queue_identifier, message)
-=======
-                print("Fixme")
-                # TODO mmartinez FIXME
-            # message = message_from_sendevent(event)
-            # self.sign(message)
-            # self.transport[0].send_async(queue_identifier, message)
->>>>>>> 9813cb3e
 
     def _initialize_monitoring_services_queue(self, chain_state: ChainState):
         """Send the monitoring requests for all current balance proofs.
@@ -1110,18 +1099,12 @@
                     transfer = event.transfer
                     if transfer.initiator == self.address:
                         self.transport.hub_transport.whitelist(address=transfer.target)
-<<<<<<< HEAD
                 if isinstance(event, SendLockedTransferLight):
                     transfer = event.signed_locked_transfer
                     for light_client_transport in light_client_transports:
                         if transfer.initiator == to_canonical_address(light_client_transport._address):
                             light_client_transport.whitelist(address=transfer.target)
-=======
-                        # self.transport.light_client_transports[0].whitelist(address=transfer.target)
-                        # TODO
-                        # Verify this for lightclients, now set only hub transport
-                        # self.transport[1].whitelist(address=transfer.target)
->>>>>>> 9813cb3e
+
 
     def sign(self, message: Message):
         """ Sign message inplace. """
