--- conflicted
+++ resolved
@@ -559,16 +559,12 @@
         # - Send pending transactions
         # - Send pending message
         self.alarm.link_exception(self.on_error)
-<<<<<<< HEAD
 
         self.transport.hub_transport.link_exception(self.on_error)
 
         for light_client_transport in self.transport.light_client_transports:
             light_client_transport.link_exception(self.on_error)
 
-=======
-        self.transport[0].link_exception(self.on_error)
->>>>>>> d78b6421
         self._start_transport(chain_state)
         self._start_alarm_task()
 
@@ -604,7 +600,6 @@
         #
         # We need a timeout to prevent an endless loop from trying to
         # contact the disconnected client
-<<<<<<< HEAD
         self.transport.hub_transport.stop()
 
         for light_client_transport in self.transport.light_client_transports:
@@ -615,15 +610,6 @@
         self.transport.hub_transport.join()
         for light_client_transport in self.transport.light_client_transports:
             light_client_transport.join()
-=======
-        self.transport[0].stop()
-        self.transport[1].stop()
-
-        self.alarm.stop()
-
-        self.transport[0].join()
-        self.transport[1].join()
->>>>>>> d78b6421
 
         self.alarm.join()
 
@@ -670,18 +656,8 @@
         assert self.alarm.is_primed(), f"AlarmTask not primed. node:{self!r}"
         assert self.ready_to_process_events, f"Event procossing disable. node:{self!r}"
 
-<<<<<<< HEAD
         # Start hub transport
         self.transport.hub_transport.start(
-=======
-        self.transport[0].start(
-            raiden_service=self,
-            message_handler=self.message_handler,
-            prev_auth_data=chain_state.last_transport_authdata,
-        )
-
-        self.transport[1].start(
->>>>>>> d78b6421
             raiden_service=self,
             message_handler=self.message_handler,
             prev_auth_data=chain_state.last_node_transport_state_authdata.hub_last_transport_authdata,
@@ -755,13 +731,9 @@
         old_state = views.state_from_raiden(self)
         new_state, raiden_event_list = self.wal.log_and_dispatch(state_change)
 
-<<<<<<< HEAD
-        # TODO FIXME cannot work after the lc refactor
-=======
 
 
         # TODO marcosmartinez7 FIXME cannot work after the lc refactor
->>>>>>> d78b6421
         # for changed_balance_proof in views.detect_balance_proof_change(old_state, new_state):
         # update_services_from_balance_proof(self, new_state, changed_balance_proof)
 
@@ -845,13 +817,7 @@
         """
         # TODO se here if is necsesary for lightclients transports @GasparMedina
         if self.transport:
-<<<<<<< HEAD
             self.transport.hub_transport.start_health_check(node_address)
-
-=======
-            self.transport[0].start_health_check(node_address)
-            self.transport[1].start_health_check(node_address)
->>>>>>> d78b6421
 
     def _callback_new_block(self, latest_block: Dict):
         """Called once a new block is detected by the alarm task.
@@ -994,11 +960,7 @@
             otherwise queues for channel closed while the node was offline
             won't be properly cleared. It is not bad but it is suboptimal.
         """
-<<<<<<< HEAD
-       # assert not self.transport, f"Transport is running. node:{self!r}"
-=======
         # assert not self.transport, f"Transport is running. node:{self!r}"
->>>>>>> d78b6421
         assert self.alarm.is_primed(), f"AlarmTask not primed. node:{self!r}"
 
         events_queues = views.get_all_messagequeues(chain_state)
@@ -1007,17 +969,11 @@
             self.start_health_check_for(queue_identifier.recipient)
 
             for event in event_queue:
-<<<<<<< HEAD
-                message = message_from_sendevent(event)
-                self.sign(message)
-                self.transport.hub_transport.send_async(queue_identifier, message)
-=======
                 print("Fixme")
                 #TODO mmartinez FIXME
                # message = message_from_sendevent(event)
                # self.sign(message)
                # self.transport[0].send_async(queue_identifier, message)
->>>>>>> d78b6421
 
     def _initialize_monitoring_services_queue(self, chain_state: ChainState):
         """Send the monitoring requests for all current balance proofs.
@@ -1048,11 +1004,7 @@
             "Transport was started before the monitoring service queue was updated. "
             "This can lead to safety issue. node:{self!r}"
         )
-<<<<<<< HEAD
-       # assert not self.transport, msg
-=======
         # assert not self.transport, msg
->>>>>>> d78b6421
 
         msg = "The node state was not yet recovered, cant read balance proofs. node:{self!r}"
         assert self.wal, msg
@@ -1067,10 +1019,6 @@
             ),
             current_state=chain_state,
         )
-<<<<<<< HEAD
-
-=======
->>>>>>> d78b6421
 
     def _initialize_whitelists(self, chain_state: ChainState):
         """ Whitelist neighbors and mediated transfer targets on transport """
@@ -1078,17 +1026,7 @@
         for neighbour in views.all_neighbour_nodes(chain_state):
             if neighbour == ConnectionManager.BOOTSTRAP_ADDR:
                 continue
-<<<<<<< HEAD
             self.transport.hub_transport.whitelist(neighbour)
-
-            # TODO
-            # What mean neigbour, verify this for lightclients
-            # Now set only hub transport
-            # self.transport[1].whitelist(neighbour)
-=======
-            self.transport[0].whitelist(neighbour)
-            self.transport[1].whitelist(neighbour)
->>>>>>> d78b6421
 
         events_queues = views.get_all_messagequeues(chain_state)
 
@@ -1097,16 +1035,11 @@
                 if isinstance(event, SendLockedTransfer):
                     transfer = event.transfer
                     if transfer.initiator == self.address:
-<<<<<<< HEAD
                         self.transport.hub_transport.whitelist(address=transfer.target)
-
+                        self.transport.light_client_transports[0].whitelist(address=transfer.target)
                         # TODO
                         # Verify this for lightclients, now set only hub transport
                         # self.transport[1].whitelist(address=transfer.target)
-=======
-                        self.transport[0].whitelist(address=transfer.target)
-                        self.transport[1].whitelist(address=transfer.target)
->>>>>>> d78b6421
 
     def sign(self, message: Message):
         """ Sign message inplace. """
