--- conflicted
+++ resolved
@@ -443,8 +443,6 @@
         raiden.handle_and_track_state_change(channel_settled)
 
 
-<<<<<<< HEAD
-=======
 def get_our_address_by_canonical_identifier(
     chain_state: ChainState, canonical_identifier: CanonicalIdentifier, raiden: "RaidenService") -> Optional[AddressHex]:
     token_network = get_token_network_by_identifier(
@@ -467,7 +465,6 @@
     return views.get_channelstate_by_canonical_identifier_and_address(chain_state,canonical_identifier, address)
 
 
->>>>>>> 52e97490
 def handle_channel_batch_unlock(raiden: "RaidenService", event: Event):
     assert raiden.wal, "The Raiden Service must be initialize to handle events"
 
