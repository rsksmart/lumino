from typing import TYPE_CHECKING, List

import gevent
import structlog
<<<<<<< HEAD
from eth_utils import to_canonical_address, to_checksum_address, encode_hex
=======
from eth_utils import to_canonical_address, to_checksum_address, encode_hex, decode_hex
>>>>>>> e50f7967

from raiden.blockchain.events import Event
from raiden.blockchain.state import get_channel_state
from raiden.connection_manager import ConnectionManager
from raiden.lightclient.client_model import ClientModel
from raiden.lightclient.light_client_service import LightClientService
from raiden.network.proxies.utils import get_onchain_locksroots
from raiden.transfer import views
from raiden.transfer.architecture import StateChange
from raiden.transfer.identifiers import CanonicalIdentifier
from raiden.transfer.state import TokenNetworkState, TransactionChannelNewBalance
from raiden.transfer.state_change import (
    ContractReceiveChannelBatchUnlock,
    ContractReceiveChannelClosed,
    ContractReceiveChannelNew,
    ContractReceiveChannelNewBalance,
    ContractReceiveChannelSettled,
    ContractReceiveNewTokenNetwork,
    ContractReceiveRouteClosed,
    ContractReceiveRouteNew,
    ContractReceiveSecretReveal,
    ContractReceiveUpdateTransfer,
)
from raiden.transfer.utils import (
    get_event_with_balance_proof_by_locksroot,
    get_state_change_with_balance_proof_by_locksroot,
)
from raiden.utils import pex, typing
from raiden_contracts.constants import (
    EVENT_SECRET_REVEALED,
    EVENT_TOKEN_NETWORK_CREATED,
    ChannelEvent,
)

from raiden.utils.typing import AddressHex

if TYPE_CHECKING:
    # pylint: disable=unused-import
    from raiden.raiden_service import RaidenService  # noqa: F401

log = structlog.get_logger(__name__)  # pylint: disable=invalid-name


def handle_tokennetwork_new(raiden: "RaidenService", event: Event):
    """ Handles a `TokenNetworkCreated` event. """
    data = event.event_data
    args = data["args"]
    block_number = data["block_number"]
    token_network_address = args["token_network_address"]
    token_address = typing.TokenAddress(args["token_address"])
    block_hash = data["block_hash"]

    token_network_proxy = raiden.chain.token_network(token_network_address)
    raiden.blockchain_events.add_token_network_listener(
        token_network_proxy=token_network_proxy,
        contract_manager=raiden.contract_manager,
        from_block=block_number,
    )

    token_network_state = TokenNetworkState(token_network_address, token_address)

    transaction_hash = event.event_data["transaction_hash"]

    new_token_network = ContractReceiveNewTokenNetwork(
        transaction_hash=transaction_hash,
        payment_network_identifier=event.originating_contract,
        token_network=token_network_state,
        block_number=block_number,
        block_hash=block_hash,
    )
    raiden.handle_and_track_state_change(new_token_network)


def handle_channel_new(raiden: "RaidenService", event: Event):
    data = event.event_data
    block_number = data["block_number"]
    block_hash = data["block_hash"]
    args = data["args"]
    token_network_identifier = event.originating_contract
    transaction_hash = event.event_data["transaction_hash"]
    channel_identifier = args["channel_identifier"]
    participant1 = args["participant1"]
    participant2 = args["participant2"]
    is_participant = raiden.address in (participant1, participant2)

    # Check if at least one of the implied participants is a LC handled by the node
    is_participant1_handled_lc = LightClientService.is_handled_lc(to_checksum_address(encode_hex(participant1)),
                                                                  raiden.wal)
    is_participant2_handled_lc = LightClientService.is_handled_lc(to_checksum_address(encode_hex(participant2)),
                                                                  raiden.wal)

    if is_participant or is_participant1_handled_lc or is_participant2_handled_lc:
        channel_proxy = raiden.chain.payment_channel(
            canonical_identifier=CanonicalIdentifier(
                chain_identifier=views.state_from_raiden(raiden).chain_id,
                token_network_address=token_network_identifier,
                channel_identifier=channel_identifier,
            )
        )
        token_address = channel_proxy.token_address()
        channel_state = get_channel_state(
            token_address=typing.TokenAddress(token_address),
            payment_network_identifier=raiden.default_registry.address,
            token_network_address=token_network_identifier,
            reveal_timeout=raiden.config["reveal_timeout"],
            payment_channel_proxy=channel_proxy,
            opened_block_number=block_number,
        )

        new_channel = ContractReceiveChannelNew(
            transaction_hash=transaction_hash,
            channel_state=channel_state,
            block_number=block_number,
            block_hash=block_hash,
        )
        raiden.handle_and_track_state_change(new_channel)

        partner_address = channel_state.partner_state.address

        if ConnectionManager.BOOTSTRAP_ADDR != partner_address:
            raiden.start_health_check_for(partner_address)

    # Raiden node is not participant of channel. Lc are not participants
    else:
        new_route = ContractReceiveRouteNew(
            transaction_hash=transaction_hash,
            canonical_identifier=CanonicalIdentifier(
                chain_identifier=raiden.chain.network_id,
                token_network_address=token_network_identifier,
                channel_identifier=channel_identifier,
            ),
            participant1=participant1,
            participant2=participant2,
            block_number=block_number,
            block_hash=block_hash,
        )
        raiden.handle_and_track_state_change(new_route)

    # A new channel is available, run the connection manager in case more
    # connections are needed
    connection_manager = raiden.connection_manager_for_token_network(token_network_identifier)
    retry_connect = gevent.spawn(connection_manager.retry_connect)
    raiden.add_pending_greenlet(retry_connect)


def handle_channel_new_balance(raiden: "RaidenService", event: Event):
    data = event.event_data
    args = data["args"]
    block_number = data["block_number"]
    block_hash = data["block_hash"]
    channel_identifier = args["channel_identifier"]
    token_network_identifier = event.originating_contract
    participant_address = args["participant"]
    total_deposit = args["total_deposit"]
    transaction_hash = data["transaction_hash"]

    chain_state = views.state_from_raiden(raiden)
    previous_channel_state = views.get_channelstate_by_canonical_identifier_and_address(
        chain_state=chain_state,
        canonical_identifier=CanonicalIdentifier(
            chain_identifier=chain_state.chain_id,
            token_network_address=token_network_identifier,
            channel_identifier=channel_identifier,
        ),
        address=participant_address
    )

    # Channels will only be registered if this node is a participant or LC is a participant
    if previous_channel_state is not None:
        previous_balance = previous_channel_state.our_state.contract_balance
        balance_was_zero = previous_balance == 0

        deposit_transaction = TransactionChannelNewBalance(
            participant_address, total_deposit, block_number
        )

        newbalance_statechange = ContractReceiveChannelNewBalance(
            transaction_hash=transaction_hash,
            canonical_identifier=previous_channel_state.canonical_identifier,
            deposit_transaction=deposit_transaction,
            block_number=block_number,
            block_hash=block_hash,
            participant=participant_address
        )
        raiden.handle_and_track_state_change(newbalance_statechange)

        ## TODO CHECK THIS AND HANDLE DIFERENTLY FOR LIGHT CLIENTS
        # if balance_was_zero and participant_address != raiden.address:
        #     connection_manager = raiden.connection_manager_for_token_network(
        #         token_network_identifier
        #     )
        #
        #     join_channel = gevent.spawn(
        #         connection_manager.join_channel, participant_address, total_deposit
        #     )
        #
        #     raiden.add_pending_greenlet(join_channel)


def handle_channel_closed(raiden: "RaidenService", event: Event):
    token_network_identifier = event.originating_contract
    data = event.event_data
    block_number = data["block_number"]
    args = data["args"]
    channel_identifier = args["channel_identifier"]
    transaction_hash = data["transaction_hash"]
    block_hash = data["block_hash"]

    chain_state = views.state_from_raiden(raiden)
    channel_state = views.get_channelstate_by_canonical_identifier_and_address(
        chain_state=chain_state,
        canonical_identifier=CanonicalIdentifier(
            chain_identifier=chain_state.chain_id,
            token_network_address=token_network_identifier,
            channel_identifier=channel_identifier,
        ),
        address=args['closing_participant'],
    )

    channel_closed: StateChange
    if channel_state:
        # The from address is included in the ChannelClosed event as the
        # closing_participant field
        channel_closed = ContractReceiveChannelClosed(
            transaction_hash=transaction_hash,
            transaction_from=args["closing_participant"],
            canonical_identifier=channel_state.canonical_identifier,
            block_number=block_number,
            block_hash=block_hash,
        )
        raiden.handle_and_track_state_change(channel_closed)
    else:
        # This is a channel close event of a channel we're not a participant of
        route_closed = ContractReceiveRouteClosed(
            transaction_hash=transaction_hash,
            canonical_identifier=CanonicalIdentifier(
                chain_identifier=chain_state.chain_id,
                token_network_address=token_network_identifier,
                channel_identifier=channel_identifier,
            ),
            block_number=block_number,
            block_hash=block_hash,
        )
        raiden.handle_and_track_state_change(route_closed)


def handle_channel_update_transfer(raiden: "RaidenService", event: Event):
    token_network_identifier = event.originating_contract
    data = event.event_data
    args = data["args"]
    channel_identifier = args["channel_identifier"]
    transaction_hash = data["transaction_hash"]
    block_number = data["block_number"]
    block_hash = data["block_hash"]

    chain_state = views.state_from_raiden(raiden)
    channel_state = views.get_channelstate_by_canonical_identifier_and_address(
        chain_state=chain_state,
        canonical_identifier=CanonicalIdentifier(
            chain_identifier=chain_state.chain_id,
            token_network_address=token_network_identifier,
            channel_identifier=channel_identifier,
        ),
        address=args['closing_participant'],
    )

    if channel_state:
        channel_transfer_updated = ContractReceiveUpdateTransfer(
            transaction_hash=transaction_hash,
            canonical_identifier=channel_state.canonical_identifier,
            nonce=args["nonce"],
            block_number=block_number,
            block_hash=block_hash,
        )
        raiden.handle_and_track_state_change(channel_transfer_updated)


def handle_channel_settled(raiden: "RaidenService", event: Event):
    data = event.event_data
    token_network_identifier = event.originating_contract
    channel_identifier = data["args"]["channel_identifier"]
    block_number = data["block_number"]
    block_hash = data["block_hash"]
    transaction_hash = data["transaction_hash"]

    chain_state = views.state_from_raiden(raiden)
    channel_state = views.get_channelstate_by_canonical_identifier_and_address(
        chain_state=chain_state,
        canonical_identifier=CanonicalIdentifier(
            chain_identifier=chain_state.chain_id,
            token_network_address=token_network_identifier,
            channel_identifier=channel_identifier,
        ),
        address=raiden.address,
    )

    # This may happen for two reasons:
    # - This node is not a participant for the given channel (normal operation,
    #   the event should be ignored).
    # - Something went wrong in our code and the channel state was cleared
    #   before settle (a bug, this should raise an exception on development
    #   mode).
    # Because we cannot distinguish the two cases, assume the channel is not of
    # interest and ignore the event.
    if not channel_state:
        return

    # Recover the locksroot from the blockchain to fix data races. Check
    # get_onchain_locksroots for details.
    try:
        # First try to query the unblinded state. This way the
        # ContractReceiveChannelSettled's locksroots will  match the values
        # provided during settle.
        our_locksroot, partner_locksroot = get_onchain_locksroots(
            chain=raiden.chain,
            canonical_identifier=channel_state.canonical_identifier,
            participant1=channel_state.our_state.address,
            participant2=channel_state.partner_state.address,
            block_identifier=block_hash,
        )
    except ValueError:
        # State pruning handling. The block which generate the ChannelSettled
        # event may have been pruned, because of this the RPC call will raises
        # a ValueError.
        #
        # The solution is to query the channel's state from the latest block,
        # this /may/ create a ContractReceiveChannelSettled with the wrong
        # locksroot (i.e. not the locksroot used during the call to settle).
        # However this is fine, because at this point the channel is settled,
        # it is known that the locksroot can not be reverted without an unlock,
        # and because the unlocks are fare it doesn't matter who called it,
        # only if there are tokens locked in the settled channel.
        our_locksroot, partner_locksroot = get_onchain_locksroots(
            chain=raiden.chain,
            canonical_identifier=channel_state.canonical_identifier,
            participant1=channel_state.our_state.address,
            participant2=channel_state.partner_state.address,
            block_identifier="latest",
        )

    channel_settled = ContractReceiveChannelSettled(
        transaction_hash=transaction_hash,
        canonical_identifier=channel_state.canonical_identifier,
        our_onchain_locksroot=our_locksroot,
        partner_onchain_locksroot=partner_locksroot,
        block_number=block_number,
        block_hash=block_hash
    )
    raiden.handle_and_track_state_change(channel_settled)


def handle_channel_batch_unlock(raiden: "RaidenService", event: Event):
    assert raiden.wal, "The Raiden Service must be initialize to handle events"

    token_network_identifier = event.originating_contract
    data = event.event_data
    args = data["args"]
    block_number = data["block_number"]
    block_hash = data["block_hash"]
    transaction_hash = data["transaction_hash"]
    participant1 = args["participant"]
    participant2 = args["partner"]
    locksroot = args["locksroot"]

    chain_state = views.state_from_raiden(raiden)
    token_network_state = views.get_token_network_by_identifier(
        chain_state, token_network_identifier
    )
    assert token_network_state is not None

    if participant1 == raiden.address:
        partner = participant2
    elif participant2 == raiden.address:
        partner = participant1
    else:
        log.debug(
            "Discarding unlock event, we're not part of it",
            participant1=pex(participant1),
            participant2=pex(participant2),
        )
        return

    channel_identifiers = token_network_state.partneraddresses_to_channelidentifiers[partner]
    canonical_identifier = None

    for channel_identifier in channel_identifiers:
        if partner == args["partner"]:
            state_change_record = get_state_change_with_balance_proof_by_locksroot(
                storage=raiden.wal.storage,
                canonical_identifier=CanonicalIdentifier(
                    chain_identifier=raiden.chain.network_id,
                    token_network_address=token_network_identifier,
                    channel_identifier=channel_identifier,
                ),
                locksroot=locksroot,
                sender=partner,
            )
            if state_change_record.state_change_identifier:
                canonical_identifier = state_change_record.data.balance_proof.canonical_identifier
                break
        elif partner == args["participant"]:
            event_record = get_event_with_balance_proof_by_locksroot(
                storage=raiden.wal.storage,
                canonical_identifier=CanonicalIdentifier(
                    chain_identifier=raiden.chain.network_id,
                    token_network_address=token_network_identifier,
                    channel_identifier=channel_identifier,
                ),
                locksroot=locksroot,
                recipient=partner,
            )
            if event_record.event_identifier:
                canonical_identifier = event_record.data.balance_proof.canonical_identifier
                break

    msg = (
        f"Can not resolve channel_id for unlock with locksroot {pex(locksroot)} and "
        f"partner {pex(partner)}."
    )
    assert canonical_identifier is not None, msg

    unlock_state_change = ContractReceiveChannelBatchUnlock(
        transaction_hash=transaction_hash,
        canonical_identifier=canonical_identifier,
        participant=args["participant"],
        partner=args["partner"],
        locksroot=args["locksroot"],
        unlocked_amount=args["unlocked_amount"],
        returned_tokens=args["returned_tokens"],
        block_number=block_number,
        block_hash=block_hash,
    )

    raiden.handle_and_track_state_change(unlock_state_change)


def handle_secret_revealed(raiden: "RaidenService", event: Event):
    secret_registry_address = event.originating_contract
    data = event.event_data
    args = data["args"]
    block_number = data["block_number"]
    block_hash = data["block_hash"]
    transaction_hash = data["transaction_hash"]
    registeredsecret_state_change = ContractReceiveSecretReveal(
        transaction_hash=transaction_hash,
        secret_registry_address=secret_registry_address,
        secrethash=args["secrethash"],
        secret=args["secret"],
        block_number=block_number,
        block_hash=block_hash,
    )

    raiden.handle_and_track_state_change(registeredsecret_state_change)


def on_blockchain_event(raiden: "RaidenService", event: Event):
    data = event.event_data
    log.debug(
        "Blockchain event",
        node=pex(raiden.address),
        contract=pex(event.originating_contract),
        event_data=data,
    )

    event_name = data["event"]
    if event_name == EVENT_TOKEN_NETWORK_CREATED:
        handle_tokennetwork_new(raiden, event)

    elif event_name == ChannelEvent.OPENED:
        handle_channel_new(raiden, event)

    elif event_name == ChannelEvent.DEPOSIT:
        handle_channel_new_balance(raiden, event)

    elif event_name == ChannelEvent.BALANCE_PROOF_UPDATED:
        handle_channel_update_transfer(raiden, event)

    elif event_name == ChannelEvent.CLOSED:
        # TODO FIXME MARCOS UNINMPLEMENTED  handle_channel_closed(raiden, event)
<<<<<<< HEAD
        print("Implement me!")

    elif event_name == ChannelEvent.SETTLED:
        # TODO FIXME MARCOS UNINMPLEMENTED handle_channel_settled(raiden, event)
        print("Implement me!")


=======
        # print("Implement me!")
        handle_channel_closed(raiden, event)
    elif event_name == ChannelEvent.SETTLED:
        # TODO FIXME MARCOS UNINMPLEMENTED handle_channel_settled(raiden, event)
        print("Implement me!")
        handle_channel_settled(raiden,event)
>>>>>>> e50f7967
    elif event_name == EVENT_SECRET_REVEALED:
        handle_secret_revealed(raiden, event)

    elif event_name == ChannelEvent.UNLOCKED:
        handle_channel_batch_unlock(raiden, event)

    else:
        log.error("Unknown event type", event_name=data["event"], raiden_event=event)<|MERGE_RESOLUTION|>--- conflicted
+++ resolved
@@ -2,11 +2,7 @@
 
 import gevent
 import structlog
-<<<<<<< HEAD
-from eth_utils import to_canonical_address, to_checksum_address, encode_hex
-=======
 from eth_utils import to_canonical_address, to_checksum_address, encode_hex, decode_hex
->>>>>>> e50f7967
 
 from raiden.blockchain.events import Event
 from raiden.blockchain.state import get_channel_state
@@ -486,22 +482,12 @@
 
     elif event_name == ChannelEvent.CLOSED:
         # TODO FIXME MARCOS UNINMPLEMENTED  handle_channel_closed(raiden, event)
-<<<<<<< HEAD
-        print("Implement me!")
-
-    elif event_name == ChannelEvent.SETTLED:
-        # TODO FIXME MARCOS UNINMPLEMENTED handle_channel_settled(raiden, event)
-        print("Implement me!")
-
-
-=======
         # print("Implement me!")
         handle_channel_closed(raiden, event)
     elif event_name == ChannelEvent.SETTLED:
         # TODO FIXME MARCOS UNINMPLEMENTED handle_channel_settled(raiden, event)
         print("Implement me!")
         handle_channel_settled(raiden,event)
->>>>>>> e50f7967
     elif event_name == EVENT_SECRET_REVEALED:
         handle_secret_revealed(raiden, event)
 
