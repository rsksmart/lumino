--- conflicted
+++ resolved
@@ -18,11 +18,7 @@
     }
 
     function deposit(uint256 amount) {
-<<<<<<< HEAD
-        data.deposit(msg.sender, channelAddress, this, amount);
-=======
         data.deposit(msg.sender, this, amount);
->>>>>>> 10539e56
     }
     function partner(address one_address) constant returns (address) {
         return data.partner(one_address);
@@ -40,12 +36,6 @@
         data.updateTransfer(msg.sender, signed_transfer);
     }
     function unlock(bytes lockedEncoded, bytes merkleProof, bytes32 secret) {
-<<<<<<< HEAD
-        data.updateTransfer(msg.sender, lockedEncoded, merkleProof, secret);
-    }
-    function settle() {
-        data.updateTransfer(msg.sender, lockedEncoded);
-=======
         data.unlock(msg.sender, lockedEncoded, merkleProof, secret);
     }
     function settle() {
@@ -65,7 +55,6 @@
     }
     function settled() constant returns (uint) {
         return data.settled;
->>>>>>> 10539e56
     }
 
     function () { throw; }
