import structlog
import json

from raiden.constants import EMPTY_SECRET, TEST_PAYMENT_ID
from raiden.lightclient.light_client_message_handler import LightClientMessageHandler
from raiden.messages import (
    Delivered,
    LockedTransfer,
    LockExpired,
    Message,
    Processed,
    RefundTransfer,
    RevealSecret,
    SecretRequest,
    Unlock,
)
from raiden.raiden_service import RaidenService
from raiden.routing import get_best_routes
from raiden.transfer import views
from raiden.transfer.architecture import StateChange
from raiden.transfer.mediated_transfer.state import lockedtransfersigned_from_message
from raiden.transfer.mediated_transfer.state_change import (
    ReceiveLockExpired,
    ReceiveSecretRequest,
    ReceiveSecretReveal,
    ReceiveTransferRefund,
    ReceiveTransferRefundCancelRoute,
    ReceiveSecretRequestLight, ReceiveSecretRevealLight)
from raiden.transfer.state import balanceproof_from_envelope
from raiden.transfer.state_change import ReceiveDelivered, ReceiveProcessed, ReceiveUnlock
from raiden.utils import pex, random_secret
from raiden.utils.typing import MYPY_ANNOTATION, InitiatorAddress, PaymentAmount, TokenNetworkID

log = structlog.get_logger(__name__)  # pylint: disable=invalid-name


class MessageHandler:
    def on_message(self, raiden: RaidenService, message: Message, is_light_client: bool = False) -> None:
        # pylint: disable=unidiomatic-typecheck
        print("On received message " + str(type(message)))

        if type(message) == SecretRequest:
            assert isinstance(message, SecretRequest), MYPY_ANNOTATION
            self.handle_message_secretrequest(raiden, message, is_light_client)

        elif type(message) == RevealSecret:
            assert isinstance(message, RevealSecret), MYPY_ANNOTATION
            self.handle_message_revealsecret(raiden, message, is_light_client)

        elif type(message) == Unlock:
            assert isinstance(message, Unlock), MYPY_ANNOTATION
            self.handle_message_unlock(raiden, message)

        elif type(message) == LockExpired:
            assert isinstance(message, LockExpired), MYPY_ANNOTATION
            self.handle_message_lockexpired(raiden, message)

        elif type(message) == RefundTransfer:
            assert isinstance(message, RefundTransfer), MYPY_ANNOTATION
            self.handle_message_refundtransfer(raiden, message)

        elif type(message) == LockedTransfer:
            assert isinstance(message, LockedTransfer), MYPY_ANNOTATION
            self.handle_message_lockedtransfer(raiden, message)

        elif type(message) == Delivered:
            assert isinstance(message, Delivered), MYPY_ANNOTATION
            self.handle_message_delivered(raiden, message, is_light_client)

        elif type(message) == Processed:
            assert isinstance(message, Processed), MYPY_ANNOTATION
            self.handle_message_processed(raiden, message, is_light_client)
        else:
            log.error("Unknown message cmdid {}".format(message.cmdid))

    @staticmethod
    def handle_message_secretrequest(raiden: RaidenService, message: SecretRequest,
                                     is_light_client: bool = False) -> None:

        if is_light_client:
            secret_request_light = ReceiveSecretRequestLight(
                message.payment_identifier,
                message.amount,
                message.expiration,
                message.secrethash,
                message.sender,
                message
            )
            raiden.handle_and_track_state_change(secret_request_light)
<<<<<<< HEAD
            order = LightClientMessageHandler.get_order_principal(SecretRequest.__name__)
            exists = LightClientMessageHandler.is_light_client_protocol_message_already_stored_message_id(
                message.message_identifier, message.payment_identifier, order, raiden.wal)
            if not exists:
                LightClientMessageHandler.store_light_client_protocol_message(
                    message.message_identifier, message, True, message.payment_identifier, order, raiden.wal)
            else:
                log.info("Message for lc already received, ignoring db storage")
=======
>>>>>>> 042a2fa7

        else:
            secret_request = ReceiveSecretRequest(
                message.payment_identifier,
                message.amount,
                message.expiration,
                message.secrethash,
                message.sender,
            )
            raiden.handle_and_track_state_change(secret_request)

    @staticmethod
    def handle_message_revealsecret_light(raiden: RaidenService, message: RevealSecret) -> None:
        state_change = ReceiveSecretRevealLight(message.secret, message.sender)
        raiden.handle_and_track_state_change(state_change)

    @staticmethod
    def handle_message_revealsecret(raiden: RaidenService, message: RevealSecret, is_light_client=False) -> None:
        if is_light_client:
            state_change = ReceiveSecretRevealLight(message.secret, message.sender, message)
            raiden.handle_and_track_state_change(state_change)
        else:
            state_change = ReceiveSecretReveal(message.secret, message.sender)
            raiden.handle_and_track_state_change(state_change)


    @staticmethod
    def handle_message_unlock(raiden: RaidenService, message: Unlock) -> None:
        balance_proof = balanceproof_from_envelope(message)
        state_change = ReceiveUnlock(
            message_identifier=message.message_identifier,
            secret=message.secret,
            balance_proof=balance_proof,
        )
        raiden.handle_and_track_state_change(state_change)

    @staticmethod
    def handle_message_lockexpired(raiden: RaidenService, message: LockExpired) -> None:
        balance_proof = balanceproof_from_envelope(message)
        state_change = ReceiveLockExpired(
            balance_proof=balance_proof,
            secrethash=message.secrethash,
            message_identifier=message.message_identifier,
        )
        raiden.handle_and_track_state_change(state_change)

    @staticmethod
    def handle_message_refundtransfer(raiden: RaidenService, message: RefundTransfer) -> None:
        token_network_address = message.token_network_address
        from_transfer = lockedtransfersigned_from_message(message)
        chain_state = views.state_from_raiden(raiden)

        # FIXME: Shouldn't request routes here
        routes, _ = get_best_routes(
            chain_state=chain_state,
            token_network_id=TokenNetworkID(token_network_address),
            one_to_n_address=raiden.default_one_to_n_address,
            from_address=InitiatorAddress(raiden.address),
            to_address=from_transfer.target,
            amount=PaymentAmount(from_transfer.lock.amount),  # FIXME: mypy; deprecated by #3863
            previous_address=message.sender,
            config=raiden.config,
            privkey=raiden.privkey,
        )

        role = views.get_transfer_role(
            chain_state=chain_state, secrethash=from_transfer.lock.secrethash
        )

        state_change: StateChange
        if role == "initiator":
            old_secret = views.get_transfer_secret(chain_state, from_transfer.lock.secrethash)
            # We currently don't allow multi routes if the initiator does not
            # hold the secret. In such case we remove all other possible routes
            # which allow the API call to return with with an error message.
            if old_secret == EMPTY_SECRET:
                routes = list()

            secret = random_secret()
            state_change = ReceiveTransferRefundCancelRoute(
                routes=routes, transfer=from_transfer, secret=secret
            )
        else:
            state_change = ReceiveTransferRefund(transfer=from_transfer, routes=routes)

        raiden.handle_and_track_state_change(state_change)

    @staticmethod
    def handle_message_lockedtransfer(raiden: RaidenService, message: LockedTransfer) -> None:
        secrethash = message.lock.secrethash
        # We must check if the secret was registered against the latest block,
        # even if the block is forked away and the transaction that registers
        # the secret is removed from the blockchain. The rationale here is that
        # someone else does know the secret, regardless of the chain state, so
        # the node must not use it to start a payment.
        #
        # For this particular case, it's preferable to use `latest` instead of
        # having a specific block_hash, because it's preferable to know if the secret
        # was ever known, rather than having a consistent view of the blockchain.
        registered = raiden.default_secret_registry.is_secret_registered(
            secrethash=secrethash, block_identifier="latest"
        )
        if registered:
            log.warning(
                f"Ignoring received locked transfer with secrethash {pex(secrethash)} "
                f"since it is already registered in the secret registry"
            )
            return

        # TODO marcosmartinez7: what about lc reception here?
        if message.target == raiden.address:
            raiden.target_mediated_transfer(message)
        else:
            raiden.mediate_mediated_transfer(message)

    @staticmethod
    def handle_message_processed(raiden: RaidenService, message: Processed, is_light_client: bool = False) -> None:
        processed = ReceiveProcessed(message.sender, message.message_identifier)
        raiden.handle_and_track_state_change(processed)
        if is_light_client:
            # FIXME mmartinez7 order isnt 3 always.

            # If exists for that payment, the same message by the order, then discard it.
            protocol_message = LightClientMessageHandler.get_light_client_protocol_message_by_identifier(
                message.message_identifier, raiden.wal)
            json_message = json.loads(protocol_message.unsigned_message)
            order = LightClientMessageHandler.get_order_for_ack(json_message["type"], "processed")
            exists = LightClientMessageHandler.is_light_client_protocol_message_already_stored_message_id(
                message.message_identifier, protocol_message.light_client_payment_id, order, raiden.wal)
            if not exists:
                LightClientMessageHandler.store_light_client_protocol_message(
                    message.message_identifier, message, True, protocol_message.light_client_payment_id, order, raiden.wal)
            else:
                log.info("Message for lc already received, ignoring db storage")

    @staticmethod
    def handle_message_delivered(raiden: RaidenService, message: Delivered, is_light_client: bool = False) -> None:
        delivered = ReceiveDelivered(message.sender, message.delivered_message_identifier)
        raiden.handle_and_track_state_change(delivered)
        if is_light_client:
<<<<<<< HEAD
            protocol_message = LightClientMessageHandler.get_light_client_protocol_message_by_identifier(
                message.delivered_message_identifier, raiden.wal)
            json_message = json.loads(protocol_message.unsigned_message)
            order = LightClientMessageHandler.get_order_for_ack(json_message["type"], "delivered")
            exists = LightClientMessageHandler.is_light_client_protocol_message_already_stored_message_id(
                message.delivered_message_identifier, protocol_message.light_client_payment_id, order, raiden.wal)
=======
            # FIXME mmartinez7 order isnt 2 always
            exists = LightClientMessageHandler.is_light_client_protocol_message_already_stored(TEST_PAYMENT_ID, 2,
                                                                                               raiden.wal)
>>>>>>> 042a2fa7
            if not exists:
                LightClientMessageHandler.store_light_client_protocol_message(
                    message.delivered_message_identifier, message, True,
                    protocol_message.light_client_payment_id, order, raiden.wal)
            else:
                log.info("Message for lc already received, ignoring db storage")<|MERGE_RESOLUTION|>--- conflicted
+++ resolved
@@ -87,7 +87,6 @@
                 message
             )
             raiden.handle_and_track_state_change(secret_request_light)
-<<<<<<< HEAD
             order = LightClientMessageHandler.get_order_principal(SecretRequest.__name__)
             exists = LightClientMessageHandler.is_light_client_protocol_message_already_stored_message_id(
                 message.message_identifier, message.payment_identifier, order, raiden.wal)
@@ -96,9 +95,6 @@
                     message.message_identifier, message, True, message.payment_identifier, order, raiden.wal)
             else:
                 log.info("Message for lc already received, ignoring db storage")
-=======
->>>>>>> 042a2fa7
-
         else:
             secret_request = ReceiveSecretRequest(
                 message.payment_identifier,
@@ -238,18 +234,13 @@
         delivered = ReceiveDelivered(message.sender, message.delivered_message_identifier)
         raiden.handle_and_track_state_change(delivered)
         if is_light_client:
-<<<<<<< HEAD
             protocol_message = LightClientMessageHandler.get_light_client_protocol_message_by_identifier(
                 message.delivered_message_identifier, raiden.wal)
             json_message = json.loads(protocol_message.unsigned_message)
             order = LightClientMessageHandler.get_order_for_ack(json_message["type"], "delivered")
             exists = LightClientMessageHandler.is_light_client_protocol_message_already_stored_message_id(
                 message.delivered_message_identifier, protocol_message.light_client_payment_id, order, raiden.wal)
-=======
-            # FIXME mmartinez7 order isnt 2 always
-            exists = LightClientMessageHandler.is_light_client_protocol_message_already_stored(TEST_PAYMENT_ID, 2,
-                                                                                               raiden.wal)
->>>>>>> 042a2fa7
+
             if not exists:
                 LightClientMessageHandler.store_light_client_protocol_message(
                     message.delivered_message_identifier, message, True,
