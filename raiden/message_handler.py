--- conflicted
+++ resolved
@@ -30,7 +30,8 @@
 from raiden.transfer.state import balanceproof_from_envelope
 from raiden.transfer.state_change import ReceiveDelivered, ReceiveProcessed, ReceiveUnlock, ReceiveUnlockLight
 from raiden.utils import pex, random_secret
-from raiden.utils.typing import MYPY_ANNOTATION
+from raiden.utils.typing import MYPY_ANNOTATION, TokenNetworkID, InitiatorAddress, PaymentAmount
+
 log = structlog.get_logger(__name__)  # pylint: disable=invalid-name
 
 
@@ -148,9 +149,12 @@
     def handle_message_refundtransfer(raiden: RaidenService, message: RefundTransfer, is_light_client=False) -> None:
         chain_state = views.state_from_raiden(raiden)
         from_transfer = lockedtransfersigned_from_message(message)
-<<<<<<< HEAD
         token_network_address = message.token_network_address
-        if is_light_client:
+        role = views.get_transfer_role(
+            chain_state=chain_state, secrethash=from_transfer.lock.secrethash
+        )
+        if is_light_client:
+            from raiden.routing import get_best_routes
             routes, _ = get_best_routes(
                 chain_state=chain_state,
                 token_network_id=TokenNetworkID(token_network_address),
@@ -163,12 +167,6 @@
                 privkey=raiden.privkey,
             )
 
-            role = views.get_transfer_role(
-                chain_state=chain_state, secrethash=from_transfer.lock.secrethash
-            )
-
-            state_change: StateChange
-
             if role == "initiator":
                 state_change = ReceiveTransferCancelRouteLight(
                     balance_proof=from_transfer.balance_proof,
@@ -176,64 +174,21 @@
                     sender=from_transfer.balance_proof.sender,  # pylint: disable=no-member
                 )
                 raiden.handle_and_track_state_change(state_change)
-=======
-
-        role = views.get_transfer_role(
-            chain_state=chain_state, secrethash=from_transfer.lock.secrethash
-        )
-
-        if role == "initiator":
-            old_secret = views.get_transfer_secret(chain_state, from_transfer.lock.secrethash)
-            is_secret_known = old_secret is not None and old_secret != EMPTY_SECRET
->>>>>>> 3f3b8427
 
                 state_change = ActionTransferRerouteLight(
                     routes=routes,
                     transfer=from_transfer
                 )
         else:
-            # FIXME: Shouldn't request routes here
-            routes, _ = get_best_routes(
-                chain_state=chain_state,
-                token_network_id=TokenNetworkID(token_network_address),
-                one_to_n_address=raiden.default_one_to_n_address,
-                from_address=InitiatorAddress(raiden.address),
-                to_address=from_transfer.target,
-                amount=PaymentAmount(from_transfer.lock.amount),  # FIXME: mypy; deprecated by #3863
-                previous_address=message.sender,
-                config=raiden.config,
-                privkey=raiden.privkey,
-            )
-
-<<<<<<< HEAD
-            role = views.get_transfer_role(
-                chain_state=chain_state, secrethash=from_transfer.lock.secrethash
-            )
-
-            state_change: StateChange
-
             if role == "initiator":
-                # El HUB no conoce el secreto, por ende cuando llega a este punto se cae
-                # Deberiamos conseguir otro rol? O seria una parte diferente para este flujo?
-                # A mi criterio, como el refund no es mas que un locked transfer podriamos implementar algo muy similar a lo que es LT, cambiando el messagetype, o algun parametro para que el LC envie otro
                 old_secret = views.get_transfer_secret(chain_state, from_transfer.lock.secrethash)
                 is_secret_known = old_secret is not None and old_secret != EMPTY_SECRET
 
                 state_change = ReceiveTransferCancelRoute(
                     balance_proof=from_transfer.balance_proof,
-=======
-            # Currently, the only case where we can be initiators and not
-            # know the secret is if the transfer is part of an atomic swap. In
-            # the case of an atomic swap, we will not try to re-route the
-            # transfer. In all other cases we can try to find another route
-            # (and generate a new secret)
-            if is_secret_known:
-                state_change = ActionTransferReroute(
->>>>>>> 3f3b8427
                     transfer=from_transfer,
                     sender=from_transfer.balance_proof.sender,  # pylint: disable=no-member
                 )
-<<<<<<< HEAD
                 raiden.handle_and_track_state_change(state_change)
 
                 # Currently, the only case where we can be initiators and not
@@ -241,18 +196,13 @@
                 # the case of an atomic swap, we will not try to re-route the
                 # transfer. In all other cases we can try to find another route
                 # (and generate a new secret)
-                if is_secret_known:
-                    state_change = ActionTransferReroute(
-                        routes=routes,
-                        transfer=from_transfer,
-                        secret=random_secret()
-                    )
+            if is_secret_known:
+                state_change = ActionTransferReroute(
+                    transfer=from_transfer,
+                    secret=random_secret()
+                )
             else:
-                state_change = ReceiveTransferRefund(transfer=from_transfer, routes=routes)
-=======
-        else:
-            state_change = ReceiveTransferRefund(transfer=from_transfer)
->>>>>>> 3f3b8427
+                state_change = ReceiveTransferRefund(transfer=from_transfer)
 
         raiden.handle_and_track_state_change(state_change)
 
