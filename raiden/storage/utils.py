--- conflicted
+++ resolved
@@ -88,24 +88,14 @@
 DB_CREATE_CLIENT = """
 CREATE TABLE IF NOT EXISTS client (
     address TEXT PRIMARY KEY,
-<<<<<<< HEAD
     password TEXT NOT NULL,
     display_name TEXT NOT NULL,
     seed_retry TEXT NOT NULL, 
-=======
-    password TEXT NOT NULL, 
->>>>>>> d78b6421
     api_key TEXT NOT NULL,
     type TEXT CHECK ( type IN ('HUB','FULL','LIGHT') ) NOT NULL DEFAULT 'FULL'
 );
 """
 
-<<<<<<< HEAD
-DB_SCRIPT_CREATE_TABLES = """
-PRAGMA foreign_keys=off;
-BEGIN TRANSACTION;
-{}{}{}{}{}{}{}{}{}
-=======
 DB_CREATE_LIGHT_CLIENT_PAYMENT = """
 CREATE TABLE IF NOT EXISTS light_client_payment(
     payment_id INTEGER PRIMARY KEY AUTOINCREMENT,
@@ -137,7 +127,6 @@
 PRAGMA foreign_keys=off;
 BEGIN TRANSACTION;
 {}{}{}{}{}{}{}{}{}{}{}
->>>>>>> d78b6421
 COMMIT;
 PRAGMA foreign_keys=on;
 """.format(
@@ -149,13 +138,9 @@
     DB_CREATE_TOKEN_ACTION,
     DB_CREATE_INVOICES,
     DB_CREATE_INVOICES_PAYMENTS,
-<<<<<<< HEAD
-    DB_CREATE_CLIENT
-=======
     DB_CREATE_CLIENT,
     DB_CREATE_LIGHT_CLIENT_PAYMENT,
     DB_CREATE_LIGHT_CLIENT_PROTOCOL_MESSAGE
->>>>>>> d78b6421
 )
 
 DB_STATE_EVENT_ADD_CLIENT_FK = """
