--- conflicted
+++ resolved
@@ -37,7 +37,6 @@
     log_time TEXT,
     data JSON,
     FOREIGN KEY(source_statechange_id) REFERENCES state_changes(identifier)
-
 );
 """
 
@@ -57,9 +56,7 @@
 );
 """
 
-<<<<<<< HEAD
 DB_CREATE_INVOICES = """
-
 CREATE TABLE IF NOT EXISTS invoices
 (
     identifier      INTEGER
@@ -78,7 +75,6 @@
     token_address   TEXT,
     created_at      TEXT
 );
-
 """
 
 DB_CREATE_INVOICES_PAYMENTS = """
@@ -86,40 +82,34 @@
     identifier INTEGER constraint invoices_payments_pk PRIMARY KEY AUTOINCREMENT,
     invoice_id INTEGER references invoices,
     state_event_id INTEGER references state_events
-=======
+);
+"""
+
 DB_CREATE_CLIENT = """
 CREATE TABLE IF NOT EXISTS client (
     address TEXT PRIMARY KEY,
     password TEXT NOT NULL, 
     api_key TEXT NOT NULL,
     type TEXT CHECK ( type IN ('HUB','FULL','LIGHT') ) NOT NULL DEFAULT 'FULL'
->>>>>>> d3e6b9f5
 );
 """
 
 DB_SCRIPT_CREATE_TABLES = """
 PRAGMA foreign_keys=off;
 BEGIN TRANSACTION;
-<<<<<<< HEAD
-{}{}{}{}{}{}{}{}
-=======
-{}{}{}{}{}{}{}
->>>>>>> d3e6b9f5
+{}{}{}{}{}{}{}{}{}
 COMMIT;
 PRAGMA foreign_keys=on;
 """.format(
     DB_CREATE_SETTINGS,
     DB_CREATE_STATE_CHANGES,
     DB_CREATE_SNAPSHOT,
-    DB_CREATE_CLIENT,
     DB_CREATE_STATE_EVENTS,
     DB_CREATE_RUNS,
     DB_CREATE_TOKEN_ACTION,
-<<<<<<< HEAD
     DB_CREATE_INVOICES,
-    DB_CREATE_INVOICES_PAYMENTS
-)
-=======
+    DB_CREATE_INVOICES_PAYMENTS,
+    DB_CREATE_CLIENT
 )
 
 DB_STATE_EVENT_ADD_CLIENT_FK = """
@@ -132,5 +122,4 @@
 COMMIT;
 """.format(
     DB_STATE_EVENT_ADD_CLIENT_FK
-)
->>>>>>> d3e6b9f5
+)