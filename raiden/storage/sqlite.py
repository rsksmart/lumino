import sqlite3
import threading
from contextlib import contextmanager
import datetime
import ast
import json

from raiden.constants import RAIDEN_DB_VERSION, SQLITE_MIN_REQUIRED_VERSION
from raiden.exceptions import InvalidDBData, InvalidNumberInput
from raiden.storage.serialize import SerializationBase
from raiden.storage.utils import DB_SCRIPT_CREATE_TABLES, TimestampedEvent
from raiden.utils import get_system_spec
from raiden.utils.typing import Any, Dict, Iterator, List, NamedTuple, Optional, Tuple, Union
<<<<<<< HEAD
from dateutil.relativedelta import relativedelta

# The latest DB version
RAIDEN_DB_VERSION = 17
=======
>>>>>>> 40d9d56e


class EventRecord(NamedTuple):
    event_identifier: int
    state_change_identifier: int
    data: Any


class StateChangeRecord(NamedTuple):
    state_change_identifier: int
    data: Any


class SnapshotRecord(NamedTuple):
    identifier: int
    state_change_identifier: int
    data: Any


def assert_sqlite_version() -> bool:
    if sqlite3.sqlite_version_info < SQLITE_MIN_REQUIRED_VERSION:
        return False
    return True


def _sanitize_limit_and_offset(limit: int = None, offset: int = None) -> Tuple[int, int]:
    if limit is not None and (not isinstance(limit, int) or limit < 0):
        raise InvalidNumberInput("limit must be a positive integer")

    if offset is not None and (not isinstance(offset, int) or offset < 0):
        raise InvalidNumberInput("offset must be a positive integer")

    limit = -1 if limit is None else limit
    offset = 0 if offset is None else offset
    return limit, offset


def _filter_from_dict(current: Dict[str, Any]) -> Dict[str, Any]:
    """Takes in a nested dictionary as a filter and returns a flattened filter dictionary"""
    filter_ = dict()

    for k, v in current.items():
        if isinstance(v, dict):
            for sub, v2 in _filter_from_dict(v).items():
                filter_[f"{k}.{sub}"] = v2
        else:
            filter_[k] = v

    return filter_


class SQLiteStorage:
    def __init__(self, database_path):
        conn = sqlite3.connect(database_path, detect_types=sqlite3.PARSE_DECLTYPES)
        conn.text_factory = str
        conn.execute("PRAGMA foreign_keys=ON")

        # Skip the acquire/release cycle for the exclusive write lock.
        # References:
        # https://sqlite.org/atomiccommit.html#_exclusive_access_mode
        # https://sqlite.org/pragma.html#pragma_locking_mode
        conn.execute("PRAGMA locking_mode=EXCLUSIVE")

        # Keep the journal around and skip inode updates.
        # References:
        # https://sqlite.org/atomiccommit.html#_persistent_rollback_journals
        # https://sqlite.org/pragma.html#pragma_journal_mode
        try:
            conn.execute("PRAGMA journal_mode=PERSIST")
        except sqlite3.DatabaseError:
            raise InvalidDBData(
                f"Existing DB {database_path} was found to be corrupt at Raiden startup. "
                f"Manual user intervention required. Bailing."
            )

        with conn:
            conn.executescript(DB_SCRIPT_CREATE_TABLES)

        # When writting to a table where the primary key is the identifier and we want
        # to return said identifier we use cursor.lastrowid, which uses sqlite's last_insert_rowid
        # https://github.com/python/cpython/blob/2.7/Modules/_sqlite/cursor.c#L727-L732
        #
        # According to the documentation (http://www.sqlite.org/c3ref/last_insert_rowid.html)
        # if a different thread tries to use the same connection to write into the table
        # while we query the last_insert_rowid, the result is unpredictable. For that reason
        # we have this write lock here.
        #
        # TODO (If possible):
        # Improve on this and find a better way to protect against this potential race
        # condition.
        self.conn = conn
        self.write_lock = threading.Lock()
        self.in_transaction = False

    def update_version(self):
        cursor = self.conn.cursor()
        cursor.execute(
            'INSERT OR REPLACE INTO settings(name, value) VALUES("version", ?)',
            (str(RAIDEN_DB_VERSION),),
        )
        self.maybe_commit()

    def log_run(self):
        """ Log timestamp and raiden version to help with debugging """
        version = get_system_spec()["raiden"]
        cursor = self.conn.cursor()
        cursor.execute("INSERT INTO runs(raiden_version) VALUES (?)", [version])
        self.maybe_commit()

    def get_version(self) -> int:
        cursor = self.conn.cursor()
        query = cursor.execute('SELECT value FROM settings WHERE name="version";')
        query = query.fetchall()
        # If setting is not set, it's the latest version
        if len(query) == 0:
            return RAIDEN_DB_VERSION

        return int(query[0][0])

    def count_state_changes(self) -> int:
        cursor = self.conn.cursor()
        query = cursor.execute("SELECT COUNT(1) FROM state_changes")
        query = query.fetchall()

        if len(query) == 0:
            return 0

        return int(query[0][0])

    def write_state_change(self, state_change, log_time):
        with self.write_lock:
            cursor = self.conn.execute(
                "INSERT INTO state_changes(identifier, data, log_time) VALUES(null, ?, ?)",
                (state_change, log_time),
            )
            last_id = cursor.lastrowid

            self.maybe_commit()
        return last_id

    def write_state_snapshot(self, statechange_id, snapshot):
        with self.write_lock:
            cursor = self.conn.execute(
                "INSERT INTO state_snapshot(statechange_id, data) VALUES(?, ?)",
                (statechange_id, snapshot),
            )
            last_id = cursor.lastrowid

            self.maybe_commit()
        return last_id

    def write_events(self, events):
        """ Save events.

        Args:
            state_change_identifier: Id of the state change that generate these events.
            events: List of Event objects.
        """
        with self.write_lock:
            self.conn.executemany(
                "INSERT INTO state_events("
                "   identifier, source_statechange_id, log_time, data"
                ") VALUES(?, ?, ?, ?)",
                events,
            )
            self.maybe_commit()

    def delete_state_changes(self, state_changes_to_delete: List[Tuple[int]]) -> None:
        """ Delete state changes.

        Args:
            state_changes_to_delete: List of ids to delete.
        """
        with self.write_lock:
            self.conn.executemany(
                "DELETE FROM state_changes WHERE identifier = ?", state_changes_to_delete
            )
            self.maybe_commit()

    def delete_state_changes(self, state_changes_to_delete: List[int]) -> None:
        """ Delete state changes.

        Args:
            state_changes_to_delete: List of ids to delete.
        """
        with self.write_lock, self.conn:
            self.conn.executemany(
                "DELETE FROM state_events WHERE identifier = ?", state_changes_to_delete
            )

    def get_latest_state_snapshot(self) -> Optional[Tuple[int, Any]]:
        """ Return the tuple of (last_applied_state_change_id, snapshot) or None"""
        cursor = self.conn.execute(
            "SELECT statechange_id, data from state_snapshot ORDER BY identifier DESC LIMIT 1"
        )
        rows = cursor.fetchall()

        if rows:
            assert len(rows) == 1
            last_applied_state_change_id = rows[0][0]
            snapshot_state = rows[0][1]
            return (last_applied_state_change_id, snapshot_state)

        return None

    def get_snapshot_closest_to_state_change(
        self, state_change_identifier: int
    ) -> Tuple[int, Any]:
        """ Get snapshots earlier than state_change with provided ID. """

        if not (state_change_identifier == "latest" or isinstance(state_change_identifier, int)):
            raise ValueError("from_identifier must be an integer or 'latest'")

        cursor = self.conn.cursor()
        if state_change_identifier == "latest":
            cursor.execute("SELECT identifier FROM state_changes ORDER BY identifier DESC LIMIT 1")
            result = cursor.fetchone()

            if result:
                state_change_identifier = result[0]
            else:
                state_change_identifier = 0

        cursor = self.conn.execute(
            "SELECT statechange_id, data FROM state_snapshot "
            "WHERE statechange_id <= ? "
            "ORDER BY identifier DESC LIMIT 1",
            (state_change_identifier,),
        )
        rows = cursor.fetchall()

        if rows:
            assert len(rows) == 1, "LIMIT 1 must return one element"
            last_applied_state_change_id = rows[0][0]
            snapshot_state = rows[0][1]
            result = (last_applied_state_change_id, snapshot_state)
        else:
            result = (0, None)

        return result

    def get_latest_event_by_data_field(self, filters: Dict[str, Any]) -> EventRecord:
        """ Return all state changes filtered by a named field and value."""
        cursor = self.conn.cursor()

        filters = _filter_from_dict(filters)
        where_clauses = []
        args = []
        for field, value in filters.items():
            where_clauses.append("json_extract(data, ?)=?")
            args.append(f"$.{field}")
            args.append(value)

        cursor.execute(
            "SELECT identifier, source_statechange_id, data FROM state_events WHERE "
            f"{' AND '.join(where_clauses)}"
            "ORDER BY identifier DESC LIMIT 1",
            args,
        )

        result = EventRecord(event_identifier=0, state_change_identifier=0, data=None)

        row = cursor.fetchone()
        if row:
            event_id = row[0]
            state_change_identifier = row[1]
            event = row[2]
            result = EventRecord(
                event_identifier=event_id,
                state_change_identifier=state_change_identifier,
                data=event,
            )

        return result

    def _form_and_execute_json_query(
        self,
        query: str,
        limit: int = None,
        offset: int = None,
        filters: List[Tuple[str, Any]] = None,
        logical_and: bool = True,
    ) -> sqlite3.Cursor:
        limit, offset = _sanitize_limit_and_offset(limit, offset)
        cursor = self.conn.cursor()
        where_clauses = []
        args: List[Union[str, int]] = []
        if filters:
            for field, value in filters:
                where_clauses.append(f"json_extract(data, ?) LIKE ?")
                args.append(f"$.{field}")
                args.append(value)

            if logical_and:
                query += f"WHERE {' AND '.join(where_clauses)}"
            else:
                query += f"WHERE {' OR '.join(where_clauses)}"

        query += "ORDER BY identifier ASC LIMIT ? OFFSET ?"
        args.append(limit)
        args.append(offset)

        cursor.execute(query, args)
        return cursor

    def get_latest_state_change_by_data_field(self, filters: Dict[str, Any]) -> StateChangeRecord:
        """ Return all state changes filtered by a named field and value."""
        cursor = self.conn.cursor()

        where_clauses = []
        args = []
        filters = _filter_from_dict(filters)
        for field, value in filters.items():
            where_clauses.append("json_extract(data, ?)=?")
            args.append(f"$.{field}")
            args.append(value)

        where = " AND ".join(where_clauses)
        sql = (
            f"SELECT identifier, data "
            f"FROM state_changes "
            f"WHERE {where} "
            f"ORDER BY identifier "
            f"DESC LIMIT 1"
        )
        cursor.execute(sql, args)

        result = StateChangeRecord(state_change_identifier=0, data=None)
        row = cursor.fetchone()
        if row:
            state_change_identifier = row[0]
            state_change = row[1]
            result = StateChangeRecord(
                state_change_identifier=state_change_identifier, data=state_change
            )

        return result

    def _get_state_changes(
        self,
        limit: int = None,
        offset: int = None,
        filters: List[Tuple[str, Any]] = None,
        logical_and: bool = True,
    ) -> List[StateChangeRecord]:
        """ Return a batch of state change records (identifier and data)

        The batch size can be tweaked with the `limit` and `offset` arguments.

        Additionally the returned state changes can be optionally filtered with
        the `filters` parameter to search for specific data in the state change data.
        """
        cursor = self._form_and_execute_json_query(
            query="SELECT identifier, data FROM state_changes ",
            limit=limit,
            offset=offset,
            filters=filters,
            logical_and=logical_and,
        )
        result = [StateChangeRecord(state_change_identifier=row[0], data=row[1]) for row in cursor]

        return result

    def batch_query_state_changes(
        self, batch_size: int, filters: List[Tuple[str, Any]] = None, logical_and: bool = True
    ) -> Iterator[List[StateChangeRecord]]:
        """Batch query state change records with a given batch size and an optional filter

        This is a generator function returning each batch to the caller to work with.
        """
        limit = batch_size
        offset = 0
        result_length = 1

        while result_length != 0:
            result = self._get_state_changes(
                limit=limit, offset=offset, filters=filters, logical_and=logical_and
            )
            result_length = len(result)
            offset += result_length
            yield result

    def update_state_changes(self, state_changes_data: List[Tuple[str, int]]) -> None:
        """Given a list of identifier/data state tuples update them in the DB"""
        cursor = self.conn.cursor()
        cursor.executemany(
            "UPDATE state_changes SET data=? WHERE identifier=?", state_changes_data
        )
        self.maybe_commit()

    def get_statechanges_by_identifier(self, from_identifier, to_identifier):
        if not (from_identifier == "latest" or isinstance(from_identifier, int)):
            raise ValueError("from_identifier must be an integer or 'latest'")

        if not (to_identifier == "latest" or isinstance(to_identifier, int)):
            raise ValueError("to_identifier must be an integer or 'latest'")

        cursor = self.conn.cursor()

        if from_identifier == "latest":
            assert to_identifier is None

            cursor.execute("SELECT identifier FROM state_changes ORDER BY identifier DESC LIMIT 1")
            from_identifier = cursor.fetchone()

        if to_identifier == "latest":
            cursor.execute(
                "SELECT data FROM state_changes WHERE identifier >= ? ORDER BY identifier ASC",
                (from_identifier,),
            )
        else:
            cursor.execute(
                "SELECT data FROM state_changes WHERE identifier "
                "BETWEEN ? AND ? ORDER BY identifier ASC",
                (from_identifier, to_identifier),
<<<<<<< HEAD
            )

        result = [entry[0] for entry in cursor]
        return result

    def _query_events(self, limit: int = None, offset: int = None):
        limit, offset = _sanitize_limit_and_offset(limit, offset)
        cursor = self.conn.cursor()

        cursor.execute(
            """
            SELECT data, log_time FROM state_events
                ORDER BY identifier ASC LIMIT ? OFFSET ?
            """,
            (limit, offset),
        )

        return cursor.fetchall()

    def _get_event_records(
        self,
        limit: int = None,
        offset: int = None,
        filters: List[Tuple[str, Any]] = None,
        logical_and: bool = True,
    ) -> List[EventRecord]:
        """ Return a batch of event records

        The batch size can be tweaked with the `limit` and `offset` arguments.

        Additionally the returned events can be optionally filtered with
        the `filters` parameter to search for specific data in the event data.
        """
        cursor = self._form_and_execute_json_query(
            query="SELECT identifier, source_statechange_id, data FROM state_events ",
            limit=limit,
            offset=offset,
            filters=filters,
            logical_and=logical_and,
        )

        result = [
            EventRecord(event_identifier=row[0], state_change_identifier=row[1], data=row[2])
            for row in cursor
        ]
        return result

    def batch_query_event_records(
        self, batch_size: int, filters: List[Tuple[str, Any]] = None, logical_and: bool = True
    ) -> Iterator[List[EventRecord]]:
        """Batch query event records with a given batch size and an optional filter

        This is a generator function returning each batch to the caller to work with.
        """
        limit = batch_size
        offset = 0
        result_length = 1

        while result_length != 0:
            result = self._get_event_records(
                limit=limit, offset=offset, filters=filters, logical_and=logical_and
=======
>>>>>>> 40d9d56e
            )
            result_length = len(result)
            offset += result_length
            yield result

<<<<<<< HEAD
    def update_events(self, events_data: List[Tuple[str, int]]) -> None:
        """Given a list of identifier/data event tuples update them in the DB"""
        cursor = self.conn.cursor()
        cursor.executemany("UPDATE state_events SET data=? WHERE identifier=?", events_data)
        self.maybe_commit()

    def get_events_with_timestamps(self, limit: int = None, offset: int = None):
        entries = self._query_events(limit, offset)
        return [TimestampedEvent(entry[0], entry[1]) for entry in entries]

    def get_payment_events(self,
                           token_network_identifier,
                           our_address,
                           initiator_address,
                           target_address,
                           from_date,
                           to_date,
                           event_type: int = None,
                           limit: int = None,
                           offset: int = None):

        entries = self._query_payments_events(token_network_identifier,
                                              our_address,
                                              initiator_address,
                                              target_address,
                                              from_date,
                                              to_date,
                                              event_type,
                                              limit,
                                              offset)

        result = [
            TimestampedEvent(self.serializer.deserialize(entry[0]), entry[1])
            for entry in entries
        ]
        return result

    def _query_payments_events(self,
                               token_network_identifier,
                               our_address,
                               initiator_address,
                               target_address,
                               from_date,
                               to_date,
                               event_type: int = None,
                               limit: int = None,
                               offset: int = None):

        if limit is not None and (not isinstance(limit, int) or limit < 0):
            raise InvalidNumberInput('limit must be a positive integer')

        if offset is not None and (not isinstance(offset, int) or offset < 0):
            raise InvalidNumberInput('offset must be a positive integer')

        limit = -1 if limit is None else limit
        offset = 0 if offset is None else offset

        query = self._get_query_with_values(token_network_identifier,
                                            our_address,
                                            initiator_address,
                                            target_address,
                                            event_type,
                                            from_date,
                                            to_date,
                                            limit,
                                            offset)

=======
        result = [entry[0] for entry in cursor]
        return result

    def _query_events(self, limit: int = None, offset: int = None):
        limit, offset = _sanitize_limit_and_offset(limit, offset)
>>>>>>> 40d9d56e
        cursor = self.conn.cursor()

        print(query[0])
        print(query[1])

        cursor.execute(
<<<<<<< HEAD
            query[0],
            query[1],
=======
            """
            SELECT data, log_time FROM state_events
                ORDER BY identifier ASC LIMIT ? OFFSET ?
            """,
            (limit, offset),
>>>>>>> 40d9d56e
        )

        return cursor.fetchall()

<<<<<<< HEAD
    def _get_query_with_values(self,
                               token_network_identifier,
                               our_address,
                               initiator_address,
                               target_address,
                               event_type,
                               from_date,
                               to_date,
                               limit,
                               offset):

        query = """ 
            
            SELECT
                data, 
                log_time
            FROM
                state_events
            WHERE
                json_extract(state_events.data,
                        '$._type') IN ({}) {} {} {} {} 
            LIMIT ? OFFSET ?
            
                    """

        target_query = ""
        initiator_query = ""
        or_conditional = False

        event_type_result = self._get_event_type_query(event_type)
        token_network_identifier_result = self._get_token_network_identifier_query(token_network_identifier)

        if target_address is not None and target_address.lower() == our_address.lower():
            event_type_result = self._get_event_type_query(1)
        elif target_address is not None:
            target_query = self._get_query_for_node_address('target', or_conditional)

        if initiator_address is not None and initiator_address.lower() == our_address.lower():
            event_type_result = self._get_event_type_query(3)
        elif initiator_address is not None:
            if target_address:
                or_conditional = True
            initiator_query = self._get_query_for_node_address('initiator', or_conditional)

        event_range_query = self._get_date_range_query(from_date, to_date)
        query = query.format(', '.join(['"{}"'.format(value) for value in event_type_result]),
                             token_network_identifier_result,
                             event_range_query,
                             target_query,
                             initiator_query)

        tuple_for_execute = self._get_tuple_to_get_payments(token_network_identifier,
                                                            our_address,
                                                            initiator_address,
                                                            target_address,
                                                            from_date,
                                                            to_date,
                                                            limit,
                                                            offset,
                                                            or_conditional)

        return query, tuple_for_execute

    def _get_query_for_node_address(self, node_address_label, or_contiional):

        result = " AND json_extract(state_events.data, '$.{}') = ? "

        if or_contiional:
            result = " OR json_extract(state_events.data, '$.{}') = ?  " \
                     " AND json_extract(state_events.data, '$.token_network_identifier') = ?"

        if node_address_label is not None:
            result = result.format(node_address_label)
        return result

    def _get_token_network_identifier_query(self, token_network_identifier):
        result = " "
        if token_network_identifier is not None:
            result = " AND json_extract(state_events.data,'$.token_network_identifier') = ? "
        return result

    def _get_event_type_query(self, event_type: int = None):

        event_type_result = ['raiden.transfer.events.EventPaymentReceivedSuccess',
                             'raiden.transfer.events.EventPaymentSentFailed',
                             'raiden.transfer.events.EventPaymentSentSuccess']

        if event_type == 1:
            event_type_result = [event_type_result[0]]
        elif event_type == 2:
            event_type_result = [event_type_result[1]]
        elif event_type == 3:
            event_type_result = [event_type_result[2]]

        return event_type_result

    def _get_date_range_query(self, from_date, to_date):
        date_range_result = " "
        if from_date is not None and to_date is not None:
            date_range_result = " AND log_time BETWEEN ? and ? "
        elif from_date is not None and to_date is None:
            date_range_result = " AND log_time >= ?"
        elif to_date is not None and from_date is None:
            date_range_result = " AND log_time <= ?"

        return date_range_result

    def _get_tuple_to_get_payments(self,
                                   token_network_identifier,
                                   our_address,
                                   initiator_address,
                                   target_address,
                                   from_date,
                                   to_date,
                                   limit,
                                   offset,
                                   or_conditional):

        result = [limit, offset]

        if initiator_address is not None and initiator_address.lower() != our_address.lower():
            if or_conditional:
                result.insert(0, token_network_identifier)
            result.insert(0, initiator_address)
        if target_address is not None and target_address.lower() != our_address.lower():
            result.insert(0, target_address)
        if from_date is not None and to_date is not None:
            result.insert(0, to_date)
            result.insert(0, from_date)
        if from_date is not None and to_date is None:
            result.insert(0, from_date)
        if to_date is not None and from_date is None:
            result.insert(0, to_date)
        if token_network_identifier is not None:
            result.insert(0, token_network_identifier)

        return tuple(result)
=======
    def _get_event_records(
        self,
        limit: int = None,
        offset: int = None,
        filters: List[Tuple[str, Any]] = None,
        logical_and: bool = True,
    ) -> List[EventRecord]:
        """ Return a batch of event records

        The batch size can be tweaked with the `limit` and `offset` arguments.

        Additionally the returned events can be optionally filtered with
        the `filters` parameter to search for specific data in the event data.
        """
        cursor = self._form_and_execute_json_query(
            query="SELECT identifier, source_statechange_id, data FROM state_events ",
            limit=limit,
            offset=offset,
            filters=filters,
            logical_and=logical_and,
        )

        result = [
            EventRecord(event_identifier=row[0], state_change_identifier=row[1], data=row[2])
            for row in cursor
        ]
        return result

    def batch_query_event_records(
        self, batch_size: int, filters: List[Tuple[str, Any]] = None, logical_and: bool = True
    ) -> Iterator[List[EventRecord]]:
        """Batch query event records with a given batch size and an optional filter

        This is a generator function returning each batch to the caller to work with.
        """
        limit = batch_size
        offset = 0
        result_length = 1

        while result_length != 0:
            result = self._get_event_records(
                limit=limit, offset=offset, filters=filters, logical_and=logical_and
            )
            result_length = len(result)
            offset += result_length
            yield result

    def update_events(self, events_data: List[Tuple[str, int]]) -> None:
        """Given a list of identifier/data event tuples update them in the DB"""
        cursor = self.conn.cursor()
        cursor.executemany("UPDATE state_events SET data=? WHERE identifier=?", events_data)
        self.maybe_commit()

    def get_events_with_timestamps(self, limit: int = None, offset: int = None):
        entries = self._query_events(limit, offset)
        return [TimestampedEvent(entry[0], entry[1]) for entry in entries]
>>>>>>> 40d9d56e

    def get_events(self, limit: int = None, offset: int = None):
        entries = self._query_events(limit, offset)
        return [entry[0] for entry in entries]

    def get_state_changes(self, limit: int = None, offset: int = None):
        entries = self._get_state_changes(limit, offset)
        return [entry.data for entry in entries]

    def get_snapshots(self):
        cursor = self.conn.cursor()
        cursor.execute("SELECT identifier, statechange_id, data FROM state_snapshot")

        return [SnapshotRecord(snapshot[0], snapshot[1], snapshot[2]) for snapshot in cursor]

    def update_snapshot(self, identifier, new_snapshot):
        cursor = self.conn.cursor()
        cursor.execute(
            "UPDATE state_snapshot SET data=? WHERE identifier=?", (new_snapshot, identifier)
        )
        self.maybe_commit()

    def update_snapshots(self, snapshots_data: List[Tuple[str, int]]):
        """Given a list of snapshot data, update them in the DB

        The snapshots_data should be a list of tuples of snapshots data
        and identifiers in that order.
        """
        cursor = self.conn.cursor()
        cursor.executemany("UPDATE state_snapshot SET data=? WHERE identifier=?", snapshots_data)
        self.maybe_commit()

    def maybe_commit(self):
        if not self.in_transaction:
            self.conn.commit()

    @contextmanager
    def transaction(self):
        cursor = self.conn.cursor()
        self.in_transaction = True
        try:
            cursor.execute("BEGIN")
            yield
            cursor.execute("COMMIT")
        except:  # noqa
            cursor.execute("ROLLBACK")
            raise
        finally:
            self.in_transaction = False

    def get_dashboard_data(self, graph_from_date:int = None, graph_to_date:int = None, table_limit:int = None):
        data_graph = self._get_graph_data(graph_from_date, graph_to_date)
        data_table = self._get_table_data(table_limit)
        data_general_payments = self._get_general_data_payments()
        result = {
            "data_graph": data_graph,
            "data_table": data_table,
            "data_general_payments": data_general_payments
        }
        return result

    def _get_general_data_payments(self):

        query = """ 

            SELECT
                CASE
                    {}
                END event_type_code,
                json_extract(state_events.data, '$._type') AS event_type_class_name,
                COUNT(json_extract(state_events.data, '$._type')) AS quantity
            FROM
                state_events
            WHERE
                json_extract(state_events.data,'$._type') IN ({})
            GROUP BY                
                json_extract(state_events.data,'$._type')          

        """

        event_type_result = self._get_event_type_query()
        case_type_event = self._get_sql_case_type_event_payment()
        query = query.format(case_type_event, ', '.join(['"{}"'.format(value) for value in event_type_result]))

        cursor = self.conn.cursor()

        cursor.execute(
            query
        )

        return cursor.fetchall()

    def _get_sql_case_type_event_payment(self):
        case_type_event = """
        
        json_extract(state_events.data,'$._type')
                    WHEN 'raiden.transfer.events.EventPaymentReceivedSuccess' THEN '1'
                    WHEN 'raiden.transfer.events.EventPaymentSentFailed' THEN '2'
                    WHEN 'raiden.transfer.events.EventPaymentSentSuccess' THEN '3' 
                    
        """
        return case_type_event

    def _get_sql_case_type_label_event_type(self):
        case_event_type_label = """        
        
        json_extract(state_events.data,'$._type')
                    WHEN 'raiden.transfer.events.EventPaymentReceivedSuccess' THEN 'Payment Received'
                    WHEN 'raiden.transfer.events.EventPaymentSentFailed' THEN 'Payment Sent Failed'
                    WHEN 'raiden.transfer.events.EventPaymentSentSuccess' THEN 'Payment Sent Success'
                    
        """
        return case_event_type_label

    def _get_event_type_query(self, event_type: int = None):

        event_type_result = ['raiden.transfer.events.EventPaymentReceivedSuccess',
                             'raiden.transfer.events.EventPaymentSentFailed',
                             'raiden.transfer.events.EventPaymentSentSuccess']

        if event_type == 1:
            event_type_result = [event_type_result[0]]
        elif event_type == 2:
            event_type_result = [event_type_result[1]]
        elif event_type == 3:
            event_type_result = [event_type_result[2]]

        return event_type_result

    def _get_table_data(self, limit: int = None):

        if limit is not None and (not isinstance(limit, int) or limit < 0):
            raise InvalidNumberInput('limit must be a positive integer')

        limit = -1 if limit is None else limit

        base_query = '''
            
            SELECT
                log_time, 
                data
            FROM
                state_events
            WHERE
                json_extract(state_events.data,
                '$._type') IN ({})	
            LIMIT ?	
        
        '''

        payments_received = self._get_payments_event(base_query, limit, 1)
        payments_sent = self._get_payments_event(base_query, limit, 3)

        result = {
            "payments_received": payments_received,
            "payments_sent": payments_sent
        }

        return result

    def _get_payments_event(self, base_query, limit:int = None, event_type:int = None):
        cursor = self.conn.cursor()
        query = base_query

        if event_type == 1:
            in_clause_value = ['raiden.transfer.events.EventPaymentReceivedSuccess']
        elif event_type == 3:
            in_clause_value = ['raiden.transfer.events.EventPaymentSentSuccess']

        query = query.format(', '.join(['"{}"'.format(value) for value in in_clause_value]))

        cursor.execute(
            query,
            (limit,),
        )

        return cursor.fetchall()

    def _get_graph_data(self, from_date, to_date):
        cursor = self.conn.cursor()

        query = """
        
        SELECT
            CASE
		        {}
	        END event_type_code,
	        json_extract(state_events.data, '$._type') AS event_type_class_name,
	        CASE
		        {}
	        END event_type_label,
	        COUNT(json_extract(state_events.data, '$._type')) AS quantity,
	        log_time,	                   
	        STRFTIME("%m", log_time) AS month_of_year_code,
	        CASE 
	            STRFTIME("%m", log_time)
	                WHEN '01' THEN 'JAN'
	                WHEN '02' THEN 'FEB'
	                WHEN '03' THEN 'MAR'
	                WHEN '04' THEN 'APR'
	                WHEN '05' THEN 'MAY'
	                WHEN '06' THEN 'JUN'
	                WHEN '07' THEN 'JUL'
	                WHEN '08' THEN 'AUG'
	                WHEN '09' THEN 'SET'
	                WHEN '10' THEN 'OCT'
	                WHEN '11' THEN 'NOV'
	                WHEN '12' THEN 'DIC'
	        END month_of_year_label 	     
        FROM
	        state_events
        WHERE
	        json_extract(state_events.data,
	        '$._type') IN ({})
	    AND log_time BETWEEN ? AND ?
        GROUP BY STRFTIME("%m", log_time), json_extract(state_events.data,'$._type')
        
        
        """
        event_type_result = self._get_event_type_query()
        case_type_event = self._get_sql_case_type_event_payment()
        case_type_event_label = self._get_sql_case_type_label_event_type()
        query = query.format(case_type_event, case_type_event_label,
                             ', '.join(['"{}"'.format(value) for value in event_type_result]), )

        default_from_date = from_date
        default_to_date = to_date
        if from_date is None:
            default_from_date = datetime.datetime.utcnow() - relativedelta(years=1)
        if to_date is None:
            default_to_date = datetime.datetime.utcnow()

        if isinstance(default_from_date, datetime.datetime):
            default_from_date = default_from_date.isoformat()
        if isinstance(default_to_date, datetime.datetime):
            default_to_date = default_to_date.isoformat()

        cursor.execute(
            query,
            (default_from_date, default_to_date)
        )

        return cursor.fetchall()

    def __del__(self):
        self.conn.close()


class SerializedSQLiteStorage(SQLiteStorage):
    def __init__(self, database_path, serializer: SerializationBase):
        super().__init__(database_path)

        self.serializer = serializer

    def write_state_change(self, state_change, log_time):
        serialized_data = self.serializer.serialize(state_change)
        return super().write_state_change(serialized_data, log_time)

    def write_state_snapshot(self, statechange_id, snapshot):
        serialized_data = self.serializer.serialize(snapshot)
        return super().write_state_snapshot(statechange_id, serialized_data)

    def write_events(self, state_change_identifier, events, log_time):
        """ Save events.

        Args:
            state_change_identifier: Id of the state change that generate these events.
            events: List of Event objects.
        """
        events_data = [
            (None, state_change_identifier, log_time, self.serializer.serialize(event))
            for event in events
        ]
        return super().write_events(events_data)

    def get_latest_state_snapshot(self) -> Optional[Tuple[int, Any]]:
        """ Return the tuple of (last_applied_state_change_id, snapshot) or None"""
        row = super().get_latest_state_snapshot()

        if row:
            last_applied_state_change_id = row[0]
            snapshot_state = self.serializer.deserialize(row[1])
            return (last_applied_state_change_id, snapshot_state)

        return None

    def get_snapshot_closest_to_state_change(
        self, state_change_identifier: int
    ) -> Tuple[int, Any]:
        """ Get snapshots earlier than state_change with provided ID. """

        row = super().get_snapshot_closest_to_state_change(state_change_identifier)

        if row[1]:
            last_applied_state_change_id = row[0]
            snapshot_state = self.serializer.deserialize(row[1])
            result = (last_applied_state_change_id, snapshot_state)
        else:
            result = (0, None)

        return result

    def get_latest_event_by_data_field(self, filters: Dict[str, Any]) -> EventRecord:
        """ Return all state changes filtered by a named field and value."""
        event = super().get_latest_event_by_data_field(filters)

        if event.event_identifier > 0:
            event = EventRecord(
                event_identifier=event.event_identifier,
                state_change_identifier=event.state_change_identifier,
                data=self.serializer.deserialize(event.data),
            )

        return event

    def get_latest_state_change_by_data_field(self, filters: Dict[str, str]) -> StateChangeRecord:
        """ Return all state changes filtered by a named field and value."""

        state_change = super().get_latest_state_change_by_data_field(filters)

        if state_change.state_change_identifier > 0:
            state_change = StateChangeRecord(
                state_change_identifier=state_change.state_change_identifier,
                data=self.serializer.deserialize(state_change.data),
            )

        return state_change

    def get_statechanges_by_identifier(self, from_identifier, to_identifier):
        state_changes = super().get_statechanges_by_identifier(from_identifier, to_identifier)
        return [self.serializer.deserialize(state_change) for state_change in state_changes]

    def get_events_with_timestamps(self, limit: int = None, offset: int = None):
        events = super().get_events_with_timestamps(limit, offset)
        return [
            TimestampedEvent(self.serializer.deserialize(event.wrapped_event), event.log_time)
            for event in events
        ]

    def get_events(self, limit: int = None, offset: int = None):
        events = super().get_events(limit, offset)
        return [self.serializer.deserialize(event) for event in events]<|MERGE_RESOLUTION|>--- conflicted
+++ resolved
@@ -2,8 +2,7 @@
 import threading
 from contextlib import contextmanager
 import datetime
-import ast
-import json
+
 
 from raiden.constants import RAIDEN_DB_VERSION, SQLITE_MIN_REQUIRED_VERSION
 from raiden.exceptions import InvalidDBData, InvalidNumberInput
@@ -11,13 +10,10 @@
 from raiden.storage.utils import DB_SCRIPT_CREATE_TABLES, TimestampedEvent
 from raiden.utils import get_system_spec
 from raiden.utils.typing import Any, Dict, Iterator, List, NamedTuple, Optional, Tuple, Union
-<<<<<<< HEAD
 from dateutil.relativedelta import relativedelta
 
 # The latest DB version
 RAIDEN_DB_VERSION = 17
-=======
->>>>>>> 40d9d56e
 
 
 class EventRecord(NamedTuple):
@@ -148,58 +144,41 @@
         return int(query[0][0])
 
     def write_state_change(self, state_change, log_time):
-        with self.write_lock:
+        with self.write_lock, self.conn:
             cursor = self.conn.execute(
                 "INSERT INTO state_changes(identifier, data, log_time) VALUES(null, ?, ?)",
                 (state_change, log_time),
             )
             last_id = cursor.lastrowid
 
-            self.maybe_commit()
         return last_id
 
     def write_state_snapshot(self, statechange_id, snapshot):
-        with self.write_lock:
+        with self.write_lock, self.conn:
             cursor = self.conn.execute(
                 "INSERT INTO state_snapshot(statechange_id, data) VALUES(?, ?)",
                 (statechange_id, snapshot),
             )
             last_id = cursor.lastrowid
 
-            self.maybe_commit()
         return last_id
 
     def write_events(self, events):
         """ Save events.
-
         Args:
             state_change_identifier: Id of the state change that generate these events.
             events: List of Event objects.
         """
-        with self.write_lock:
+        with self.write_lock, self.conn:
             self.conn.executemany(
                 "INSERT INTO state_events("
                 "   identifier, source_statechange_id, log_time, data"
                 ") VALUES(?, ?, ?, ?)",
                 events,
             )
-            self.maybe_commit()
-
-    def delete_state_changes(self, state_changes_to_delete: List[Tuple[int]]) -> None:
-        """ Delete state changes.
-
-        Args:
-            state_changes_to_delete: List of ids to delete.
-        """
-        with self.write_lock:
-            self.conn.executemany(
-                "DELETE FROM state_changes WHERE identifier = ?", state_changes_to_delete
-            )
-            self.maybe_commit()
 
     def delete_state_changes(self, state_changes_to_delete: List[int]) -> None:
         """ Delete state changes.
-
         Args:
             state_changes_to_delete: List of ids to delete.
         """
@@ -364,9 +343,7 @@
         logical_and: bool = True,
     ) -> List[StateChangeRecord]:
         """ Return a batch of state change records (identifier and data)
-
         The batch size can be tweaked with the `limit` and `offset` arguments.
-
         Additionally the returned state changes can be optionally filtered with
         the `filters` parameter to search for specific data in the state change data.
         """
@@ -385,7 +362,6 @@
         self, batch_size: int, filters: List[Tuple[str, Any]] = None, logical_and: bool = True
     ) -> Iterator[List[StateChangeRecord]]:
         """Batch query state change records with a given batch size and an optional filter
-
         This is a generator function returning each batch to the caller to work with.
         """
         limit = batch_size
@@ -433,7 +409,6 @@
                 "SELECT data FROM state_changes WHERE identifier "
                 "BETWEEN ? AND ? ORDER BY identifier ASC",
                 (from_identifier, to_identifier),
-<<<<<<< HEAD
             )
 
         result = [entry[0] for entry in cursor]
@@ -461,9 +436,7 @@
         logical_and: bool = True,
     ) -> List[EventRecord]:
         """ Return a batch of event records
-
         The batch size can be tweaked with the `limit` and `offset` arguments.
-
         Additionally the returned events can be optionally filtered with
         the `filters` parameter to search for specific data in the event data.
         """
@@ -485,7 +458,6 @@
         self, batch_size: int, filters: List[Tuple[str, Any]] = None, logical_and: bool = True
     ) -> Iterator[List[EventRecord]]:
         """Batch query event records with a given batch size and an optional filter
-
         This is a generator function returning each batch to the caller to work with.
         """
         limit = batch_size
@@ -495,14 +467,11 @@
         while result_length != 0:
             result = self._get_event_records(
                 limit=limit, offset=offset, filters=filters, logical_and=logical_and
-=======
->>>>>>> 40d9d56e
             )
             result_length = len(result)
             offset += result_length
             yield result
 
-<<<<<<< HEAD
     def update_events(self, events_data: List[Tuple[str, int]]) -> None:
         """Given a list of identifier/data event tuples update them in the DB"""
         cursor = self.conn.cursor()
@@ -570,34 +539,18 @@
                                             limit,
                                             offset)
 
-=======
-        result = [entry[0] for entry in cursor]
-        return result
-
-    def _query_events(self, limit: int = None, offset: int = None):
-        limit, offset = _sanitize_limit_and_offset(limit, offset)
->>>>>>> 40d9d56e
         cursor = self.conn.cursor()
 
         print(query[0])
         print(query[1])
 
         cursor.execute(
-<<<<<<< HEAD
             query[0],
             query[1],
-=======
-            """
-            SELECT data, log_time FROM state_events
-                ORDER BY identifier ASC LIMIT ? OFFSET ?
-            """,
-            (limit, offset),
->>>>>>> 40d9d56e
         )
 
         return cursor.fetchall()
 
-<<<<<<< HEAD
     def _get_query_with_values(self,
                                token_network_identifier,
                                our_address,
@@ -610,7 +563,7 @@
                                offset):
 
         query = """ 
-            
+
             SELECT
                 data, 
                 log_time
@@ -620,7 +573,7 @@
                 json_extract(state_events.data,
                         '$._type') IN ({}) {} {} {} {} 
             LIMIT ? OFFSET ?
-            
+
                     """
 
         target_query = ""
@@ -735,64 +688,6 @@
             result.insert(0, token_network_identifier)
 
         return tuple(result)
-=======
-    def _get_event_records(
-        self,
-        limit: int = None,
-        offset: int = None,
-        filters: List[Tuple[str, Any]] = None,
-        logical_and: bool = True,
-    ) -> List[EventRecord]:
-        """ Return a batch of event records
-
-        The batch size can be tweaked with the `limit` and `offset` arguments.
-
-        Additionally the returned events can be optionally filtered with
-        the `filters` parameter to search for specific data in the event data.
-        """
-        cursor = self._form_and_execute_json_query(
-            query="SELECT identifier, source_statechange_id, data FROM state_events ",
-            limit=limit,
-            offset=offset,
-            filters=filters,
-            logical_and=logical_and,
-        )
-
-        result = [
-            EventRecord(event_identifier=row[0], state_change_identifier=row[1], data=row[2])
-            for row in cursor
-        ]
-        return result
-
-    def batch_query_event_records(
-        self, batch_size: int, filters: List[Tuple[str, Any]] = None, logical_and: bool = True
-    ) -> Iterator[List[EventRecord]]:
-        """Batch query event records with a given batch size and an optional filter
-
-        This is a generator function returning each batch to the caller to work with.
-        """
-        limit = batch_size
-        offset = 0
-        result_length = 1
-
-        while result_length != 0:
-            result = self._get_event_records(
-                limit=limit, offset=offset, filters=filters, logical_and=logical_and
-            )
-            result_length = len(result)
-            offset += result_length
-            yield result
-
-    def update_events(self, events_data: List[Tuple[str, int]]) -> None:
-        """Given a list of identifier/data event tuples update them in the DB"""
-        cursor = self.conn.cursor()
-        cursor.executemany("UPDATE state_events SET data=? WHERE identifier=?", events_data)
-        self.maybe_commit()
-
-    def get_events_with_timestamps(self, limit: int = None, offset: int = None):
-        entries = self._query_events(limit, offset)
-        return [TimestampedEvent(entry[0], entry[1]) for entry in entries]
->>>>>>> 40d9d56e
 
     def get_events(self, limit: int = None, offset: int = None):
         entries = self._query_events(limit, offset)
@@ -817,7 +712,6 @@
 
     def update_snapshots(self, snapshots_data: List[Tuple[str, int]]):
         """Given a list of snapshot data, update them in the DB
-
         The snapshots_data should be a list of tuples of snapshots data
         and identifiers in that order.
         """
@@ -843,7 +737,7 @@
         finally:
             self.in_transaction = False
 
-    def get_dashboard_data(self, graph_from_date:int = None, graph_to_date:int = None, table_limit:int = None):
+    def get_dashboard_data(self, graph_from_date: int = None, graph_to_date: int = None, table_limit: int = None):
         data_graph = self._get_graph_data(graph_from_date, graph_to_date)
         data_table = self._get_table_data(table_limit)
         data_general_payments = self._get_general_data_payments()
@@ -857,7 +751,6 @@
     def _get_general_data_payments(self):
 
         query = """ 
-
             SELECT
                 CASE
                     {}
@@ -870,7 +763,6 @@
                 json_extract(state_events.data,'$._type') IN ({})
             GROUP BY                
                 json_extract(state_events.data,'$._type')          
-
         """
 
         event_type_result = self._get_event_type_query()
@@ -887,23 +779,23 @@
 
     def _get_sql_case_type_event_payment(self):
         case_type_event = """
-        
+
         json_extract(state_events.data,'$._type')
                     WHEN 'raiden.transfer.events.EventPaymentReceivedSuccess' THEN '1'
                     WHEN 'raiden.transfer.events.EventPaymentSentFailed' THEN '2'
                     WHEN 'raiden.transfer.events.EventPaymentSentSuccess' THEN '3' 
-                    
+
         """
         return case_type_event
 
     def _get_sql_case_type_label_event_type(self):
         case_event_type_label = """        
-        
+
         json_extract(state_events.data,'$._type')
                     WHEN 'raiden.transfer.events.EventPaymentReceivedSuccess' THEN 'Payment Received'
                     WHEN 'raiden.transfer.events.EventPaymentSentFailed' THEN 'Payment Sent Failed'
                     WHEN 'raiden.transfer.events.EventPaymentSentSuccess' THEN 'Payment Sent Success'
-                    
+
         """
         return case_event_type_label
 
@@ -930,7 +822,7 @@
         limit = -1 if limit is None else limit
 
         base_query = '''
-            
+
             SELECT
                 log_time, 
                 data
@@ -940,7 +832,7 @@
                 json_extract(state_events.data,
                 '$._type') IN ({})	
             LIMIT ?	
-        
+
         '''
 
         payments_received = self._get_payments_event(base_query, limit, 1)
@@ -953,7 +845,7 @@
 
         return result
 
-    def _get_payments_event(self, base_query, limit:int = None, event_type:int = None):
+    def _get_payments_event(self, base_query, limit: int = None, event_type: int = None):
         cursor = self.conn.cursor()
         query = base_query
 
@@ -975,7 +867,7 @@
         cursor = self.conn.cursor()
 
         query = """
-        
+
         SELECT
             CASE
 		        {}
@@ -1009,8 +901,8 @@
 	        '$._type') IN ({})
 	    AND log_time BETWEEN ? AND ?
         GROUP BY STRFTIME("%m", log_time), json_extract(state_events.data,'$._type')
-        
-        
+
+
         """
         event_type_result = self._get_event_type_query()
         case_type_event = self._get_sql_case_type_event_payment()
@@ -1057,7 +949,6 @@
 
     def write_events(self, state_change_identifier, events, log_time):
         """ Save events.
-
         Args:
             state_change_identifier: Id of the state change that generate these events.
             events: List of Event objects.
