--- conflicted
+++ resolved
@@ -1485,20 +1485,6 @@
             last_id = cursor.lastrowid
         return last_id
 
-<<<<<<< HEAD
-    def update_stored_msg_set_signed_tx_by_message_id(self, signed_tx: SignedTransaction, message_id: MessageID):
-        with self.write_lock, self.conn:
-            cursor = self.conn.cursor()
-            cursor.execute(
-                """
-                UPDATE  light_client_protocol_message set signed_message = ? WHERE identifier = ?;
-                """,
-                (str(signed_tx), str(message_id))
-            )
-
-            last_id = cursor.lastrowid
-        return last_id
-=======
     def update_onchain_light_client_protocol_message_set_signed_transaction(self,
                                                                             internal_msg_identifier: int,
                                                                             signed_message: "Message"):
@@ -1510,7 +1496,6 @@
             """,
             (internal_msg_identifier, self.serializer.serialize(signed_message))
         )
->>>>>>> 1dc4bbdf
 
     def query_invoice(self, payment_hash_invoice):
         return super().query_invoice(payment_hash_invoice)
