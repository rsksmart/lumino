from raiden.transfer import channel, token_network, views
from raiden.transfer.architecture import (
    ContractReceiveStateChange,
    ContractSendEvent,
    Event,
    SendMessageEvent,
    StateChange,
    TransitionResult,
)
from raiden.transfer.events import (
    ContractSendChannelBatchUnlock,
    ContractSendChannelClose,
    ContractSendChannelSettle,
    ContractSendChannelUpdateTransfer,
    ContractSendSecretReveal,
)
from raiden.transfer.identifiers import CanonicalIdentifier, QueueIdentifier
from raiden.transfer.mediated_transfer import initiator_manager, mediator, target
from raiden.transfer.mediated_transfer.events import CHANNEL_IDENTIFIER_GLOBAL_QUEUE
from raiden.transfer.mediated_transfer.state import (
    InitiatorPaymentState,
    MediatorTransferState,
    TargetTransferState,
)
from raiden.transfer.mediated_transfer.state_change import (
    ActionInitInitiator,
    ActionInitMediator,
    ActionInitTarget,
    ReceiveLockExpired,
    ReceiveSecretRequest,
    ReceiveSecretReveal,
    ReceiveTransferRefund,
    ReceiveTransferRefundCancelRoute,
    ActionInitInitiatorLight)
from raiden.transfer.state import (
    ChainState,
    InitiatorTask,
    MediatorTask,
    PaymentNetworkState,
    TargetTask,
    TokenNetworkState,
<<<<<<< HEAD
    NettingChannelState,
    LightClientTransportState)
=======
    NettingChannelState)
>>>>>>> d78b6421
from raiden.transfer.state_change import (
    ActionChangeNodeNetworkState,
    ActionChannelClose,
    ActionChannelSetFee,
    ActionInitChain,
    ActionLeaveAllNetworks,
    ActionNewTokenNetwork,
    ActionUpdateTransportAuthData,
    Block,
    ContractReceiveChannelBatchUnlock,
    ContractReceiveChannelClosed,
    ContractReceiveChannelNew,
    ContractReceiveChannelNewBalance,
    ContractReceiveChannelSettled,
    ContractReceiveNewPaymentNetwork,
    ContractReceiveNewTokenNetwork,
    ContractReceiveRouteClosed,
    ContractReceiveRouteNew,
    ContractReceiveSecretReveal,
    ContractReceiveUpdateTransfer,
    ReceiveDelivered,
    ReceiveProcessed,
    ReceiveUnlock,
)
from raiden.utils.typing import (
    MYPY_ANNOTATION,
    BlockHash,
    BlockNumber,
    ChannelID,
    List,
    Optional,
    PaymentNetworkID,
    SecretHash,
    TokenAddress,
    TokenNetworkAddress,
    TokenNetworkID,
    Tuple,
    Union,
)

from eth_utils import to_canonical_address

# All State changes that are subdispatched as token network actions
TokenNetworkStateChange = Union[
    ActionChannelClose,
    ContractReceiveChannelBatchUnlock,
    ContractReceiveChannelNew,
    ContractReceiveChannelNewBalance,
    ContractReceiveChannelSettled,
    ContractReceiveRouteNew,
    ContractReceiveRouteClosed,
    ContractReceiveUpdateTransfer,
    ContractReceiveChannelClosed,
]


def get_networks(
    chain_state: ChainState,
    payment_network_identifier: PaymentNetworkID,
    token_address: TokenAddress,
) -> Tuple[Optional[PaymentNetworkState], Optional[TokenNetworkState]]:
    token_network_state = None
    payment_network_state = chain_state.identifiers_to_paymentnetworks.get(
        payment_network_identifier
    )

    if payment_network_state:
        token_network_id = payment_network_state.tokenaddresses_to_tokenidentifiers.get(
            token_address
        )

        if token_network_id:
            token_network_state = payment_network_state.tokenidentifiers_to_tokennetworks.get(
                token_network_id
            )

    return payment_network_state, token_network_state


def get_token_network_by_address(
    chain_state: ChainState, token_network_address: Union[TokenNetworkID, TokenNetworkAddress]
) -> Optional[TokenNetworkState]:
    payment_network_identifier = chain_state.tokennetworkaddresses_to_paymentnetworkaddresses.get(
        TokenNetworkAddress(token_network_address)
    )

    payment_network_state = None
    if payment_network_identifier:
        payment_network_state = chain_state.identifiers_to_paymentnetworks.get(
            payment_network_identifier
        )

    token_network_state = None
    if payment_network_state:
        token_network_state = payment_network_state.tokenidentifiers_to_tokennetworks.get(
            TokenNetworkID(token_network_address)
        )

    return token_network_state


def subdispatch_to_all_channels(
    chain_state: ChainState,
    state_change: StateChange,
    block_number: BlockNumber,
    block_hash: BlockHash,
) -> TransitionResult[ChainState]:
    events = list()

    for payment_network in chain_state.identifiers_to_paymentnetworks.values():
        for token_network_state in payment_network.tokenidentifiers_to_tokennetworks.values():
            for client in token_network_state.channelidentifiers_to_channels:
                for channel_state in token_network_state.channelidentifiers_to_channels[client].values():
                    result = channel.state_transition(
                        channel_state=channel_state,
                        state_change=state_change,
                        block_number=block_number,
                        block_hash=block_hash,
                    )
                    events.extend(result.events)

    return TransitionResult(chain_state, events)


def subdispatch_by_canonical_id(
    chain_state: ChainState, canonical_identifier: CanonicalIdentifier, state_change: StateChange
) -> TransitionResult[ChainState]:
    token_network_state = get_token_network_by_address(
        chain_state, canonical_identifier.token_network_address
    )

    events: List[Event] = list()
    if token_network_state:
        iteration = token_network.state_transition(
            token_network_state=token_network_state,
            state_change=state_change,
            block_number=chain_state.block_number,
            block_hash=chain_state.block_hash,
        )
        assert iteration.new_state, "No token network state transition can lead to None"

        events = iteration.events

    return TransitionResult(chain_state, events)


def subdispatch_to_all_lockedtransfers(
    chain_state: ChainState, state_change: StateChange
) -> TransitionResult[ChainState]:
    events = list()

    for secrethash in list(chain_state.payment_mapping.secrethashes_to_task.keys()):
        result = subdispatch_to_paymenttask(chain_state, state_change, secrethash)
        events.extend(result.events)

    return TransitionResult(chain_state, events)


def subdispatch_to_paymenttask(
    chain_state: ChainState, state_change: StateChange, secrethash: SecretHash
) -> TransitionResult[ChainState]:
    block_number = chain_state.block_number
    block_hash = chain_state.block_hash
    sub_task = chain_state.payment_mapping.secrethashes_to_task.get(secrethash)
    events: List[Event] = list()

    if sub_task:
        pseudo_random_generator = chain_state.pseudo_random_generator
        sub_iteration: Union[
            TransitionResult[InitiatorPaymentState],
            TransitionResult[MediatorTransferState],
            TransitionResult[TargetTransferState],
        ]

        if isinstance(sub_task, InitiatorTask):
            token_network_identifier = sub_task.token_network_identifier
            token_network_state = get_token_network_by_address(
                chain_state, token_network_identifier
            )
            if token_network_state:
                sub_iteration = initiator_manager.state_transition(
                    sub_task.manager_state,
                    state_change,
                    token_network_state.channelidentifiers_to_channels,
                    pseudo_random_generator,
                    block_number,
                )
                events = sub_iteration.events

                if sub_iteration.new_state is None:
                    del chain_state.payment_mapping.secrethashes_to_task[secrethash]

        elif isinstance(sub_task, MediatorTask):
            token_network_identifier = sub_task.token_network_identifier
            token_network_state = get_token_network_by_address(
                chain_state, token_network_identifier
            )

            if token_network_state:
                channelids_to_channels = token_network_state.channelidentifiers_to_channels
                sub_iteration = mediator.state_transition(
                    mediator_state=sub_task.mediator_state,
                    state_change=state_change,
                    channelidentifiers_to_channels=channelids_to_channels,
                    nodeaddresses_to_networkstates=chain_state.nodeaddresses_to_networkstates,
                    pseudo_random_generator=pseudo_random_generator,
                    block_number=block_number,
                    block_hash=block_hash,
                )
                events = sub_iteration.events

                if sub_iteration.new_state is None:
                    del chain_state.payment_mapping.secrethashes_to_task[secrethash]

        elif isinstance(sub_task, TargetTask):
            token_network_identifier = sub_task.token_network_identifier
            channel_identifier = sub_task.channel_identifier

            channel_state = views.get_channelstate_by_canonical_identifier_and_address(
                chain_state=chain_state,
                canonical_identifier=CanonicalIdentifier(
                    chain_identifier=chain_state.chain_id,
                    token_network_address=token_network_identifier,
                    channel_identifier=channel_identifier,
                ),
                address=chain_state.our_address
            )

            if channel_state:
                sub_iteration = target.state_transition(
                    target_state=sub_task.target_state,
                    state_change=state_change,
                    channel_state=channel_state,
                    pseudo_random_generator=pseudo_random_generator,
                    block_number=block_number,
                    storage=None
                )
                events = sub_iteration.events

                if sub_iteration.new_state is None:
                    del chain_state.payment_mapping.secrethashes_to_task[secrethash]

    return TransitionResult(chain_state, events)


def subdispatch_initiatortask(
    chain_state: ChainState,
    state_change: StateChange,
    token_network_identifier: TokenNetworkID,
    secrethash: SecretHash,
) -> TransitionResult[ChainState]:

    block_number = chain_state.block_number
    sub_task = chain_state.payment_mapping.secrethashes_to_task.get(secrethash)

    if not sub_task:
        is_valid_subtask = True
        manager_state = None

    elif sub_task and isinstance(sub_task, InitiatorTask):
        is_valid_subtask = token_network_identifier == sub_task.token_network_identifier
        manager_state = sub_task.manager_state
    else:
        is_valid_subtask = False

    events: List[Event] = list()
    if is_valid_subtask:
        pseudo_random_generator = chain_state.pseudo_random_generator

        token_network_state = get_token_network_by_address(chain_state, token_network_identifier)

        if token_network_state:
            iteration = initiator_manager.state_transition(
                payment_state=manager_state,
                state_change=state_change,
                channelidentifiers_to_channels=token_network_state.channelidentifiers_to_channels,
                pseudo_random_generator=pseudo_random_generator,
                block_number=block_number,
            )
            events = iteration.events

            if iteration.new_state:
                sub_task = InitiatorTask(token_network_identifier, iteration.new_state)
                chain_state.payment_mapping.secrethashes_to_task[secrethash] = sub_task
            elif secrethash in chain_state.payment_mapping.secrethashes_to_task:
                del chain_state.payment_mapping.secrethashes_to_task[secrethash]

    return TransitionResult(chain_state, events)


def subdispatch_mediatortask(
    chain_state: ChainState,
    state_change: StateChange,
    token_network_identifier: TokenNetworkID,
    secrethash: SecretHash,
) -> TransitionResult[ChainState]:

    block_number = chain_state.block_number
    block_hash = chain_state.block_hash
    sub_task = chain_state.payment_mapping.secrethashes_to_task.get(secrethash)

    if not sub_task:
        is_valid_subtask = True
        mediator_state = None

    elif sub_task and isinstance(sub_task, MediatorTask):
        is_valid_subtask = token_network_identifier == sub_task.token_network_identifier
        mediator_state = sub_task.mediator_state
    else:
        is_valid_subtask = False

    events: List[Event] = list()
    if is_valid_subtask:
        token_network_state = get_token_network_by_address(chain_state, token_network_identifier)

        if token_network_state:
            pseudo_random_generator = chain_state.pseudo_random_generator
            iteration = mediator.state_transition(
                mediator_state=mediator_state,
                state_change=state_change,
                channelidentifiers_to_channels=token_network_state.channelidentifiers_to_channels,
                nodeaddresses_to_networkstates=chain_state.nodeaddresses_to_networkstates,
                pseudo_random_generator=pseudo_random_generator,
                block_number=block_number,
                block_hash=block_hash,
            )
            events = iteration.events

            if iteration.new_state:
                sub_task = MediatorTask(token_network_identifier, iteration.new_state)
                chain_state.payment_mapping.secrethashes_to_task[secrethash] = sub_task
            elif secrethash in chain_state.payment_mapping.secrethashes_to_task:
                del chain_state.payment_mapping.secrethashes_to_task[secrethash]

    return TransitionResult(chain_state, events)


def subdispatch_targettask(
    chain_state: ChainState,
    state_change: StateChange,
    token_network_identifier: TokenNetworkID,
    channel_identifier: ChannelID,
    secrethash: SecretHash,
    storage
) -> TransitionResult[ChainState]:

    block_number = chain_state.block_number
    sub_task = chain_state.payment_mapping.secrethashes_to_task.get(secrethash)

    if not sub_task:
        is_valid_subtask = True
        target_state = None

    elif sub_task and isinstance(sub_task, TargetTask):
        is_valid_subtask = token_network_identifier == sub_task.token_network_identifier
        target_state = sub_task.target_state
    else:
        is_valid_subtask = False

    events: List[Event] = list()
    channel_state = None
    if is_valid_subtask:
        channel_state = views.get_channelstate_by_canonical_identifier_and_address(
            chain_state=chain_state,
            canonical_identifier=CanonicalIdentifier(
                chain_identifier=chain_state.chain_id,
                token_network_address=token_network_identifier,
                channel_identifier=channel_identifier,
            ),
<<<<<<< HEAD
            address=state_change.transfer.target
=======
            address=chain_state.our_address
>>>>>>> d78b6421
        )

    if channel_state:
        pseudo_random_generator = chain_state.pseudo_random_generator

        iteration = target.state_transition(
            target_state=target_state,
            state_change=state_change,
            channel_state=channel_state,
            pseudo_random_generator=pseudo_random_generator,
            block_number=block_number,
            storage=storage
        )
        events = iteration.events

        if iteration.new_state:
            sub_task = TargetTask(channel_state.canonical_identifier, iteration.new_state)
            chain_state.payment_mapping.secrethashes_to_task[secrethash] = sub_task
        elif secrethash in chain_state.payment_mapping.secrethashes_to_task:
            del chain_state.payment_mapping.secrethashes_to_task[secrethash]

    return TransitionResult(chain_state, events)


def maybe_add_tokennetwork(
    chain_state: ChainState,
    payment_network_identifier: PaymentNetworkID,
    token_network_state: TokenNetworkState,
) -> None:
    token_network_identifier = token_network_state.address
    token_address = token_network_state.token_address

    payment_network_state, token_network_state_previous = get_networks(
        chain_state, payment_network_identifier, token_address
    )

    if payment_network_state is None:
        payment_network_state = PaymentNetworkState(
            payment_network_identifier, [token_network_state]
        )

        ids_to_payments = chain_state.identifiers_to_paymentnetworks
        ids_to_payments[payment_network_identifier] = payment_network_state

    if token_network_state_previous is None:
        ids_to_tokens = payment_network_state.tokenidentifiers_to_tokennetworks
        addresses_to_ids = payment_network_state.tokenaddresses_to_tokenidentifiers

        ids_to_tokens[token_network_identifier] = token_network_state
        addresses_to_ids[token_address] = token_network_identifier

        mapping = chain_state.tokennetworkaddresses_to_paymentnetworkaddresses
        # FIXME: Remove cast once TokenNetworkAddress or TokenNetworkID are removed
        mapping[TokenNetworkAddress(token_network_identifier)] = payment_network_identifier


def sanity_check(iteration: TransitionResult[ChainState]) -> None:
    assert isinstance(iteration.new_state, ChainState)


def inplace_delete_message_queue(
    chain_state: ChainState,
    state_change: Union[ReceiveDelivered, ReceiveProcessed],
    queueid: QueueIdentifier,
) -> None:
    """ Filter messages from queue, if the queue becomes empty, cleanup the queue itself. """
    queue = chain_state.queueids_to_queues.get(queueid)
    if not queue:
        return

    inplace_delete_message(message_queue=queue, state_change=state_change)

    if len(queue) == 0:
        del chain_state.queueids_to_queues[queueid]
    else:
        chain_state.queueids_to_queues[queueid] = queue


def inplace_delete_message(
    message_queue: List[SendMessageEvent], state_change: Union[ReceiveDelivered, ReceiveProcessed]
) -> None:
    """ Check if the message exists in queue with ID `queueid` and exclude if found."""
    for message in list(message_queue):
        message_found = (
            message.message_identifier == state_change.message_identifier
            and message.recipient == state_change.sender
        )
        if message_found:
            message_queue.remove(message)


def handle_block(chain_state: ChainState, state_change: Block) -> TransitionResult[ChainState]:
    block_number = state_change.block_number
    chain_state.block_number = block_number
    chain_state.block_hash = state_change.block_hash

    # Subdispatch Block state change
    channels_result = subdispatch_to_all_channels(
        chain_state=chain_state,
        state_change=state_change,
        block_number=block_number,
        block_hash=chain_state.block_hash,
    )
    transfers_result = subdispatch_to_all_lockedtransfers(chain_state, state_change)
    events = channels_result.events + transfers_result.events
    return TransitionResult(chain_state, events)


def handle_chain_init(
    chain_state: ChainState, state_change: ActionInitChain
) -> TransitionResult[ChainState]:
    if chain_state is None:
        chain_state = ChainState(
            pseudo_random_generator=state_change.pseudo_random_generator,
            block_number=state_change.block_number,
            block_hash=state_change.block_hash,
            our_address=state_change.our_address,
            chain_id=state_change.chain_id,
        )
    events: List[Event] = list()
    return TransitionResult(chain_state, events)


def handle_token_network_action(
    chain_state: ChainState, state_change: TokenNetworkStateChange
) -> TransitionResult[ChainState]:
    token_network_state = get_token_network_by_address(
        chain_state, state_change.token_network_identifier
    )

    events: List[Event] = list()
    if token_network_state:
        iteration = token_network.state_transition(
            token_network_state=token_network_state,
            state_change=state_change,
            block_number=chain_state.block_number,
            block_hash=chain_state.block_hash,
        )
        assert iteration.new_state, "No token network state transition leads to None"

        events = iteration.events

    return TransitionResult(chain_state, events)


def handle_contract_receive_channel_closed(
    chain_state: ChainState, state_change: ContractReceiveChannelClosed
) -> TransitionResult[ChainState]:
    # cleanup queue for channel
    channel_state = views.get_channelstate_by_canonical_identifier_and_address(
        chain_state=chain_state,
        canonical_identifier=CanonicalIdentifier(
            chain_identifier=chain_state.chain_id,
            token_network_address=state_change.token_network_identifier,
            channel_identifier=state_change.channel_identifier,
        ),
        address=chain_state.our_address
    )
    if channel_state:
        queue_id = QueueIdentifier(
            recipient=channel_state.partner_state.address,
            channel_identifier=state_change.channel_identifier,
        )
        if queue_id in chain_state.queueids_to_queues:
            chain_state.queueids_to_queues.pop(queue_id)

    return handle_token_network_action(chain_state=chain_state, state_change=state_change)


def handle_delivered(
    chain_state: ChainState, state_change: ReceiveDelivered
) -> TransitionResult[ChainState]:
    """ Check if the "Delivered" message exists in the global queue and delete if found."""
    queueid = QueueIdentifier(state_change.sender, CHANNEL_IDENTIFIER_GLOBAL_QUEUE)
    inplace_delete_message_queue(chain_state, state_change, queueid)
    return TransitionResult(chain_state, [])


def handle_new_token_network(
    chain_state: ChainState, state_change: ActionNewTokenNetwork
) -> TransitionResult[ChainState]:
    token_network_state = state_change.token_network
    payment_network_identifier = state_change.payment_network_identifier

    maybe_add_tokennetwork(chain_state, payment_network_identifier, token_network_state)

    events: List[Event] = list()
    return TransitionResult(chain_state, events)


def handle_node_change_network_state(
    chain_state: ChainState, state_change: ActionChangeNodeNetworkState
) -> TransitionResult[ChainState]:
    events: List[Event] = list()

    node_address = state_change.node_address
    network_state = state_change.network_state
    chain_state.nodeaddresses_to_networkstates[node_address] = network_state

    for secrethash, subtask in chain_state.payment_mapping.secrethashes_to_task.items():
        # This assert would not have been needed if token_network_identifier, a common attribute
        # for all TransferTasks was part of the TransferTasks superclass.
        assert isinstance(subtask, (InitiatorTask, MediatorTask, TargetTask))
        result = subdispatch_mediatortask(
            chain_state=chain_state,
            state_change=state_change,
            secrethash=secrethash,
            token_network_identifier=subtask.token_network_identifier,
        )
        events.extend(result.events)

    return TransitionResult(chain_state, events)


def handle_leave_all_networks(chain_state: ChainState) -> TransitionResult[ChainState]:
    events = list()

    for payment_network_state in chain_state.identifiers_to_paymentnetworks.values():
        all_token_networks = payment_network_state.tokenidentifiers_to_tokennetworks.values()
        for token_network_state in all_token_networks:
            events.extend(_get_channels_close_events(chain_state, token_network_state))

    return TransitionResult(chain_state, events)


def handle_new_payment_network(
    chain_state: ChainState, state_change: ContractReceiveNewPaymentNetwork
) -> TransitionResult[ChainState]:
    events: List[Event] = list()

    payment_network = state_change.payment_network
    payment_network_identifier = PaymentNetworkID(payment_network.address)
    if payment_network_identifier not in chain_state.identifiers_to_paymentnetworks:
        chain_state.identifiers_to_paymentnetworks[payment_network_identifier] = payment_network

    return TransitionResult(chain_state, events)


def handle_tokenadded(
    chain_state: ChainState, state_change: ContractReceiveNewTokenNetwork
) -> TransitionResult[ChainState]:
    events: List[Event] = list()
    maybe_add_tokennetwork(
        chain_state, state_change.payment_network_identifier, state_change.token_network
    )

    return TransitionResult(chain_state, events)


def handle_secret_reveal(
    chain_state: ChainState, state_change: ReceiveSecretReveal
) -> TransitionResult[ChainState]:
    return subdispatch_to_paymenttask(chain_state, state_change, state_change.secrethash)


def handle_contract_secret_reveal(
    chain_state: ChainState, state_change: ContractReceiveSecretReveal
) -> TransitionResult[ChainState]:
    return subdispatch_to_paymenttask(chain_state, state_change, state_change.secrethash)


def handle_init_initiator(
    chain_state: ChainState, state_change: ActionInitInitiator
) -> TransitionResult[ChainState]:
    transfer = state_change.transfer
    secrethash = transfer.secrethash

    return subdispatch_initiatortask(
        chain_state, state_change, transfer.token_network_identifier, secrethash
    )


def handle_init_initiator_light(
    chain_state: ChainState, state_change: ActionInitInitiatorLight
) -> TransitionResult[ChainState]:
    transfer = state_change.transfer
    secrethash = transfer.secrethash

    return subdispatch_initiatortask(
        chain_state, state_change, transfer.token_network_identifier, secrethash
    )



def handle_init_mediator(
    chain_state: ChainState, state_change: ActionInitMediator
) -> TransitionResult[ChainState]:
    transfer = state_change.from_transfer
    secrethash = transfer.lock.secrethash
    token_network_identifier = transfer.balance_proof.token_network_identifier

    return subdispatch_mediatortask(
        chain_state, state_change, TokenNetworkID(token_network_identifier), secrethash
    )


def handle_init_target(
    chain_state: ChainState, state_change: ActionInitTarget, storage
) -> TransitionResult[ChainState]:
    transfer = state_change.transfer
    secrethash = transfer.lock.secrethash
    channel_identifier = transfer.balance_proof.channel_identifier
    token_network_identifier = transfer.balance_proof.token_network_identifier

    return subdispatch_targettask(
        chain_state,
        state_change,
        TokenNetworkID(token_network_identifier),
        channel_identifier,
        secrethash,
        storage
    )


def handle_receive_lock_expired(
    chain_state: ChainState, state_change: ReceiveLockExpired
) -> TransitionResult[ChainState]:
    return subdispatch_to_paymenttask(chain_state, state_change, state_change.secrethash)


def handle_receive_transfer_refund(
    chain_state: ChainState, state_change: ReceiveTransferRefund
) -> TransitionResult[ChainState]:
    return subdispatch_to_paymenttask(
        chain_state, state_change, state_change.transfer.lock.secrethash
    )


def handle_receive_transfer_refund_cancel_route(
    chain_state: ChainState, state_change: ReceiveTransferRefundCancelRoute
) -> TransitionResult[ChainState]:
    return subdispatch_to_paymenttask(
        chain_state, state_change, state_change.transfer.lock.secrethash
    )


def handle_receive_secret_request(
    chain_state: ChainState, state_change: ReceiveSecretRequest
) -> TransitionResult[ChainState]:
    secrethash = state_change.secrethash
    return subdispatch_to_paymenttask(chain_state, state_change, secrethash)


def handle_processed(
    chain_state: ChainState, state_change: ReceiveProcessed
) -> TransitionResult[ChainState]:
    events: List[Event] = list()
    # Clean up message queue
    for queueid in list(chain_state.queueids_to_queues.keys()):
        inplace_delete_message_queue(chain_state, state_change, queueid)

    return TransitionResult(chain_state, events)


def handle_receive_unlock(
    chain_state: ChainState, state_change: ReceiveUnlock
) -> TransitionResult[ChainState]:
    secrethash = state_change.secrethash
    return subdispatch_to_paymenttask(chain_state, state_change, secrethash)


def handle_update_transport_authdata(
    chain_state: ChainState, state_change: ActionUpdateTransportAuthData
) -> TransitionResult[ChainState]:
    assert chain_state is not None, "chain_state must be set"

    if state_change.address == b'00000000000000000000' or state_change.address == chain_state.our_address:
        chain_state.last_node_transport_state_authdata.hub_last_transport_authdata = state_change.auth_data
    else:
        if len(chain_state.last_node_transport_state_authdata.clients_last_transport_authdata) == 0:
            light_client_transport_state = \
                LightClientTransportState(to_canonical_address(state_change.address), state_change.auth_data)
            chain_state.last_node_transport_state_authdata \
                .clients_last_transport_authdata.append(light_client_transport_state)
        else:
            for client_last_transport_authdata in \
                    chain_state.last_node_transport_state_authdata.clients_last_transport_authdata:
                if to_canonical_address(state_change.address) == client_last_transport_authdata.address:
                    client_last_transport_authdata.auth_data = state_change.auth_data
                else:
                    light_client_transport_state = \
                        LightClientTransportState(to_canonical_address(state_change.address),
                                                  state_change.auth_data)
                    chain_state.last_node_transport_state_authdata.clients_last_transport_authdata.append(
                        light_client_transport_state)

    return TransitionResult(chain_state, list())


def handle_state_change(
    chain_state: ChainState, state_change: StateChange, storage
) -> TransitionResult[ChainState]:
    if type(state_change) == Block:
        assert isinstance(state_change, Block), MYPY_ANNOTATION
        iteration = handle_block(chain_state, state_change)
    elif type(state_change) == ActionInitChain:
        assert isinstance(state_change, ActionInitChain), MYPY_ANNOTATION
        iteration = handle_chain_init(chain_state, state_change)
        assert iteration.new_state, "The iteration should have created a new state"
        chain_state = iteration.new_state
    elif type(state_change) == ActionNewTokenNetwork:
        assert isinstance(state_change, ActionNewTokenNetwork), MYPY_ANNOTATION
        iteration = handle_new_token_network(chain_state, state_change)
    elif type(state_change) == ActionChannelClose:
        assert isinstance(state_change, ActionChannelClose), MYPY_ANNOTATION
        iteration = handle_token_network_action(chain_state, state_change)
    elif type(state_change) == ActionChannelSetFee:
        assert isinstance(state_change, ActionChannelSetFee), MYPY_ANNOTATION
        iteration = subdispatch_by_canonical_id(
            chain_state=chain_state,
            canonical_identifier=state_change.canonical_identifier,
            state_change=state_change,
        )
    elif type(state_change) == ActionChangeNodeNetworkState:
        assert isinstance(state_change, ActionChangeNodeNetworkState), MYPY_ANNOTATION
        iteration = handle_node_change_network_state(chain_state, state_change)
    elif type(state_change) == ActionLeaveAllNetworks:
        assert isinstance(state_change, ActionLeaveAllNetworks), MYPY_ANNOTATION
        iteration = handle_leave_all_networks(chain_state)
    elif type(state_change) == ActionInitInitiator:
        assert isinstance(state_change, ActionInitInitiator), MYPY_ANNOTATION
        iteration = handle_init_initiator(chain_state, state_change)
    elif type(state_change) == ActionInitMediator:
        assert isinstance(state_change, ActionInitMediator), MYPY_ANNOTATION
        iteration = handle_init_mediator(chain_state, state_change)
    elif type(state_change) == ActionInitTarget:
        assert isinstance(state_change, ActionInitTarget), MYPY_ANNOTATION
        iteration = handle_init_target(chain_state, state_change, storage)
    elif type(state_change) == ActionUpdateTransportAuthData:
        assert isinstance(state_change, ActionUpdateTransportAuthData), MYPY_ANNOTATION
        iteration = handle_update_transport_authdata(chain_state, state_change)
    elif type(state_change) == ContractReceiveNewPaymentNetwork:
        assert isinstance(state_change, ContractReceiveNewPaymentNetwork), MYPY_ANNOTATION
        iteration = handle_new_payment_network(chain_state, state_change)
    elif type(state_change) == ContractReceiveNewTokenNetwork:
        assert isinstance(state_change, ContractReceiveNewTokenNetwork), MYPY_ANNOTATION
        iteration = handle_tokenadded(chain_state, state_change)
    elif type(state_change) == ContractReceiveChannelBatchUnlock:
        assert isinstance(state_change, ContractReceiveChannelBatchUnlock), MYPY_ANNOTATION
        iteration = handle_token_network_action(chain_state, state_change)
    elif type(state_change) == ContractReceiveChannelNew:
        assert isinstance(state_change, ContractReceiveChannelNew), MYPY_ANNOTATION
        iteration = handle_token_network_action(chain_state, state_change)
    elif type(state_change) == ContractReceiveChannelClosed:
        assert isinstance(state_change, ContractReceiveChannelClosed), MYPY_ANNOTATION
        iteration = handle_contract_receive_channel_closed(chain_state, state_change)
    elif type(state_change) == ContractReceiveChannelNewBalance:
        assert isinstance(state_change, ContractReceiveChannelNewBalance), MYPY_ANNOTATION
        iteration = handle_token_network_action(chain_state, state_change)
    elif type(state_change) == ContractReceiveChannelSettled:
        assert isinstance(state_change, ContractReceiveChannelSettled), MYPY_ANNOTATION
        iteration = handle_token_network_action(chain_state, state_change)
    elif type(state_change) == ContractReceiveRouteNew:
        assert isinstance(state_change, ContractReceiveRouteNew), MYPY_ANNOTATION
        iteration = handle_token_network_action(chain_state, state_change)
    elif type(state_change) == ContractReceiveRouteClosed:
        assert isinstance(state_change, ContractReceiveRouteClosed), MYPY_ANNOTATION
        iteration = handle_token_network_action(chain_state, state_change)
    elif type(state_change) == ContractReceiveSecretReveal:
        assert isinstance(state_change, ContractReceiveSecretReveal), MYPY_ANNOTATION
        iteration = handle_contract_secret_reveal(chain_state, state_change)
    elif type(state_change) == ContractReceiveUpdateTransfer:
        assert isinstance(state_change, ContractReceiveUpdateTransfer), MYPY_ANNOTATION
        iteration = handle_token_network_action(chain_state, state_change)
    elif type(state_change) == ReceiveDelivered:
        assert isinstance(state_change, ReceiveDelivered), MYPY_ANNOTATION
        iteration = handle_delivered(chain_state, state_change)
    elif type(state_change) == ReceiveSecretReveal:
        assert isinstance(state_change, ReceiveSecretReveal), MYPY_ANNOTATION
        iteration = handle_secret_reveal(chain_state, state_change)
    elif type(state_change) == ReceiveTransferRefundCancelRoute:
        assert isinstance(state_change, ReceiveTransferRefundCancelRoute), MYPY_ANNOTATION
        iteration = handle_receive_transfer_refund_cancel_route(chain_state, state_change)
    elif type(state_change) == ReceiveTransferRefund:
        assert isinstance(state_change, ReceiveTransferRefund), MYPY_ANNOTATION
        iteration = handle_receive_transfer_refund(chain_state, state_change)
    elif type(state_change) == ReceiveSecretRequest:
        assert isinstance(state_change, ReceiveSecretRequest), MYPY_ANNOTATION
        iteration = handle_receive_secret_request(chain_state, state_change)
    elif type(state_change) == ReceiveProcessed:
        assert isinstance(state_change, ReceiveProcessed), MYPY_ANNOTATION
        iteration = handle_processed(chain_state, state_change)
    elif type(state_change) == ReceiveUnlock:
        assert isinstance(state_change, ReceiveUnlock), MYPY_ANNOTATION
        iteration = handle_receive_unlock(chain_state, state_change)
    elif type(state_change) == ReceiveLockExpired:
        assert isinstance(state_change, ReceiveLockExpired), MYPY_ANNOTATION
        iteration = handle_receive_lock_expired(chain_state, state_change)
    elif type(state_change) == ActionInitInitiatorLight:
        iteration = handle_init_initiator_light(chain_state, state_change)

    assert chain_state is not None, "chain_state must be set"
    return iteration


def is_transaction_effect_satisfied(
    chain_state: ChainState, transaction: ContractSendEvent, state_change: StateChange
) -> bool:
    """ True if the side-effect of `transaction` is satisfied by
    `state_change`.

    This predicate is used to clear the transaction queue. This should only be
    done once the expected side effect of a transaction is achieved. This
    doesn't necessarily mean that the transaction sent by *this* node was
    mined, but only that *some* transaction which achieves the same side-effect
    was successfully executed and mined. This distinction is important for
    restarts and to reduce the number of state changes.

    On restarts: The state of the on-chain channel could have changed while the
    node was offline. Once the node learns about the change (e.g. the channel
    was settled), new transactions can be dispatched by Raiden as a side effect for the
    on-chain *event* (e.g. do the batch unlock with the latest merkle tree),
    but the dispatched transaction could have been completed by another agent (e.g.
    the partner node). For these cases, the transaction from a different
    address which achieves the same side-effect is sufficient, otherwise
    unnecessary transactions would be sent by the node.

    NOTE: The above is not important for transactions sent as a side-effect for
    a new *block*. On restart the node first synchronizes its state by querying
    for new events, only after the off-chain state is up-to-date, a Block state
    change is dispatched. At this point some transactions are not required
    anymore and therefore are not dispatched.

    On the number of state changes: Accepting a transaction from another
    address removes the need for clearing state changes, e.g. when our
    node's close transaction fails but its partner's close transaction
    succeeds.
    """
    # These transactions are not made atomic through the WAL. They are sent
    # exclusively through the external APIs.
    #
    #  - ContractReceiveChannelNew
    #  - ContractReceiveChannelNewBalance
    #  - ContractReceiveNewPaymentNetwork
    #  - ContractReceiveNewTokenNetwork
    #  - ContractReceiveRouteNew
    #
    # Note: Deposits and Withdraws must consider a transaction with a higher
    # value as sufficient, because the values are monotonically increasing and
    # the transaction with a lower value will never be executed.

    # Transactions are used to change the on-chain state of a channel. It
    # doesn't matter if the sender of the transaction is the local node or
    # another node authorized to perform the operation. So, for the following
    # transactions, as long as the side-effects are the same, the local
    # transaction can be removed from the queue.
    #
    # - An update transfer can be done by a trusted third party (i.e. monitoring service)
    # - A close transaction can be sent by our partner
    # - A settle transaction can be sent by anyone
    # - A secret reveal can be done by anyone

    # - A lower nonce is not a valid replacement, since that is an older balance
    #   proof
    # - A larger raiden state change nonce is impossible.
    #   That would require the partner node to produce an invalid balance proof,
    #   and this node to accept the invalid balance proof and sign it
    is_valid_update_transfer = (
        isinstance(state_change, ContractReceiveUpdateTransfer)
        and isinstance(transaction, ContractSendChannelUpdateTransfer)
        and state_change.token_network_identifier == transaction.token_network_identifier
        and state_change.channel_identifier == transaction.channel_identifier
        and state_change.nonce == transaction.balance_proof.nonce
    )
    if is_valid_update_transfer:
        return True

    # The balance proof data cannot be verified, the local close could have
    # lost a race against a remote close, and the balance proof data would be
    # the one provided by this node's partner
    is_valid_close = (
        isinstance(state_change, ContractReceiveChannelClosed)
        and isinstance(transaction, ContractSendChannelClose)
        and state_change.token_network_identifier == transaction.token_network_identifier
        and state_change.channel_identifier == transaction.channel_identifier
    )
    if is_valid_close:
        return True

    is_valid_settle = (
        isinstance(state_change, ContractReceiveChannelSettled)
        and isinstance(transaction, ContractSendChannelSettle)
        and state_change.token_network_identifier == transaction.token_network_identifier
        and state_change.channel_identifier == transaction.channel_identifier
    )
    if is_valid_settle:
        return True

    is_valid_secret_reveal = (
        isinstance(state_change, ContractReceiveSecretReveal)
        and isinstance(transaction, ContractSendSecretReveal)
        and state_change.secret == transaction.secret
    )
    if is_valid_secret_reveal:
        return True

    is_batch_unlock = isinstance(state_change, ContractReceiveChannelBatchUnlock) and isinstance(
        transaction, ContractSendChannelBatchUnlock
    )
    if is_batch_unlock:
        assert isinstance(state_change, ContractReceiveChannelBatchUnlock), MYPY_ANNOTATION
        assert isinstance(transaction, ContractSendChannelBatchUnlock), MYPY_ANNOTATION

        our_address = chain_state.our_address

        # Don't assume that because we sent the transaction, we are a
        # participant
        partner_address = None
        if state_change.participant == our_address:
            partner_address = state_change.partner
        elif state_change.partner == our_address:
            partner_address = state_change.participant

        # Use the second address as the partner address, but check that a
        # channel exists for our_address and partner_address
        if partner_address:
            channel_state = views.get_channelstate_by_token_network_and_partner(
                chain_state, TokenNetworkID(state_change.token_network_identifier), partner_address
            )
            # If the channel was cleared, that means that both
            # sides of the channel were successfully unlocked.
            # In this case, we clear the batch unlock
            # transaction from the queue only in case there
            # were no more locked funds to unlock.
            if channel_state is None:
                return True

    return False


def is_transaction_invalidated(transaction: ContractSendEvent, state_change: StateChange) -> bool:
    """ True if the `transaction` is made invalid by `state_change`.

    Some transactions will fail due to race conditions. The races are:

    - Another transaction which has the same side effect is executed before.
    - Another transaction which *invalidates* the state of the smart contract
    required by the local transaction is executed before it.

    The first case is handled by the predicate `is_transaction_effect_satisfied`,
    where a transaction from a different source which does the same thing is
    considered. This predicate handles the second scenario.

    A transaction can **only** invalidate another iff both share a valid
    initial state but a different end state.

    Valid example:

        A close can invalidate a deposit, because both a close and a deposit
        can be executed from an opened state (same initial state), but a close
        transaction will transition the channel to a closed state which doesn't
        allow for deposits (different end state).

    Invalid example:

        A settle transaction cannot invalidate a deposit because a settle is
        only allowed for the closed state and deposits are only allowed for
        the open state. In such a case a deposit should never have been sent.
        The deposit transaction for an invalid state is a bug and not a
        transaction which was invalidated.
    """
    # Most transactions cannot be invalidated by others. These are:
    #
    # - close transactions
    # - settle transactions
    # - batch unlocks
    #
    # Deposits and withdraws are invalidated by the close, but these are not
    # made atomic through the WAL.

    is_our_failed_update_transfer = (
        isinstance(state_change, ContractReceiveChannelSettled)
        and isinstance(transaction, ContractSendChannelUpdateTransfer)
        and state_change.token_network_identifier == transaction.token_network_identifier
        and state_change.channel_identifier == transaction.channel_identifier
    )
    if is_our_failed_update_transfer:
        return True

    return False


def is_transaction_expired(transaction: ContractSendEvent, block_number: BlockNumber) -> bool:
    """ True if transaction cannot be mined because it has expired.

    Some transactions are time dependent, e.g. the secret registration must be
    done before the lock expiration, and the update transfer must be done
    before the settlement window is over. If the current block is higher than
    any of these expirations blocks, the transaction is expired and cannot be
    successfully executed.
    """

    is_update_expired = (
        isinstance(transaction, ContractSendChannelUpdateTransfer)
        and transaction.expiration < block_number
    )
    if is_update_expired:
        return True

    is_secret_register_expired = (
        isinstance(transaction, ContractSendSecretReveal) and transaction.expiration < block_number
    )
    if is_secret_register_expired:
        return True

    return False


def is_transaction_pending(
    chain_state: ChainState, transaction: ContractSendEvent, state_change: StateChange
) -> bool:
    return not (
        is_transaction_effect_satisfied(chain_state, transaction, state_change)
        or is_transaction_invalidated(transaction, state_change)
        or is_transaction_expired(transaction, chain_state.block_number)
    )


def update_queues(iteration: TransitionResult[ChainState], state_change: StateChange) -> None:
    chain_state = iteration.new_state
    assert chain_state is not None, "chain_state must be set"

    if isinstance(state_change, ContractReceiveStateChange):
        pending_transactions = [
            transaction
            for transaction in chain_state.pending_transactions
            if is_transaction_pending(chain_state, transaction, state_change)
        ]
        chain_state.pending_transactions = pending_transactions

    for event in iteration.events:
        if isinstance(event, SendMessageEvent):
            queue = chain_state.queueids_to_queues.setdefault(event.queue_identifier, [])
            queue.append(event)

        if isinstance(event, ContractSendEvent):
            chain_state.pending_transactions.append(event)


def state_transition(
    chain_state: ChainState, state_change: StateChange, storage
) -> TransitionResult[ChainState]:
    # pylint: disable=too-many-branches,unidiomatic-typecheck

    iteration = handle_state_change(chain_state, state_change, storage)

    update_queues(iteration, state_change)
    sanity_check(iteration)

    return iteration


def _get_channels_close_events(
    chain_state: ChainState, token_network_state: TokenNetworkState
) -> List[Event]:
    events = []
    for channel_identifiers in token_network_state.partneraddresses_to_channelidentifiers.values():
        channel_states = [
            token_network_state.channelidentifiers_to_channels[channel_id]
            for channel_id in channel_identifiers
        ]
        filtered_channel_states = views.filter_channels_by_status(
            channel_states, [channel.CHANNEL_STATE_UNUSABLE]
        )
        for channel_state in filtered_channel_states:
            events.extend(
                channel.events_for_close(
                    channel_state=channel_state,
                    block_number=chain_state.block_number,
                    block_hash=chain_state.block_hash,
                )
            )
    return events<|MERGE_RESOLUTION|>--- conflicted
+++ resolved
@@ -39,12 +39,8 @@
     PaymentNetworkState,
     TargetTask,
     TokenNetworkState,
-<<<<<<< HEAD
     NettingChannelState,
     LightClientTransportState)
-=======
-    NettingChannelState)
->>>>>>> d78b6421
 from raiden.transfer.state_change import (
     ActionChangeNodeNetworkState,
     ActionChannelClose,
@@ -414,11 +410,7 @@
                 token_network_address=token_network_identifier,
                 channel_identifier=channel_identifier,
             ),
-<<<<<<< HEAD
-            address=state_change.transfer.target
-=======
             address=chain_state.our_address
->>>>>>> d78b6421
         )
 
     if channel_state:
