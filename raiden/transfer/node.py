--- conflicted
+++ resolved
@@ -67,12 +67,8 @@
     ReceiveDelivered,
     ReceiveProcessed,
     ReceiveUnlock,
-<<<<<<< HEAD
-    ReceiveUnlockLight, ContractReceiveChannelClosedLight)
-=======
     ReceiveUnlockLight, ContractReceiveChannelClosedLight, ContractReceiveChannelSettledLight)
-from raiden.utils import sha3
->>>>>>> 8e9760b7
+
 from raiden.utils.typing import (
     MYPY_ANNOTATION,
     BlockHash,
