import copy

from eth_utils import decode_hex
from raiden.transfer import channel, views
from raiden.transfer.architecture import Event, StateChange, TransitionResult
from raiden.transfer.state import TokenNetworkState, NettingChannelState
from raiden.transfer.state_change import (
    ActionChannelClose,
    ActionChannelSetFee,
    ContractReceiveChannelBatchUnlock,
    ContractReceiveChannelClosed,
    ContractReceiveChannelNew,
    ContractReceiveChannelNewBalance,
    ContractReceiveChannelSettled,
    ContractReceiveRouteClosed,
    ContractReceiveRouteNew,
    ContractReceiveUpdateTransfer,
    ContractReceiveChannelClosedLight, ContractReceiveChannelSettledLight)
from raiden.utils.typing import MYPY_ANNOTATION, BlockHash, BlockNumber, List, Union, Dict, AddressHex

# TODO: The proper solution would be to introduce a marker for state changes
# that contains channel IDs and other specific channel attributes
StateChangeWithChannelID = Union[
    ActionChannelClose,
    ActionChannelSetFee,
    ContractReceiveChannelClosed,
    ContractReceiveChannelNewBalance,
    ContractReceiveChannelSettled,
    ContractReceiveUpdateTransfer,
]


def subdispatch_to_channels_by_participant_address(
    token_network_state: TokenNetworkState,
    state_change: StateChangeWithChannelID,
    block_number: BlockNumber,
    block_hash: BlockHash,
    participant_address: AddressHex = None
) -> TransitionResult:
    if not participant_address:
        return TransitionResult(token_network_state, [])
    channel_states = get_channels_to_dispatch_statechange(
        participant_address, state_change, token_network_state
    )
    return subdispatch_to_channels(block_hash, block_number, channel_states, state_change, token_network_state)


def subdispatch_to_channels(
    block_hash: BlockHash,
    block_number: BlockNumber,
    channel_states: List[NettingChannelState],
    state_change: StateChangeWithChannelID,
    token_network_state: TokenNetworkState
) -> TransitionResult:
    events = []
    ids_to_channels = token_network_state.channelidentifiers_to_channels
    for channel_state in channel_states:
        channel_result = channel.state_transition(
            channel_state=channel_state,
            state_change=state_change,
            block_number=block_number,
            block_hash=block_hash,
        )

        partner_to_channelids = token_network_state.partneraddresses_to_channelidentifiers[
            channel_state.partner_state.address
        ]

        channel_identifier = state_change.channel_identifier
        if channel_result.new_state is None:
            del ids_to_channels[channel_state.our_state.address][channel_identifier]
            partner_to_channelids.remove(channel_identifier)
        else:
            ids_to_channels[channel_state.our_state.address][channel_identifier] = channel_result.new_state

        events.extend(channel_result.events)
    return TransitionResult(token_network_state, events)


def get_channels_to_dispatch_statechange(
    participant_address: AddressHex,
    state_change: StateChangeWithChannelID,
    token_network_state: TokenNetworkState
) -> List[NettingChannelState]:
    """
    Retrieve which channels the state_change should be dispatched to.
    In most situations, the state_change should be dispatched to this node's side of the channel.
    If this node runs in hub mode, and both sides of the channel are light client handled by this hub,
    then it's needed to dispatch the state_change to both channel_states (one per light client)
<<<<<<< HEAD
    :param participant_address: address of the participan that fired the state_change
    :param state_change: state_change to dispatch
    :param token_network_state: token network where to look for channels
    :return: Channel where  the state_change should be dispatched
    """
    channel_states = []
    ids_to_channels = token_network_state.channelidentifiers_to_channels
    # is a handled lc or is the node itself'
=======
    :param participant_address: address of the participant that fired the state_change
    :param state_change: state_change to dispatch
    :param token_network_state: token network where to look for channels
    :return: Channel where the state_change should be dispatched
    """
    channel_states = []
    ids_to_channels = token_network_state.channelidentifiers_to_channels
    # is a handled lc or is the node itself?
>>>>>>> 03a186d1
    participant_is_ours = participant_address in ids_to_channels
    if participant_is_ours:
        channel_state = ids_to_channels[participant_address].get(state_change.channel_identifier)
        channel_states.append(channel_state)
        if channel_state.both_participants_are_light_clients:
            partner_channel = ids_to_channels[channel_state.partner_state.address]
            partner_channel_state = partner_channel.get(channel_state.identifier)
            channel_states.append(partner_channel_state)
    else:
        lc_address = views.get_lc_address_by_channel_id_and_partner(token_network_state, participant_address,
                                                                    state_change.canonical_identifier)
        lc_is_ours = lc_address in ids_to_channels
        if lc_is_ours:
            lc_channel_state = ids_to_channels[lc_address].get(state_change.channel_identifier)
            channel_states.append(lc_channel_state)

    return channel_states


def handle_channel_close(
    token_network_state: TokenNetworkState,
    state_change: ActionChannelClose,
    block_number: BlockNumber,
    block_hash: BlockHash,
) -> TransitionResult:
    return subdispatch_to_channels_by_participant_address(
        token_network_state=token_network_state,
        state_change=state_change,
        block_number=block_number,
        block_hash=block_hash,
        participant_address=state_change.participant1
    )


def handle_channelnew(
    token_network_state: TokenNetworkState, state_change: ContractReceiveChannelNew
) -> TransitionResult:
    events: List[Event] = list()

    channel_state = state_change.channel_state
    channel_identifier = channel_state.identifier
    our_address = channel_state.our_state.address
    partner_address = channel_state.partner_state.address

    token_network_state.network_graph.network.add_edge(our_address, partner_address)
    token_network_state.network_graph.channel_identifier_to_participants[
        state_change.channel_identifier
    ] = (our_address, partner_address)

    if our_address not in token_network_state.channelidentifiers_to_channels:
        token_network_state.channelidentifiers_to_channels[our_address] = dict()

    # Ignore duplicated channelnew events. For this to work properly on channel
    # reopens the blockchain events ChannelSettled and ChannelOpened must be
    # processed in correct order, this should be guaranteed by the filters in
    # the ethereum node
    if channel_identifier not in token_network_state.channelidentifiers_to_channels[our_address]:

        token_network_state.channelidentifiers_to_channels[our_address][channel_identifier] = channel_state


        if channel_state.both_participants_are_light_clients:
            ## 2 light clients using the same Hub
            if partner_address not in token_network_state.channelidentifiers_to_channels:
                token_network_state.channelidentifiers_to_channels[partner_address] = dict()
            channel_state_copy = copy.deepcopy(channel_state)
            channel_state_copy.our_state, channel_state_copy.partner_state = channel_state_copy.partner_state, channel_state_copy.our_state
            token_network_state.channelidentifiers_to_channels[partner_address][channel_identifier] = channel_state_copy


        addresses_to_ids = token_network_state.partneraddresses_to_channelidentifiers
        addresses_to_ids[our_address].append(channel_identifier)
        addresses_to_ids[partner_address].append(channel_identifier)

    return TransitionResult(token_network_state, events)


def handle_balance(
    token_network_state: TokenNetworkState,
    state_change: ContractReceiveChannelNewBalance,
    block_number: BlockNumber,
    block_hash: BlockHash,
    participant: AddressHex
) -> TransitionResult:
    return subdispatch_to_channels_by_participant_address(
        token_network_state=token_network_state,
        state_change=state_change,
        block_number=block_number,
        block_hash=block_hash,
        participant_address=participant
    )


def handle_closed(
    token_network_state: TokenNetworkState,
    state_change: Union[ContractReceiveChannelClosed, ContractReceiveChannelClosedLight],
    block_number: BlockNumber,
    block_hash: BlockHash,
) -> TransitionResult:
    network_graph_state = token_network_state.network_graph
    node_address = None
    # it might happen that both partners close at the same time, so the channel might
    # already be deleted
    if state_change.channel_identifier in network_graph_state.channel_identifier_to_participants:
        participant1, participant2 = network_graph_state.channel_identifier_to_participants[
            state_change.channel_identifier
        ]

        if participant1 is not None and participant2 is not None:
            token_network_state.network_graph.network.remove_edge(participant1, participant2)
            del token_network_state.network_graph.channel_identifier_to_participants[
                state_change.channel_identifier
            ]
            node_address = participant1

    return subdispatch_to_channels_by_participant_address(
        token_network_state=token_network_state,
        state_change=state_change,
        block_number=block_number,
        block_hash=block_hash,
        participant_address=node_address
    )


def handle_settled(
    token_network_state: TokenNetworkState,
    state_change: ContractReceiveChannelSettled,
    block_number: BlockNumber,
    block_hash: BlockHash,
) -> TransitionResult:
    return subdispatch_to_channels_by_participant_address(
        token_network_state=token_network_state,
        state_change=state_change,
        block_number=block_number,
        block_hash=block_hash,
        participant_address=state_change.participant1
    )


def handle_updated_transfer(
    token_network_state: TokenNetworkState,
    state_change: ContractReceiveUpdateTransfer,
    block_number: BlockNumber,
    block_hash: BlockHash,
) -> TransitionResult:
    return subdispatch_to_channels_by_participant_address(
        token_network_state=token_network_state,
        state_change=state_change,
        block_number=block_number,
        block_hash=block_hash,
    )


def handle_batch_unlock(
    token_network_state: TokenNetworkState,
    state_change: ContractReceiveChannelBatchUnlock,
    block_number: BlockNumber,
    block_hash: BlockHash,
) -> TransitionResult:
    events = list()
    channel_state = None
    if token_network_state.channelidentifiers_to_channels.get(state_change.participant) is not None:
        channel_state = token_network_state.channelidentifiers_to_channels[state_change.participant].get(
            state_change.canonical_identifier.channel_identifier
        )
    if channel_state is not None:
        sub_iteration = channel.state_transition(
            channel_state=channel_state,
            state_change=state_change,
            block_number=block_number,
            block_hash=block_hash,
        )
        events.extend(sub_iteration.events)

        if sub_iteration.new_state is None:

            token_network_state.partneraddresses_to_channelidentifiers[
                channel_state.partner_state.address
            ].remove(channel_state.identifier)

            del token_network_state.channelidentifiers_to_channels[state_change.participant][channel_state.identifier]

    return TransitionResult(token_network_state, events)


def handle_newroute(
    token_network_state: TokenNetworkState, state_change: ContractReceiveRouteNew
) -> TransitionResult:
    events: List[Event] = list()

    token_network_state.network_graph.network.add_edge(
        state_change.participant1, state_change.participant2
    )
    token_network_state.network_graph.channel_identifier_to_participants[
        state_change.channel_identifier
    ] = (state_change.participant1, state_change.participant2)

    return TransitionResult(token_network_state, events)


def handle_closeroute(
    token_network_state: TokenNetworkState, state_change: ContractReceiveRouteClosed
) -> TransitionResult:
    events: List[Event] = list()

    network_graph_state = token_network_state.network_graph

    # it might happen that both partners close at the same time, so the channel might
    # already be deleted
    if state_change.channel_identifier in network_graph_state.channel_identifier_to_participants:
        participant1, participant2 = network_graph_state.channel_identifier_to_participants[
            state_change.channel_identifier
        ]
        token_network_state.network_graph.network.remove_edge(participant1, participant2)
        del token_network_state.network_graph.channel_identifier_to_participants[
            state_change.channel_identifier
        ]

    return TransitionResult(token_network_state, events)


def state_transition(
    token_network_state: TokenNetworkState,
    state_change: StateChange,
    block_number: BlockNumber,
    block_hash: BlockHash,
) -> TransitionResult:
    # pylint: disable=too-many-branches,unidiomatic-typecheck

    if type(state_change) == ActionChannelClose:
        assert isinstance(state_change, ActionChannelClose), MYPY_ANNOTATION
        iteration = handle_channel_close(
            token_network_state, state_change, block_number, block_hash
        )
    elif type(state_change) == ActionChannelSetFee:
        assert isinstance(state_change, ActionChannelSetFee), MYPY_ANNOTATION
        iteration = subdispatch_to_channel_by_id(
            token_network_state=token_network_state,
            state_change=state_change,
            block_number=block_number,
            block_hash=block_hash,
        )
    elif type(state_change) == ContractReceiveChannelNew:
        assert isinstance(state_change, ContractReceiveChannelNew), MYPY_ANNOTATION
        iteration = handle_channelnew(token_network_state, state_change)
    elif type(state_change) == ContractReceiveChannelNewBalance:
        assert isinstance(state_change, ContractReceiveChannelNewBalance), MYPY_ANNOTATION
        client_address = state_change.participant
        if type(client_address) != bytes:
            client_address = decode_hex(state_change.participant)
        iteration = handle_balance(token_network_state, state_change, block_number, block_hash, client_address)
    elif type(state_change) == ContractReceiveChannelClosed:
        assert isinstance(state_change, ContractReceiveChannelClosed), MYPY_ANNOTATION
        iteration = handle_closed(token_network_state, state_change, block_number, block_hash)
    elif type(state_change) == ContractReceiveChannelClosedLight:
        assert isinstance(state_change, ContractReceiveChannelClosedLight), MYPY_ANNOTATION
        iteration = handle_closed(token_network_state, state_change, block_number, block_hash)
    elif type(state_change) == ContractReceiveChannelSettled:
        assert isinstance(state_change, ContractReceiveChannelSettled), MYPY_ANNOTATION
        iteration = handle_settled(token_network_state, state_change, block_number, block_hash)
    elif type(state_change) == ContractReceiveChannelSettledLight:
        assert isinstance(state_change, ContractReceiveChannelSettledLight), MYPY_ANNOTATION
        iteration = handle_settled(token_network_state, state_change, block_number, block_hash)
    elif type(state_change) == ContractReceiveUpdateTransfer:
        assert isinstance(state_change, ContractReceiveUpdateTransfer), MYPY_ANNOTATION
        iteration = handle_updated_transfer(token_network_state, state_change, block_number, block_hash)
    elif type(state_change) == ContractReceiveChannelBatchUnlock:
        assert isinstance(state_change, ContractReceiveChannelBatchUnlock), MYPY_ANNOTATION
        iteration = handle_batch_unlock(
            token_network_state, state_change, block_number, block_hash
        )
    elif type(state_change) == ContractReceiveRouteNew:
        assert isinstance(state_change, ContractReceiveRouteNew), MYPY_ANNOTATION
        iteration = handle_newroute(token_network_state, state_change)
    elif type(state_change) == ContractReceiveRouteClosed:
        assert isinstance(state_change, ContractReceiveRouteClosed), MYPY_ANNOTATION
        iteration = handle_closeroute(token_network_state, state_change)

    return iteration<|MERGE_RESOLUTION|>--- conflicted
+++ resolved
@@ -87,16 +87,6 @@
     In most situations, the state_change should be dispatched to this node's side of the channel.
     If this node runs in hub mode, and both sides of the channel are light client handled by this hub,
     then it's needed to dispatch the state_change to both channel_states (one per light client)
-<<<<<<< HEAD
-    :param participant_address: address of the participan that fired the state_change
-    :param state_change: state_change to dispatch
-    :param token_network_state: token network where to look for channels
-    :return: Channel where  the state_change should be dispatched
-    """
-    channel_states = []
-    ids_to_channels = token_network_state.channelidentifiers_to_channels
-    # is a handled lc or is the node itself'
-=======
     :param participant_address: address of the participant that fired the state_change
     :param state_change: state_change to dispatch
     :param token_network_state: token network where to look for channels
@@ -105,7 +95,6 @@
     channel_states = []
     ids_to_channels = token_network_state.channelidentifiers_to_channels
     # is a handled lc or is the node itself?
->>>>>>> 03a186d1
     participant_is_ours = participant_address in ids_to_channels
     if participant_is_ours:
         channel_state = ids_to_channels[participant_address].get(state_change.channel_identifier)
