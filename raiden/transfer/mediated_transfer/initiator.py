import random

from eth_utils import to_canonical_address

from raiden.constants import MAXIMUM_PENDING_TRANSFERS
from raiden.messages import LockedTransfer, Unlock
from raiden.settings import DEFAULT_WAIT_BEFORE_LOCK_REMOVAL
from raiden.transfer import channel
from raiden.transfer.architecture import Event, TransitionResult
from raiden.transfer.channel import create_sendlockedtransfer
from raiden.transfer.events import EventPaymentSentFailed, EventPaymentSentSuccess
from raiden.transfer.mediated_transfer.events import (
    CHANNEL_IDENTIFIER_GLOBAL_QUEUE,
    EventRouteFailed,
    EventUnlockFailed,
    EventUnlockSuccess,
    SendLockedTransfer,
    SendSecretReveal,
    SendLockedTransferLight, StoreMessageEvent, SendSecretRevealLight, SendBalanceProofLight)
from raiden.transfer.mediated_transfer.state import (
    InitiatorTransferState,
    TransferDescriptionWithSecretState,
    LockedTransferUnsignedState, TransferDescriptionWithoutSecretState)
from raiden.transfer.mediated_transfer.state_change import (
    ReceiveSecretRequest,
    ReceiveSecretReveal,
    ReceiveSecretRequestLight, ActionSendSecretRevealLight, ReceiveSecretRevealLight, ActionSendUnlockLight)
from raiden.transfer.merkle_tree import merkleroot
from raiden.transfer.state import (
    CHANNEL_STATE_OPENED,
    NettingChannelState,
    RouteState,
    message_identifier_from_prng,
    BalanceProofUnsignedState, HashTimeLockState)
from raiden.transfer.state_change import Block, ContractReceiveSecretReveal, StateChange
from raiden.transfer.utils import is_valid_secret_reveal
from raiden.utils.typing import (
    MYPY_ANNOTATION,
    Address,
    BlockExpiration,
    BlockNumber,
    BlockTimeout,
    ChannelMap,
    List,
    MessageID,
    Optional,
    PaymentAmount,
    PaymentWithFeeAmount,
    Secret,
    SecretHash,
    TokenNetworkID,
    AddressHex)


def events_for_unlock_base(
    initiator_state: InitiatorTransferState,
    channel_state: NettingChannelState,
    secret: Secret
) -> List[Event]:
    transfer_description = initiator_state.transfer_description
    payment_sent_success = EventPaymentSentSuccess(
        payment_network_identifier=channel_state.payment_network_identifier,
        token_network_identifier=TokenNetworkID(channel_state.token_network_identifier),
        identifier=transfer_description.payment_identifier,
        amount=transfer_description.amount,
        target=transfer_description.target,
        secret=secret,
    )

    unlock_success = EventUnlockSuccess(
        transfer_description.payment_identifier, transfer_description.secrethash
    )

    return [payment_sent_success, unlock_success]


def events_for_unlock_lock(
    initiator_state: InitiatorTransferState,
    channel_state: NettingChannelState,
    secret: Secret,
    secrethash: SecretHash,
    pseudo_random_generator: random.Random,
) -> List[Event]:
    """ Unlocks the lock offchain, and emits the events for the successful payment. """
    # next hop learned the secret, unlock the token locally and send the
    # lock claim message to next hop
    transfer_description = initiator_state.transfer_description

    message_identifier = message_identifier_from_prng(pseudo_random_generator)
    unlock_lock = channel.send_unlock(
        channel_state=channel_state,
        message_identifier=message_identifier,
        payment_identifier=transfer_description.payment_identifier,
        secret=secret,
        secrethash=secrethash,
    )

    base_events = events_for_unlock_base(initiator_state, channel_state, secret)
    events = list()
    events.extend(base_events)
    events.append(unlock_lock)
    return events


def handle_block(
    initiator_state: InitiatorTransferState,
    state_change: Block,
    channel_state: NettingChannelState,
    pseudo_random_generator: random.Random,
) -> TransitionResult[InitiatorTransferState]:
    """ Checks if the lock has expired, and if it has sends a remove expired
    lock and emits the failing events.
    """


    secrethash = initiator_state.transfer.lock.secrethash
    locked_lock = channel_state.our_state.secrethashes_to_lockedlocks.get(secrethash)

    if not locked_lock:
        if channel_state.partner_state.secrethashes_to_lockedlocks.get(secrethash):
            return TransitionResult(initiator_state, list())
        else:
            # if lock is not in our or our partner's locked locks then the
            # task can go
            return TransitionResult(None, list())

    lock_expiration_threshold = BlockNumber(
        locked_lock.expiration + DEFAULT_WAIT_BEFORE_LOCK_REMOVAL
    )
    lock_has_expired, _ = channel.is_lock_expired(
        end_state=channel_state.our_state,
        lock=locked_lock,
        block_number=state_change.block_number,
        lock_expiration_threshold=lock_expiration_threshold,
    )
    events: List[Event] = list()
<<<<<<< HEAD

=======
>>>>>>> 75d11a19
    if lock_has_expired and initiator_state.transfer_state != "transfer_expired":
        is_channel_open = channel.get_status(channel_state) == CHANNEL_STATE_OPENED
        if is_channel_open:
            expired_lock_events = channel.events_for_expired_lock(
                channel_state=channel_state,
                locked_lock=locked_lock,
                pseudo_random_generator=pseudo_random_generator,
                payment_identifier= initiator_state.transfer.payment_identifier
            )
            events.extend(expired_lock_events)

        if initiator_state.received_secret_request:
            reason = "bad secret request message from target"
        else:
            reason = "lock expired"

        transfer_description = initiator_state.transfer_description
        payment_identifier = transfer_description.payment_identifier
        # TODO: When we introduce multiple transfers per payment this needs to be
        #       reconsidered. As we would want to try other routes once a route
        #       has failed, and a transfer failing does not mean the entire payment
        #       would have to fail.
        #       Related issue: https://github.com/raiden-network/raiden/issues/2329
        payment_failed = EventPaymentSentFailed(
            payment_network_identifier=transfer_description.payment_network_identifier,
            token_network_identifier=transfer_description.token_network_identifier,
            identifier=payment_identifier,
            target=transfer_description.target,
            reason=reason,
        )
        route_failed = EventRouteFailed(secrethash=secrethash)
        unlock_failed = EventUnlockFailed(
            identifier=payment_identifier,
            secrethash=initiator_state.transfer_description.secrethash,
            reason=reason,
        )

        lock_exists = channel.lock_exists_in_either_channel_side(
            channel_state=channel_state, secrethash=secrethash
        )
        initiator_state.transfer_state = "transfer_expired"

        return TransitionResult(
            # If the lock is either in our state or partner state we keep the
            # task around to wait for the LockExpired messages to sync.
            # Check https://github.com/raiden-network/raiden/issues/3183
            initiator_state if lock_exists else None,
            events + [payment_failed, route_failed, unlock_failed],
        )
    else:
        return TransitionResult(initiator_state, events)


def get_initial_lock_expiration(
    block_number: BlockNumber, reveal_timeout: BlockTimeout
) -> BlockExpiration:
    """ Returns the expiration used for all hash-time-locks in transfer. """
    return BlockExpiration(block_number + reveal_timeout * 2)


def next_channel_from_routes(
    available_routes: List[RouteState],
    channelidentifiers_to_channels: ChannelMap,
    transfer_amount: PaymentAmount,
    initiator: AddressHex
) -> Optional[NettingChannelState]:
    """ Returns the first channel that can be used to start the transfer.
    The routing service can race with local changes, so the recommended routes
    must be validated.
    """
    for route in available_routes:
        if channelidentifiers_to_channels.get(initiator) is not None:
            channel_identifier = route.channel_identifier
            channel_state = channelidentifiers_to_channels.get(initiator).get(channel_identifier)
        else:
            continue

        if not channel_state:
            continue

        if channel.get_status(channel_state) != CHANNEL_STATE_OPENED:
            continue

        pending_transfers = channel.get_number_of_pending_transfers(channel_state.our_state)
        if pending_transfers >= MAXIMUM_PENDING_TRANSFERS:
            continue

        distributable = channel.get_distributable(
            channel_state.our_state, channel_state.partner_state
        )
        if transfer_amount > distributable:
            continue

        if channel.is_valid_amount(channel_state.our_state, transfer_amount):
            return channel_state

    return None


def try_new_route_light(
    channelidentifiers_to_channels: ChannelMap,
    available_routes: List[RouteState],
    transfer_description: TransferDescriptionWithoutSecretState,
    signed_locked_transfer: LockedTransfer
) -> TransitionResult[InitiatorTransferState]:
    channel_state = next_channel_from_routes(
        available_routes=available_routes,
        channelidentifiers_to_channels=channelidentifiers_to_channels,
        transfer_amount=transfer_description.amount,
        initiator=to_canonical_address(transfer_description.initiator)
    )

    events: List[Event] = list()
    if channel_state is None:
        if not available_routes:
            reason = "there is no route available"
        else:
            reason = "none of the available routes could be used"
        # TODO mmartinez handle persistance with status failure?
        transfer_failed = EventPaymentSentFailed(
            payment_network_identifier=transfer_description.payment_network_identifier,
            token_network_identifier=transfer_description.token_network_identifier,
            identifier=transfer_description.payment_identifier,
            target=transfer_description.target,
            reason=reason,
        )
        events.append(transfer_failed)

        initiator_state = None

    else:
        received_lock = signed_locked_transfer.lock

        calculated_lt_event, merkletree = create_sendlockedtransfer(
            channel_state,
            signed_locked_transfer.initiator,
            signed_locked_transfer.target,
            signed_locked_transfer.locked_amount,
            signed_locked_transfer.message_identifier,
            signed_locked_transfer.payment_identifier,
            signed_locked_transfer.payment_hash_invoice,
            received_lock.expiration,
            received_lock.secrethash,
        )

        calculated_transfer = calculated_lt_event.transfer
        lock = calculated_transfer.lock
        channel_state.our_state.balance_proof = calculated_transfer.balance_proof
        channel_state.our_state.merkletree = merkletree
        channel_state.our_state.secrethashes_to_lockedlocks[lock.secrethash] = lock

        lockedtransfer_event = SendLockedTransferLight(signed_locked_transfer.recipient,
                                                       signed_locked_transfer.channel_identifier,
                                                       signed_locked_transfer.message_identifier,
                                                       signed_locked_transfer)

        # Check that the constructed merkletree is equals to the sent by the light client.
        calculated_locksroot = merkleroot(merkletree)
        if signed_locked_transfer.locksroot.__eq__(calculated_locksroot):
            initiator_state = InitiatorTransferState(
                transfer_description=transfer_description,
                channel_identifier=channel_state.identifier,
                transfer=calculated_transfer,
                revealsecret=None,
            )
            store_signed_lt = StoreMessageEvent(signed_locked_transfer.message_identifier,
                                                signed_locked_transfer.payment_identifier, 1, signed_locked_transfer,
                                                True)

            events.append(lockedtransfer_event)
            events.append(store_signed_lt)

        else:
            transfer_failed = EventPaymentSentFailed(
                payment_network_identifier=transfer_description.payment_network_identifier,
                token_network_identifier=transfer_description.token_network_identifier,
                identifier=transfer_description.payment_identifier,
                target=transfer_description.target,
                reason="Received locksroot {} doesnt match with expected one {}".format(
                    signed_locked_transfer.locksroot.hex(), calculated_locksroot.hex()),
            )
            # FIXME mmartinez same
            events.append(transfer_failed)

            initiator_state = None

    return TransitionResult(initiator_state, events)


def try_new_route(
    channelidentifiers_to_channels: ChannelMap,
    available_routes: List[RouteState],
    transfer_description: TransferDescriptionWithSecretState,
    pseudo_random_generator: random.Random,
    block_number: BlockNumber,
) -> TransitionResult[InitiatorTransferState]:
    channel_state = next_channel_from_routes(
        available_routes=available_routes,
        channelidentifiers_to_channels=channelidentifiers_to_channels,
        transfer_amount=transfer_description.amount,
        initiator=to_canonical_address(transfer_description.initiator)
    )

    events: List[Event] = list()
    if channel_state is None:
        if not available_routes:
            reason = "there is no route available"
        else:
            reason = "none of the available routes could be used"

        transfer_failed = EventPaymentSentFailed(
            payment_network_identifier=transfer_description.payment_network_identifier,
            token_network_identifier=transfer_description.token_network_identifier,
            identifier=transfer_description.payment_identifier,
            target=transfer_description.target,
            reason=reason,
        )
        events.append(transfer_failed)

        initiator_state = None

    else:
        message_identifier = message_identifier_from_prng(pseudo_random_generator)
        lockedtransfer_event = send_lockedtransfer(
            transfer_description=transfer_description,
            channel_state=channel_state,
            message_identifier=message_identifier,
            block_number=block_number,
        )
        assert lockedtransfer_event

        initiator_state = InitiatorTransferState(
            transfer_description=transfer_description,
            channel_identifier=channel_state.identifier,
            transfer=lockedtransfer_event.transfer,
            revealsecret=None,
        )
        events.append(lockedtransfer_event)

    return TransitionResult(initiator_state, events)


def send_lockedtransfer(
    transfer_description: TransferDescriptionWithSecretState,
    channel_state: NettingChannelState,
    message_identifier: MessageID,
    block_number: BlockNumber,
) -> SendLockedTransfer:
    """ Create a mediated transfer using channel. """
    assert channel_state.token_network_identifier == transfer_description.token_network_identifier

    lock_expiration = get_initial_lock_expiration(block_number, channel_state.reveal_timeout)

    # The payment amount and the fee amount must be included in the locked
    # amount, as a guarantee to the mediator that the fee will be claimable
    # on-chain.
    total_amount = PaymentWithFeeAmount(
        transfer_description.amount + transfer_description.allocated_fee
    )

    lockedtransfer_event = channel.send_lockedtransfer(
        channel_state=channel_state,
        initiator=transfer_description.initiator,
        target=transfer_description.target,
        amount=total_amount,
        message_identifier=message_identifier,
        payment_identifier=transfer_description.payment_identifier,
        payment_hash_invoice=transfer_description.payment_hash_invoice,
        expiration=lock_expiration,
        secrethash=transfer_description.secrethash,
    )
    return lockedtransfer_event


def handle_secretrequest(
    initiator_state: InitiatorTransferState,
    state_change: ReceiveSecretRequest,
    channel_state: NettingChannelState,
    pseudo_random_generator: random.Random,
) -> TransitionResult[InitiatorTransferState]:
    is_message_from_target = (
        state_change.sender == initiator_state.transfer_description.target
        and state_change.secrethash == initiator_state.transfer_description.secrethash
        and state_change.payment_identifier
        == initiator_state.transfer_description.payment_identifier
    )

    lock = channel.get_lock(
        channel_state.our_state, initiator_state.transfer_description.secrethash
    )

    # This should not ever happen. This task clears itself when the lock is
    # removed.
    assert lock is not None, "channel is does not have the transfer's lock"

    already_received_secret_request = initiator_state.received_secret_request

    # lock.amount includes the fees, transfer_description.amount is the actual
    # payment amount, for the transfer to be valid and the unlock allowed the
    # target must receive an amount between these values.
    is_valid_secretrequest = (
        state_change.amount <= lock.amount
        and state_change.amount >= initiator_state.transfer_description.amount
        and state_change.expiration == lock.expiration
        ## and initiator_state.transfer_description.secret != EMPTY_SECRET
    )

    if already_received_secret_request and is_message_from_target:
        # A secret request was received earlier, all subsequent are ignored
        # as it might be an attack
        iteration = TransitionResult(initiator_state, list())

    elif is_valid_secretrequest and is_message_from_target:
        # Reveal the secret to the target node and wait for its confirmation.
        # At this point the transfer is not cancellable anymore as either the lock
        # timeouts or a secret reveal is received.
        #
        # Note: The target might be the first hop
        #
        message_identifier = message_identifier_from_prng(pseudo_random_generator)
        transfer_description = initiator_state.transfer_description
        recipient = transfer_description.target
        secret = transfer_description.secret
        revealsecret = SendSecretReveal(
            recipient=Address(recipient),
            channel_identifier=CHANNEL_IDENTIFIER_GLOBAL_QUEUE,
            message_identifier=message_identifier,
            secret=secret,
        )

        initiator_state.revealsecret = revealsecret
        initiator_state.received_secret_request = True
        iteration = TransitionResult(initiator_state, [revealsecret])

    elif not is_valid_secretrequest and is_message_from_target:
        initiator_state.received_secret_request = True
        iteration = TransitionResult(initiator_state, list())

    else:
        iteration = TransitionResult(initiator_state, list())

    return iteration


def handle_secretrequest_light(
    initiator_state: InitiatorTransferState,
    state_change: ReceiveSecretRequestLight,
    channel_state: NettingChannelState
) -> TransitionResult[InitiatorTransferState]:
    is_message_from_target = (
        state_change.sender == initiator_state.transfer_description.target
        and state_change.secrethash == initiator_state.transfer_description.secrethash
        and state_change.payment_identifier
        == initiator_state.transfer_description.payment_identifier
    )

    lock = channel.get_lock(
        channel_state.our_state, initiator_state.transfer_description.secrethash
    )

    # This should not ever happen. This task clears itself when the lock is
    # removed.
    assert lock is not None, "channel is does not have the transfer's lock"

    already_received_secret_request = initiator_state.received_secret_request

    # lock.amount includes the fees, transfer_description.amount is the actual
    # payment amount, for the transfer to be valid and the unlock allowed the
    # target must receive an amount between these values.
    is_valid_secretrequest = (
        state_change.amount <= lock.amount
        and state_change.amount >= initiator_state.transfer_description.amount
        and state_change.expiration == lock.expiration
        ## and initiator_state.transfer_description.secret != EMPTY_SECRET
    )

    if already_received_secret_request and is_message_from_target:
        # A secret request was received earlier, all subsequent are ignored
        # as it might be an attack
        iteration = TransitionResult(initiator_state, list())

    elif is_valid_secretrequest and is_message_from_target:
        store_event = StoreMessageEvent(state_change.secret_request_message.message_identifier,
                                        state_change.payment_identifier, 5, state_change.secret_request_message, True)
        initiator_state.received_secret_request = True
        iteration = TransitionResult(initiator_state, [store_event])

    elif not is_valid_secretrequest and is_message_from_target:
        initiator_state.received_secret_request = True
        iteration = TransitionResult(initiator_state, list())

    else:
        iteration = TransitionResult(initiator_state, list())

    return iteration


def handle_send_secret_reveal_light(
    initiator_state: InitiatorTransferState,
    state_change: ActionSendSecretRevealLight
) -> TransitionResult[InitiatorTransferState]:
    # Reveal the secret to the target node and wait for its confirmation.
    # At this point the transfer is not cancellable anymore as either the lock
    # timeouts or a secret reveal is received.
    #
    # Note: The target might be the first hop
    #
    message_identifier = state_change.reveal_secret.message_identifier
    transfer_description = initiator_state.transfer_description
    recipient = transfer_description.target
    revealsecret = SendSecretRevealLight(
        sender= Address(state_change.sender),
        recipient=Address(recipient),
        channel_identifier=CHANNEL_IDENTIFIER_GLOBAL_QUEUE,
        message_identifier=message_identifier,
        secret=state_change.reveal_secret.secret,
        signed_secret_reveal=state_change.reveal_secret
    )

    initiator_state.revealsecret = revealsecret
    initiator_state.received_secret_request = True
    store_message_event = StoreMessageEvent(message_identifier, transfer_description.payment_identifier, 7,
                                            state_change.reveal_secret, True)
    iteration = TransitionResult(initiator_state, [revealsecret, store_message_event])
    return iteration


def handle_offchain_secretreveal_light(
    initiator_state: InitiatorTransferState,
    state_change: ReceiveSecretRevealLight,
    channel_state: NettingChannelState,
    pseudo_random_generator: random.Random
) -> TransitionResult[InitiatorTransferState]:
    """ Once the next hop proves it knows the secret, the initiator can unlock
    the mediated transfer.

    This will validate the secret, and if valid a new balance proof is sent to
    the next hop with the current lock removed from the merkle tree and the
    transferred amount updated.
    """
    iteration: TransitionResult[InitiatorTransferState]
    valid_reveal = is_valid_secret_reveal(
        state_change=state_change,
        transfer_secrethash=initiator_state.transfer_description.secrethash,
        secret=state_change.secret,
    )
    sent_by_partner = state_change.sender == channel_state.partner_state.address
    is_channel_open = channel.get_status(channel_state) == CHANNEL_STATE_OPENED

    if valid_reveal and is_channel_open and sent_by_partner:
        unlock_events = events_for_unlock_base(
            initiator_state=initiator_state,
            channel_state=channel_state,
            secret=state_change.secret,
        )

        transfer_description = initiator_state.transfer_description

        message_identifier = message_identifier_from_prng(pseudo_random_generator)
        unlock_lock = channel.send_unlock(
            channel_state=channel_state,
            message_identifier=message_identifier,
            payment_identifier=transfer_description.payment_identifier,
            secret=state_change.secret,
            secrethash=state_change.secrethash,
        )
        unlock_msg = Unlock.from_event(unlock_lock)

        store_received_secret_reveal_event = StoreMessageEvent(state_change.secret_reveal_message.message_identifier,
                                                               transfer_description.payment_identifier, 9,
                                                               state_change.secret_reveal_message,
                                                               True)
        store_created_unlock_event = StoreMessageEvent(message_identifier, transfer_description.payment_identifier, 11,
                                                       unlock_msg, False)

        events = list()
        events.append(store_received_secret_reveal_event)
        events.append(store_created_unlock_event)
        events.extend(unlock_events)
        iteration = TransitionResult(None, events)
    else:
        events = list()
        iteration = TransitionResult(initiator_state, events)

    return iteration


def handle_offchain_secretreveal(
    initiator_state: InitiatorTransferState,
    state_change: ReceiveSecretReveal,
    channel_state: NettingChannelState,
    pseudo_random_generator: random.Random,
) -> TransitionResult[InitiatorTransferState]:
    """ Once the next hop proves it knows the secret, the initiator can unlock
    the mediated transfer.

    This will validate the secret, and if valid a new balance proof is sent to
    the next hop with the current lock removed from the merkle tree and the
    transferred amount updated.
    """
    iteration: TransitionResult[InitiatorTransferState]
    valid_reveal = is_valid_secret_reveal(
        state_change=state_change,
        transfer_secrethash=initiator_state.transfer_description.secrethash,
        secret=state_change.secret,
    )
    sent_by_partner = state_change.sender == channel_state.partner_state.address
    is_channel_open = channel.get_status(channel_state) == CHANNEL_STATE_OPENED

    if valid_reveal and is_channel_open and sent_by_partner:
        events = events_for_unlock_lock(
            initiator_state=initiator_state,
            channel_state=channel_state,
            secret=state_change.secret,
            secrethash=state_change.secrethash,
            pseudo_random_generator=pseudo_random_generator,
        )
        iteration = TransitionResult(None, events)
    else:
        events = list()
        iteration = TransitionResult(initiator_state, events)

    return iteration


def handle_onchain_secretreveal(
    initiator_state: InitiatorTransferState,
    state_change: ContractReceiveSecretReveal,
    channel_state: NettingChannelState,
    pseudo_random_generator: random.Random,
) -> TransitionResult[InitiatorTransferState]:
    """ When a secret is revealed on-chain all nodes learn the secret.

    This check the on-chain secret corresponds to the one used by the
    initiator, and if valid a new balance proof is sent to the next hop with
    the current lock removed from the merkle tree and the transferred amount
    updated.
    """
    iteration: TransitionResult[InitiatorTransferState]
    secret = state_change.secret
    secrethash = initiator_state.transfer_description.secrethash
    is_valid_secret = is_valid_secret_reveal(
        state_change=state_change, transfer_secrethash=secrethash, secret=secret
    )
    is_channel_open = channel.get_status(channel_state) == CHANNEL_STATE_OPENED
    is_lock_expired = state_change.block_number > initiator_state.transfer.lock.expiration

    is_lock_unlocked = is_valid_secret and not is_lock_expired

    if is_lock_unlocked:
        channel.register_onchain_secret(
            channel_state=channel_state,
            secret=secret,
            secrethash=secrethash,
            secret_reveal_block_number=state_change.block_number,
        )

    if is_lock_unlocked and is_channel_open:
        events = events_for_unlock_lock(
            initiator_state,
            channel_state,
            state_change.secret,
            state_change.secrethash,
            pseudo_random_generator,
        )
        iteration = TransitionResult(None, events)
    else:
        events = list()
        iteration = TransitionResult(initiator_state, events)

    return iteration


def state_transition(
    initiator_state: InitiatorTransferState,
    state_change: StateChange,
    channel_state: NettingChannelState,
    pseudo_random_generator: random.Random,
) -> TransitionResult[InitiatorTransferState]:
    if type(state_change) == Block:
        assert isinstance(state_change, Block), MYPY_ANNOTATION
        iteration = handle_block(
            initiator_state, state_change, channel_state, pseudo_random_generator
        )
    elif type(state_change) == ReceiveSecretRequest:
        assert isinstance(state_change, ReceiveSecretRequest), MYPY_ANNOTATION
        iteration = handle_secretrequest(
            initiator_state, state_change, channel_state, pseudo_random_generator
        )
    elif type(state_change) == ReceiveSecretRequestLight:
        assert isinstance(state_change, ReceiveSecretRequestLight), MYPY_ANNOTATION
        iteration = handle_secretrequest_light(
            initiator_state, state_change, channel_state
        )
    elif type(state_change) == ReceiveSecretReveal:
        assert isinstance(state_change, ReceiveSecretReveal), MYPY_ANNOTATION
        iteration = handle_offchain_secretreveal(
            initiator_state, state_change, channel_state, pseudo_random_generator
        )
    elif type(state_change) == ReceiveSecretRevealLight:
        assert isinstance(state_change, ReceiveSecretRevealLight), MYPY_ANNOTATION
        iteration = handle_offchain_secretreveal_light(
            initiator_state, state_change, channel_state, pseudo_random_generator
        )
    elif type(state_change) == ContractReceiveSecretReveal:
        assert isinstance(state_change, ContractReceiveSecretReveal), MYPY_ANNOTATION
        iteration = handle_onchain_secretreveal(
            initiator_state, state_change, channel_state, pseudo_random_generator
        )
    elif type(state_change) == ActionSendSecretRevealLight:
        assert isinstance(state_change, ActionSendSecretRevealLight), MYPY_ANNOTATION
        iteration = handle_send_secret_reveal_light(
            initiator_state, state_change
        )
    else:
        iteration = TransitionResult(initiator_state, list())

    return iteration<|MERGE_RESOLUTION|>--- conflicted
+++ resolved
@@ -134,10 +134,7 @@
         lock_expiration_threshold=lock_expiration_threshold,
     )
     events: List[Event] = list()
-<<<<<<< HEAD
-
-=======
->>>>>>> 75d11a19
+
     if lock_has_expired and initiator_state.transfer_state != "transfer_expired":
         is_channel_open = channel.get_status(channel_state) == CHANNEL_STATE_OPENED
         if is_channel_open:
