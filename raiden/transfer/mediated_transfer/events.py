--- conflicted
+++ resolved
@@ -133,12 +133,7 @@
             "balance_proof": self.balance_proof,
             "secrethash": serialize_bytes(self.secrethash),
             "recipient": to_checksum_address(self.recipient),
-<<<<<<< HEAD
-            "payment_identifier": self.payment_identifier,
-=======
             "payment_identifier": str(self.payment_identifier),
-
->>>>>>> 14a46cc6
         }
 
         return result
@@ -150,9 +145,6 @@
             message_identifier=MessageID(int(data["message_identifier"])),
             balance_proof=data["balance_proof"],
             secrethash=deserialize_secret_hash(data["secrethash"]),
-<<<<<<< HEAD
-            payment_identifier=data["payment_identifier"],
-=======
             payment_identifier=int(data["payment_identifier"])
         )
 
@@ -275,7 +267,6 @@
             secrethash=deserialize_secret_hash(data["secrethash"]),
             payment_identifier=int(data["payment_identifier"]),
             sender=to_canonical_address(data["sender"]),
->>>>>>> 14a46cc6
         )
 
         return restored
