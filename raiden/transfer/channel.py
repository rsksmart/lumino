--- conflicted
+++ resolved
@@ -27,12 +27,9 @@
     EventInvalidReceivedUnlock,
     SendProcessed,
     ContractSendChannelUpdateTransferLight,
-<<<<<<< HEAD
-    ContractSendChannelBatchUnlockLight
+    ContractSendChannelBatchUnlockLight,
+    ContractSendChannelSettleLight
 )
-=======
-    ContractSendChannelSettleLight)
->>>>>>> 55cd4caa
 from raiden.transfer.identifiers import CanonicalIdentifier
 from raiden.transfer.mediated_transfer.events import (
     CHANNEL_IDENTIFIER_GLOBAL_QUEUE,
