# pylint: disable=too-many-lines
import heapq
import random

from eth_utils import encode_hex

from raiden.billing.invoices.handlers.invoice_handler import handle_received_invoice
from raiden.constants import (
    EMPTY_HASH_KECCAK,
    EMPTY_MERKLE_ROOT,
    MAXIMUM_PENDING_TRANSFERS,
    UINT256_MAX,
    EMPTY_PAYMENT_HASH_INVOICE
)
from raiden.lightclient.models.light_client_protocol_message import LightClientProtocolMessageType
from raiden.messages import Unlock, LockExpired
from raiden.settings import DEFAULT_NUMBER_OF_BLOCK_CONFIRMATIONS
from raiden.transfer.architecture import Event, StateChange, TransitionResult
from raiden.transfer.balance_proof import pack_balance_proof
from raiden.transfer.events import (
    ContractSendChannelBatchUnlock,
    ContractSendChannelClose,
    ContractSendChannelSettle,
    ContractSendChannelUpdateTransfer,
    EventInvalidReceivedLockedTransfer,
    EventInvalidReceivedLockExpired,
    EventInvalidReceivedTransferRefund,
    EventInvalidReceivedUnlock,
    SendProcessed,
    ContractSendChannelUpdateTransferLight,
    ContractSendChannelBatchUnlockLight,
    ContractSendChannelSettleLight
)
from raiden.transfer.identifiers import CanonicalIdentifier
from raiden.transfer.mediated_transfer.events import (
    CHANNEL_IDENTIFIER_GLOBAL_QUEUE,
    SendBalanceProof,
    SendLockedTransfer,
    SendLockExpired,
    SendRefundTransfer,
    refund_from_sendmediated,
    SendBalanceProofLight, StoreMessageEvent, ProcessLockExpiredLight)
from raiden.transfer.mediated_transfer.state import (
    LockedTransferSignedState,
    LockedTransferUnsignedState,
)
from raiden.transfer.mediated_transfer.state_change import (
    ReceiveLockExpired,
    ReceiveTransferRefund,
    ReceiveLockExpiredLight)
from raiden.transfer.merkle_tree import LEAVES, compute_layers, merkleroot
from raiden.transfer.state import (
    CHANNEL_STATE_CLOSED,
    CHANNEL_STATE_CLOSING,
    CHANNEL_STATE_OPENED,
    CHANNEL_STATE_SETTLED,
    CHANNEL_STATE_SETTLING,
    CHANNEL_STATE_UNUSABLE,
    CHANNEL_STATES_PRIOR_TO_CLOSED,
    BalanceProofSignedState,
    BalanceProofUnsignedState,
    HashTimeLockState,
    MerkleTreeState,
    NettingChannelEndState,
    NettingChannelState,
    TransactionChannelNewBalance,
    TransactionExecutionStatus,
    TransactionOrder,
    UnlockPartialProofState,
    make_empty_merkle_tree,
    message_identifier_from_prng,
    balanceproof_from_envelope)
from raiden.transfer.state_change import (
    ActionChannelClose,
    ActionChannelSetFee,
    Block,
    ContractReceiveChannelBatchUnlock,
    ContractReceiveChannelClosed,
    ContractReceiveChannelNewBalance,
    ContractReceiveChannelSettled,
    ContractReceiveUpdateTransfer,
    ReceiveUnlock,
    ContractReceiveChannelClosedLight, ContractReceiveChannelSettledLight)
from raiden.transfer.utils import hash_balance_data
from raiden.utils import pex
from raiden.utils.signer import recover
from raiden.utils.typing import (
    MYPY_ANNOTATION,
    Address,
    Balance,
    BlockExpiration,
    BlockHash,
    BlockNumber,
    ChainID,
    ChannelID,
    InitiatorAddress,
    Keccak256,
    List,
    LockHash,
    Locksroot,
    LockType,
    MerkleTreeLeaves,
    MessageID,
    NamedTuple,
    Nonce,
    Optional,
    PaymentAmount,
    PaymentID,
    PaymentHashInvoice,
    PaymentWithFeeAmount,
    Secret,
    SecretHash,
    SuccessOrError,
    TargetAddress,
    TokenAmount,
    TokenNetworkID,
    Tuple,
    Union,
    cast)

# This should be changed to `Union[str, MerkleTreeState]`
MerkletreeOrError = Tuple[bool, Optional[str], Optional[MerkleTreeState]]
EventsOrError = Tuple[bool, List[Event], Optional[str]]
BalanceProofData = Tuple[Locksroot, Nonce, TokenAmount, TokenAmount]
SendUnlockAndMerkleTree = Tuple[Union[SendBalanceProof, SendBalanceProofLight], MerkleTreeState]


class UnlockGain(NamedTuple):
    from_our_locks: TokenAmount
    from_partner_locks: TokenAmount


def get_sender_expiration_threshold(lock: LockType) -> BlockNumber:
    """ Returns the block number at which the sender can send the remove expired lock.

    The remove lock expired message will be rejected if the expiration block
    has not been confirmed. Additionally the sender can account for possible
    delays in the receiver, so a few additional blocks are used to avoid hanging the channel.
    """
    return BlockNumber(lock.expiration + DEFAULT_NUMBER_OF_BLOCK_CONFIRMATIONS * 2)


def get_receiver_expiration_threshold(lock: HashTimeLockState) -> BlockNumber:
    """ Returns the block number at which a remove lock expired can be accepted.

    The receiver must wait for the block at which the lock expires to be confirmed.
    This is necessary to handle reorgs which could hide a secret registration.
    """
    return BlockNumber(lock.expiration + DEFAULT_NUMBER_OF_BLOCK_CONFIRMATIONS)


def is_lock_pending(end_state: NettingChannelEndState, secrethash: SecretHash) -> bool:
    """True if the `secrethash` corresponds to a lock that is pending to be claimed
    and didn't expire.
    """
    return (
        secrethash in end_state.secrethashes_to_lockedlocks
        or secrethash in end_state.secrethashes_to_unlockedlocks
        or secrethash in end_state.secrethashes_to_onchain_unlockedlocks
    )


def is_deposit_confirmed(channel_state: NettingChannelState, block_number: BlockNumber) -> bool:
    """True if the block which mined the deposit transaction has been
    confirmed.
    """
    if not channel_state.deposit_transaction_queue:
        return False

    return is_transaction_confirmed(
        channel_state.deposit_transaction_queue[0].block_number, block_number
    )


def is_lock_locked(end_state: NettingChannelEndState, secrethash: SecretHash) -> bool:
    """True if the `secrethash` is for a lock with an unknown secret."""
    return secrethash in end_state.secrethashes_to_lockedlocks


def is_lock_expired(
    end_state: NettingChannelEndState,
    lock: LockType,
    block_number: BlockNumber,
    lock_expiration_threshold: BlockNumber,
) -> SuccessOrError:
    """ Determine whether a lock has expired.

    The lock has expired if both:

        - The secret was not registered on-chain in time.
        - The current block exceeds lock's expiration + confirmation blocks.
    """

    secret_registered_on_chain = lock.secrethash in end_state.secrethashes_to_onchain_unlockedlocks
    if secret_registered_on_chain:
        return (False, "lock has been unlocked on-chain")

    if block_number < lock_expiration_threshold:
        msg = (
            f"current block number ({block_number}) is not larger than "
            f"lock.expiration + confirmation blocks ({lock_expiration_threshold})"
        )
        return (False, msg)

    return (True, None)


def is_transfer_expired(
    transfer: LockedTransferSignedState,
    affected_channel: NettingChannelState,
    block_number: BlockNumber,
) -> bool:
    lock_expiration_threshold = get_sender_expiration_threshold(transfer.lock)
    has_lock_expired, _ = is_lock_expired(
        end_state=affected_channel.our_state,
        lock=transfer.lock,
        block_number=block_number,
        lock_expiration_threshold=lock_expiration_threshold,
    )
    return has_lock_expired


def is_secret_known(end_state: NettingChannelEndState, secrethash: SecretHash) -> bool:
    """True if the `secrethash` is for a lock with a known secret."""
    return (
        secrethash in end_state.secrethashes_to_unlockedlocks
        or secrethash in end_state.secrethashes_to_onchain_unlockedlocks
    )


def is_secret_known_offchain(end_state: NettingChannelEndState, secrethash: SecretHash) -> bool:
    """True if the `secrethash` is for a lock with a known secret."""
    return secrethash in end_state.secrethashes_to_unlockedlocks


def is_secret_known_onchain(end_state: NettingChannelEndState, secrethash: SecretHash) -> bool:
    """True if the `secrethash` is for a lock with a known secret."""
    return secrethash in end_state.secrethashes_to_onchain_unlockedlocks


def get_secret(end_state: NettingChannelEndState, secrethash: SecretHash) -> Optional[Secret]:
    """Returns `secret` if the `secrethash` is for a lock with a known secret."""
    partial_unlock_proof = end_state.secrethashes_to_unlockedlocks.get(secrethash)

    if partial_unlock_proof is None:
        partial_unlock_proof = end_state.secrethashes_to_onchain_unlockedlocks.get(secrethash)

    if partial_unlock_proof is not None:
        return partial_unlock_proof.secret

    return None


def is_transaction_confirmed(
    transaction_block_number: BlockNumber, blockchain_block_number: BlockNumber
) -> bool:
    confirmation_block = transaction_block_number + DEFAULT_NUMBER_OF_BLOCK_CONFIRMATIONS
    return blockchain_block_number > confirmation_block


def is_balance_proof_safe_for_onchain_operations(balance_proof: BalanceProofSignedState, ) -> bool:
    """ Check if the balance proof would overflow onchain. """
    total_amount = balance_proof.transferred_amount + balance_proof.locked_amount
    return total_amount <= UINT256_MAX


def is_valid_amount(
    end_state: NettingChannelEndState,
    amount: Union[TokenAmount, PaymentAmount, PaymentWithFeeAmount],
) -> bool:
    (_, _, current_transferred_amount, current_locked_amount) = get_current_balanceproof(end_state)

    transferred_amount_after_unlock = current_transferred_amount + current_locked_amount + amount

    return transferred_amount_after_unlock <= UINT256_MAX


def is_valid_signature(
    balance_proof: BalanceProofSignedState, sender_address: Address
) -> SuccessOrError:
    balance_hash = hash_balance_data(
        balance_proof.transferred_amount, balance_proof.locked_amount, balance_proof.locksroot
    )

    # The balance proof must be tied to a single channel instance, through the
    # chain_id, token_network_identifier, and channel_identifier, otherwise the
    # on-chain contract would be susceptible to replay attacks across channels.
    #
    # The balance proof must also authenticate the offchain balance (blinded in
    # the balance_hash field), and authenticate the rest of message data
    # (blinded in additional_hash).
    data_that_was_signed = pack_balance_proof(
        nonce=balance_proof.nonce,
        balance_hash=balance_hash,
        additional_hash=balance_proof.message_hash,
        canonical_identifier=CanonicalIdentifier(
            chain_identifier=balance_proof.chain_id,
            token_network_address=balance_proof.token_network_identifier,
            channel_identifier=balance_proof.channel_identifier,
        ),
    )

    try:
        signer_address = recover(data=data_that_was_signed, signature=balance_proof.signature)
        # InvalidSignature is raised by raiden.utils.signer.recover if signature
        # is not bytes or has the incorrect length
        #
        # ValueError is raised if the PublicKey instantiation failed, let it
        # propagate because it's a memory pressure problem.
        #
        # Exception is raised if the public key recovery failed.
    except Exception:  # pylint: disable=broad-except
        msg = "Signature invalid, could not be recovered."
        return (False, msg)

    is_correct_sender = sender_address == signer_address
    if is_correct_sender:
        return (True, None)

    msg = "Signature was valid but the expected address does not match."
    return (False, msg)


def is_balance_proof_usable_onchain(
    received_balance_proof: BalanceProofSignedState,
    channel_state: NettingChannelState,
    sender_state: NettingChannelEndState,
) -> SuccessOrError:
    """ Checks the balance proof can be used on-chain.

    For a balance proof to be valid it must be newer than the previous one,
    i.e. the nonce must increase, the signature must tie the balance proof to
    the correct channel, and the values must not result in an under/overflow
    onchain.

    Important: This predicate does not validate all the message fields. The
    fields locksroot, transferred_amount, and locked_amount **MUST** be
    validated elsewhere based on the message type.
    """
    expected_nonce = get_next_nonce(sender_state)

    is_valid_signature_, signature_msg = is_valid_signature(
        received_balance_proof, sender_state.address
    )

    result: SuccessOrError

    # TODO: Accept unlock messages if the node has not yet sent a transaction
    # with the balance proof to the blockchain, this will save one call to
    # unlock on-chain for the non-closing party.
    if get_status(channel_state) != CHANNEL_STATE_OPENED:
        # The channel must be opened, otherwise if receiver is the closer, the
        # balance proof cannot be used onchain.
        msg = f"The channel is already closed."
        result = (False, msg)

    elif received_balance_proof.channel_identifier != channel_state.identifier:
        # Informational message, the channel_identifier **validated by the
        # signature** must match for the balance_proof to be valid.
        msg = (
            f"channel_identifier does not match. "
            f"expected: {channel_state.identifier} "
            f"got: {received_balance_proof.channel_identifier}."
        )
        result = (False, msg)

    elif received_balance_proof.token_network_identifier != channel_state.token_network_identifier:
        # Informational message, the token_network_identifier **validated by
        # the signature** must match for the balance_proof to be valid.
        msg = (
            f"token_network_identifier does not match. "
            f"expected: {channel_state.token_network_identifier} "
            f"got: {received_balance_proof.token_network_identifier}."
        )
        result = (False, msg)

    elif received_balance_proof.chain_id != channel_state.chain_id:
        # Informational message, the chain_id **validated by the signature**
        # must match for the balance_proof to be valid.
        msg = (
            f"chain_id does not match channel's "
            f"chain_id. expected: {channel_state.chain_id} "
            f"got: {received_balance_proof.chain_id}."
        )
        result = (False, msg)

    elif not is_balance_proof_safe_for_onchain_operations(received_balance_proof):
        transferred_amount_after_unlock = (
            received_balance_proof.transferred_amount + received_balance_proof.locked_amount
        )
        msg = (
            f"Balance proof total transferred amount would overflow onchain. "
            f"max: {UINT256_MAX} result would be: {transferred_amount_after_unlock}"
        )

        result = (False, msg)

    elif received_balance_proof.nonce != expected_nonce:
        # The nonces must increase sequentially, otherwise there is a
        # synchronization problem.
        msg = (
            f"Nonce did not change sequentially, expected: {expected_nonce} "
            f"got: {received_balance_proof.nonce}."
        )

        result = (False, msg)

    elif not is_valid_signature_:
        # The signature must be valid, otherwise the balance proof cannot be
        # used onchain.
        result = (False, signature_msg)

    else:
        result = (True, None)

    return result


def is_valid_lockedtransfer(
    transfer_state: LockedTransferSignedState,
    channel_state: NettingChannelState,
    sender_state: NettingChannelEndState,
    receiver_state: NettingChannelEndState,
    storage
) -> MerkletreeOrError:
    return valid_lockedtransfer_check(
        channel_state,
        sender_state,
        receiver_state,
        "LockedTransfer",
        transfer_state.balance_proof,
        transfer_state.lock,
        transfer_state.payment_hash_invoice,
        storage
    )


def is_valid_lock_expired(
    state_change: Union[ReceiveLockExpired, ReceiveLockExpiredLight],
    channel_state: NettingChannelState,
    sender_state: NettingChannelEndState,
    receiver_state: NettingChannelEndState,
    block_number: BlockNumber,
) -> MerkletreeOrError:
    secrethash = state_change.secrethash
    received_balance_proof = state_change.balance_proof

    # If the lock was not found in locked locks, this means that we've received
    # the secret for the locked transfer but we haven't unlocked it yet. Lock
    # expiry in this case could still happen which means that we have to make
    # sure that we check for "unclaimed" locks in our check.
    lock = channel_state.partner_state.secrethashes_to_lockedlocks.get(secrethash)
    if not lock:
        partial_lock = channel_state.partner_state.secrethashes_to_unlockedlocks.get(secrethash)
        if partial_lock:
            lock = partial_lock.lock

    secret_registered_on_chain = (
        secrethash in channel_state.partner_state.secrethashes_to_onchain_unlockedlocks
    )

    current_balance_proof = get_current_balanceproof(sender_state)
    _, _, current_transferred_amount, current_locked_amount = current_balance_proof

    is_balance_proof_usable, invalid_balance_proof_msg = is_balance_proof_usable_onchain(
        received_balance_proof=received_balance_proof,
        channel_state=channel_state,
        sender_state=sender_state,
    )

    if lock:
        merkletree = compute_merkletree_without(sender_state.merkletree, lock.lockhash)
        expected_locked_amount = current_locked_amount - lock.amount

    result: MerkletreeOrError = (False, None, None)

    if secret_registered_on_chain:
        msg = "Invalid LockExpired mesage. Lock was unlocked on-chain."
        result = (False, msg, None)

    elif lock is None:
        msg = (
            f"Invalid LockExpired message. "
            f"Lock with secrethash {pex(secrethash)} is not known."
        )
        result = (False, msg, None)

    elif not is_balance_proof_usable:
        msg = "Invalid LockExpired message. {}".format(invalid_balance_proof_msg)
        result = (False, msg, None)

    elif merkletree is None:
        msg = "Invalid LockExpired message. Same lockhash handled twice."
        result = (False, msg, None)

    else:
        locksroot_without_lock = merkleroot(merkletree)
        has_expired, lock_expired_message = is_lock_expired(
            end_state=receiver_state,
            lock=lock,
            block_number=block_number,
            lock_expiration_threshold=get_receiver_expiration_threshold(lock),
        )

        if not has_expired:
            msg = f"Invalid LockExpired message. {lock_expired_message}"
            result = (False, msg, None)

        elif received_balance_proof.locksroot != locksroot_without_lock:
            # The locksroot must be updated, and the expired lock must be *removed*
            msg = (
                "Invalid LockExpired message. "
                "Balance proof's locksroot didn't match, expected: {} got: {}."
            ).format(
                encode_hex(locksroot_without_lock), encode_hex(received_balance_proof.locksroot)
            )

            result = (False, msg, None)

        elif received_balance_proof.transferred_amount != current_transferred_amount:
            # Given an expired lock, transferred amount should stay the same
            msg = (
                "Invalid LockExpired message. "
                "Balance proof's transferred_amount changed, expected: {} got: {}."
            ).format(current_transferred_amount, received_balance_proof.transferred_amount)

            result = (False, msg, None)

        elif received_balance_proof.locked_amount != expected_locked_amount:
            # locked amount should be the same found inside the balance proof
            msg = (
                "Invalid LockExpired message. "
                "Balance proof's locked_amount is invalid, expected: {} got: {}."
            ).format(expected_locked_amount, received_balance_proof.locked_amount)

            result = (False, msg, None)

        else:
            result = (True, None, merkletree)

    return result


def valid_lockedtransfer_check(
    channel_state: NettingChannelState,
    sender_state: NettingChannelEndState,
    receiver_state: NettingChannelEndState,
    message_name: str,
    received_balance_proof: BalanceProofSignedState,
    lock: HashTimeLockState,
    payment_hash_invoice,
    storage
) -> MerkletreeOrError:
    handle_invoice_result = handle_received_invoice(storage, payment_hash_invoice)

    current_balance_proof = get_current_balanceproof(sender_state)
    merkletree = compute_merkletree_with(sender_state.merkletree, lock.lockhash)

    _, _, current_transferred_amount, current_locked_amount = current_balance_proof
    distributable = get_distributable(sender_state, receiver_state)
    expected_locked_amount = current_locked_amount + lock.amount

    is_balance_proof_usable, invalid_balance_proof_msg = is_balance_proof_usable_onchain(
        received_balance_proof=received_balance_proof,
        channel_state=channel_state,
        sender_state=sender_state,
    )
    print("is balance proof usable")
    print(invalid_balance_proof_msg)

    result: MerkletreeOrError = (False, None, None, None)

    if not is_balance_proof_usable:
        msg = f"Invalid {message_name} message. {invalid_balance_proof_msg}"
        result = (False, msg, None, None)

    elif merkletree is None:
        msg = "Invalid {} message. Same lockhash handled twice.".format(message_name)
        result = (False, msg, None, None)

    elif _merkletree_width(merkletree) > MAXIMUM_PENDING_TRANSFERS:
        msg = (
            f"Invalid {message_name} message. Adding the transfer would exceed the allowed "
            f"limit of {MAXIMUM_PENDING_TRANSFERS} pending transfers per channel."
        )
        result = (False, msg, None, None)

    else:
        locksroot_with_lock = merkleroot(merkletree)

        if received_balance_proof.locksroot != locksroot_with_lock:
            # The locksroot must be updated to include the new lock
            msg = (
                "Invalid {} message. "
                "Balance proof's locksroot didn't match, expected: {} got: {}."
            ).format(
                message_name,
                encode_hex(locksroot_with_lock),
                encode_hex(received_balance_proof.locksroot),
            )

            result = (False, msg, None, None)

        elif received_balance_proof.transferred_amount != current_transferred_amount:
            # Mediated transfers must not change transferred_amount
            msg = (
                "Invalid {} message. "
                "Balance proof's transferred_amount changed, expected: {} got: {}."
            ).format(
                message_name, current_transferred_amount, received_balance_proof.transferred_amount
            )

            result = (False, msg, None, None)

        elif received_balance_proof.locked_amount != expected_locked_amount:
            # Mediated transfers must increase the locked_amount by lock.amount
            msg = (
                "Invalid {} message. "
                "Balance proof's locked_amount is invalid, expected: {} got: {}."
            ).format(message_name, expected_locked_amount, received_balance_proof.locked_amount)

            result = (False, msg, None, None)

        # the locked amount is limited to the current available balance, otherwise
        # the sender is attempting to game the protocol and do a double spend
        elif lock.amount > distributable:
            msg = (
                "Invalid {} message. "
                "Lock amount larger than the available distributable, "
                "lock amount: {} maximum distributable: {}"
            ).format(message_name, lock.amount, distributable)

            result = (False, msg, None, None)

        # if the message contains the keccak of the empty hash it will never be
        # usable onchain https://github.com/raiden-network/raiden/issues/3091
        elif lock.secrethash == EMPTY_HASH_KECCAK:
            msg = (
                f"Invalid {message_name} message. "
                "The secrethash is the keccak of 0x0 and will not be usable onchain"
            )
            result = (False, msg, None, None)
        else:
            result = (True, None, merkletree, handle_invoice_result)

    return result


def refund_transfer_matches_transfer(
    refund_transfer: LockedTransferSignedState, transfer: LockedTransferUnsignedState
) -> bool:
    refund_transfer_sender = refund_transfer.balance_proof.sender
    # Ignore a refund from the target
    if refund_transfer_sender == transfer.target:
        return False

    return (
        transfer.payment_identifier == refund_transfer.payment_identifier
        and transfer.lock.amount == refund_transfer.lock.amount
        and transfer.lock.secrethash == refund_transfer.lock.secrethash
        and transfer.target == refund_transfer.target
        and transfer.lock.expiration == refund_transfer.lock.expiration
        and
        # The refund transfer is not tied to the other direction of the same
        # channel, it may reach this node through a different route depending
        # on the path finding strategy
        # original_receiver == refund_transfer_sender and
        transfer.token == refund_transfer.token
    )


def is_valid_refund(
    refund: ReceiveTransferRefund,
    channel_state: NettingChannelState,
    sender_state: NettingChannelEndState,
    receiver_state: NettingChannelEndState,
    received_transfer: LockedTransferUnsignedState,
) -> MerkletreeOrError:
    is_valid_locked_transfer, msg, merkletree, _ = valid_lockedtransfer_check(
        channel_state,
        sender_state,
        receiver_state,
        "RefundTransfer",
        refund.transfer.balance_proof,
        refund.transfer.lock,
        EMPTY_PAYMENT_HASH_INVOICE,
        None
    )

    if not is_valid_locked_transfer:
        return False, msg, None

    if not refund_transfer_matches_transfer(refund.transfer, received_transfer):
        return False, "Refund transfer did not match the received transfer", None

    return True, "", merkletree


def is_valid_unlock(
    unlock: ReceiveUnlock, channel_state: NettingChannelState, sender_state: NettingChannelEndState
) -> MerkletreeOrError:
    received_balance_proof = unlock.balance_proof
    current_balance_proof = get_current_balanceproof(sender_state)

    lock = get_lock(sender_state, unlock.secrethash)

    if lock is None:
        msg = "Invalid Unlock message. There is no corresponding lock for {}".format(
            encode_hex(unlock.secrethash)
        )

        return (False, msg, None)

    merkletree = compute_merkletree_without(sender_state.merkletree, lock.lockhash)
    if not merkletree:
        msg = f"Invalid unlock message. The lockhash is unknown {encode_hex(lock.lockhash)}"
        return (False, msg, None)

    locksroot_without_lock = merkleroot(merkletree)

    _, _, current_transferred_amount, current_locked_amount = current_balance_proof

    expected_transferred_amount = current_transferred_amount + TokenAmount(lock.amount)
    expected_locked_amount = current_locked_amount - lock.amount

    is_balance_proof_usable, invalid_balance_proof_msg = is_balance_proof_usable_onchain(
        received_balance_proof=received_balance_proof,
        channel_state=channel_state,
        sender_state=sender_state,
    )

    result: MerkletreeOrError = (False, None, None)

    if not is_balance_proof_usable:
        msg = "Invalid Unlock message. {}".format(invalid_balance_proof_msg)
        result = (False, msg, None)

    elif received_balance_proof.locksroot != locksroot_without_lock:
        # Unlock messages remove a known lock, the new locksroot must have only
        # that lock removed, otherwise the sender may be trying to remove
        # additional locks.
        msg = (
            "Invalid Unlock message. "
            "Balance proof's locksroot didn't match, expected: {} got: {}."
        ).format(encode_hex(locksroot_without_lock), encode_hex(received_balance_proof.locksroot))

        result = (False, msg, None)

    elif received_balance_proof.transferred_amount != expected_transferred_amount:
        # Unlock messages must increase the transferred_amount by lock amount,
        # otherwise the sender is trying to play the protocol and steal token.
        msg = (
            "Invalid Unlock message. "
            "Balance proof's wrong transferred_amount, expected: {} got: {}."
        ).format(expected_transferred_amount, received_balance_proof.transferred_amount)

        result = (False, msg, None)

    elif received_balance_proof.locked_amount != expected_locked_amount:
        # Unlock messages must increase the transferred_amount by lock amount,
        # otherwise the sender is trying to play the protocol and steal token.
        msg = (
            "Invalid Unlock message. " "Balance proof's wrong locked_amount, expected: {} got: {}."
        ).format(expected_locked_amount, received_balance_proof.locked_amount)

        result = (False, msg, None)

    else:
        result = (True, None, merkletree)

    return result


def get_amount_unclaimed_onchain(end_state: NettingChannelEndState) -> TokenAmount:
    return TokenAmount(
        sum(
            unlock.lock.amount
            for unlock in end_state.secrethashes_to_onchain_unlockedlocks.values()
        )
    )


def get_amount_locked(end_state: NettingChannelEndState) -> TokenAmount:
    total_pending = sum(lock.amount for lock in end_state.secrethashes_to_lockedlocks.values())

    total_unclaimed = sum(
        unlock.lock.amount for unlock in end_state.secrethashes_to_unlockedlocks.values()
    )

    total_unclaimed_onchain = get_amount_unclaimed_onchain(end_state)

    result = total_pending + total_unclaimed + total_unclaimed_onchain
    return TokenAmount(result)


def get_batch_unlock_gain(channel_state: NettingChannelState, ) -> UnlockGain:
    """Collect amounts for unlocked/unclaimed locks and onchain unlocked locks.
    Note: this function does not check expiry, so the values make only sense during settlement.

    Returns:
        gain_from_partner_locks: locks amount received and unlocked on-chain
        gain_from_our_locks: locks amount which are unlocked or unclaimed
    """
    sum_from_partner_locks = sum(
        unlock.lock.amount
        for unlock in channel_state.partner_state.secrethashes_to_onchain_unlockedlocks.values()
    )
    gain_from_partner_locks = TokenAmount(sum_from_partner_locks)

    """
    The current participant will gain from unlocking its own locks when:
    - The partner never managed to provide the secret to unlock the locked amount.
    - The partner provided the secret to claim the locked amount but the current
      participant node never sent out the unlocked balance proof and the partner
      did not unlock the lock on-chain.
    """
    our_locked_locks_amount = sum(
        lock.amount for lock in channel_state.our_state.secrethashes_to_lockedlocks.values()
    )
    our_unclaimed_locks_amount = sum(
        lock.amount for lock in channel_state.our_state.secrethashes_to_unlockedlocks.values()
    )
    gain_from_our_locks = TokenAmount(our_locked_locks_amount + our_unclaimed_locks_amount)
    return UnlockGain(
        from_partner_locks=gain_from_partner_locks, from_our_locks=gain_from_our_locks
    )


def get_balance(sender: NettingChannelEndState, receiver: NettingChannelEndState) -> Balance:
    sender_transferred_amount = 0
    receiver_transferred_amount = 0

    if sender.balance_proof:
        sender_transferred_amount = sender.balance_proof.transferred_amount

    if receiver.balance_proof:
        receiver_transferred_amount = receiver.balance_proof.transferred_amount

    return Balance(
        sender.contract_balance - sender_transferred_amount + receiver_transferred_amount
    )


def get_current_balanceproof(end_state: NettingChannelEndState) -> BalanceProofData:
    balance_proof = end_state.balance_proof

    if balance_proof:
        locksroot = balance_proof.locksroot
        nonce = balance_proof.nonce
        transferred_amount = balance_proof.transferred_amount
        locked_amount = get_amount_locked(end_state)
    else:
        locksroot = EMPTY_MERKLE_ROOT
        nonce = Nonce(0)
        transferred_amount = TokenAmount(0)
        locked_amount = TokenAmount(0)

    return locksroot, nonce, transferred_amount, locked_amount


def get_current_nonce(end_state: NettingChannelEndState) -> Nonce:
    balance_proof = end_state.balance_proof

    if balance_proof:
        return balance_proof.nonce
    else:
        return Nonce(0)


def get_distributable(
    sender: NettingChannelEndState, receiver: NettingChannelEndState
) -> TokenAmount:
    """Return the amount of tokens that can be used by the `sender`.

    The returned value is limited to a UINT256, since that is the representation
    used in the smart contracts and we cannot use a larger value. The limit is
    enforced on transferred_amount + locked_amount to avoid overflows. This is
    an additional security check.
    """
    _, _, transferred_amount, locked_amount = get_current_balanceproof(sender)

    distributable = get_balance(sender, receiver) - get_amount_locked(sender)

    overflow_limit = max(UINT256_MAX - transferred_amount - locked_amount, 0)

    return TokenAmount(min(overflow_limit, distributable))


def get_batch_unlock(end_state: NettingChannelEndState, ) -> Optional[MerkleTreeLeaves]:
    """ Unlock proof for an entire merkle tree of pending locks

    The unlock proof contains all the merkle tree data, tightly packed, needed by the token
    network contract to verify the secret expiry and calculate the token amounts to transfer.
    """

    if len(end_state.merkletree.layers[LEAVES]) == 0:  # pylint: disable=len-as-condition
        return None

    lockhashes_to_locks = dict()
    lockhashes_to_locks.update(
        {lock.lockhash: lock for secrethash, lock in end_state.secrethashes_to_lockedlocks.items()}
    )
    lockhashes_to_locks.update(
        {
            proof.lock.lockhash: proof.lock
            for secrethash, proof in end_state.secrethashes_to_unlockedlocks.items()
        }
    )
    lockhashes_to_locks.update(
        {
            proof.lock.lockhash: proof.lock
            for secrethash, proof in end_state.secrethashes_to_onchain_unlockedlocks.items()
        }
    )

    ordered_locks = [
        lockhashes_to_locks[LockHash(lockhash)] for lockhash in end_state.merkletree.layers[LEAVES]
    ]

    # Not sure why the cast is needed here. The error was:
    # Incompatible return value type
    # (got "List[HashTimeLockState]", expected "Optional[MerkleTreeLeaves]")
    return cast(MerkleTreeLeaves, ordered_locks)


def get_lock(
    end_state: NettingChannelEndState, secrethash: SecretHash
) -> Optional[HashTimeLockState]:
    """Return the lock correspoding to `secrethash` or None if the lock is
    unknown.
    """
    lock = end_state.secrethashes_to_lockedlocks.get(secrethash)

    if not lock:
        partial_unlock = end_state.secrethashes_to_unlockedlocks.get(secrethash)

        if not partial_unlock:
            partial_unlock = end_state.secrethashes_to_onchain_unlockedlocks.get(secrethash)

        if partial_unlock:
            lock = partial_unlock.lock

    assert isinstance(lock, HashTimeLockState) or lock is None
    return lock


def lock_exists_in_either_channel_side(
    channel_state: NettingChannelState, secrethash: SecretHash
) -> bool:
    """Check if the lock with `secrethash` exists in either our state or the partner's state"""
    lock = get_lock(channel_state.our_state, secrethash)
    if not lock:
        lock = get_lock(channel_state.partner_state, secrethash)
    return lock is not None


def get_next_nonce(end_state: NettingChannelEndState) -> Nonce:
    if end_state.balance_proof:
        return Nonce(end_state.balance_proof.nonce + 1)

    # 0 must not be used since in the netting contract it represents null.
    return Nonce(1)


def _merkletree_width(merkletree: MerkleTreeState) -> int:
    return len(merkletree.layers[LEAVES])


def get_number_of_pending_transfers(channel_end_state: NettingChannelEndState) -> int:
    return _merkletree_width(channel_end_state.merkletree)


def get_status(channel_state: NettingChannelState) -> str:
    if channel_state.settle_transaction:
        finished_successfully = (
            channel_state.settle_transaction.result == TransactionExecutionStatus.SUCCESS
        )
        running = channel_state.settle_transaction.finished_block_number is None

        if finished_successfully:
            result = CHANNEL_STATE_SETTLED
        elif running:
            result = CHANNEL_STATE_SETTLING
        else:
            result = CHANNEL_STATE_UNUSABLE

    elif channel_state.close_transaction:
        finished_successfully = (
            channel_state.close_transaction.result == TransactionExecutionStatus.SUCCESS
        )
        running = channel_state.close_transaction.finished_block_number is None

        if finished_successfully:
            result = CHANNEL_STATE_CLOSED
        elif running:
            result = CHANNEL_STATE_CLOSING
        else:
            result = CHANNEL_STATE_UNUSABLE

    else:
        result = CHANNEL_STATE_OPENED

    return result


def _del_unclaimed_lock(end_state: NettingChannelEndState, secrethash: SecretHash) -> None:
    if secrethash in end_state.secrethashes_to_lockedlocks:
        del end_state.secrethashes_to_lockedlocks[secrethash]

    if secrethash in end_state.secrethashes_to_unlockedlocks:
        del end_state.secrethashes_to_unlockedlocks[secrethash]


def _del_lock(end_state: NettingChannelEndState, secrethash: SecretHash) -> None:
    """Removes the lock from the indexing structures.

    Note:
        This won't change the merkletree!
    """
    assert is_lock_pending(end_state, secrethash)

    _del_unclaimed_lock(end_state, secrethash)

    if secrethash in end_state.secrethashes_to_onchain_unlockedlocks:
        del end_state.secrethashes_to_onchain_unlockedlocks[secrethash]


def set_closed(channel_state: NettingChannelState, block_number: BlockNumber) -> None:
    if not channel_state.close_transaction:
        channel_state.close_transaction = TransactionExecutionStatus(
            None, block_number, TransactionExecutionStatus.SUCCESS
        )

    elif not channel_state.close_transaction.finished_block_number:
        channel_state.close_transaction.finished_block_number = block_number
        channel_state.close_transaction.result = TransactionExecutionStatus.SUCCESS


def set_settled(channel_state: NettingChannelState, block_number: BlockNumber) -> None:
    if not channel_state.settle_transaction:
        channel_state.settle_transaction = TransactionExecutionStatus(
            None, block_number, TransactionExecutionStatus.SUCCESS
        )

    elif not channel_state.settle_transaction.finished_block_number:
        channel_state.settle_transaction.finished_block_number = block_number
        channel_state.settle_transaction.result = TransactionExecutionStatus.SUCCESS


def update_contract_balance(end_state: NettingChannelEndState, contract_balance: Balance) -> None:
    if contract_balance > end_state.contract_balance:
        end_state.contract_balance = contract_balance


def compute_merkletree_with(
    merkletree: MerkleTreeState, lockhash: LockHash
) -> Optional[MerkleTreeState]:
    """Register the given lockhash with the existing merkle tree."""
    # Use None to inform the caller the lockshash is already known
    result = None

    leaves = merkletree.layers[LEAVES]
    if lockhash not in leaves:
        leaves = list(leaves)
        leaves.append(Keccak256(lockhash))
        result = MerkleTreeState(compute_layers(leaves))

    return result


def compute_merkletree_without(
    merkletree: MerkleTreeState, lockhash: LockHash
) -> Optional[MerkleTreeState]:
    # Use None to inform the caller the lockhash is unknown
    result = None

    leaves = merkletree.layers[LEAVES]
    if lockhash in leaves:
        leaves = list(leaves)
        leaves.remove(Keccak256(lockhash))

        if leaves:
            result = MerkleTreeState(compute_layers(leaves))
        else:
            result = make_empty_merkle_tree()

    return result


def create_sendlockedtransfer(
    channel_state: NettingChannelState,
    initiator: InitiatorAddress,
    target: TargetAddress,
    amount: PaymentWithFeeAmount,
    message_identifier: MessageID,
    payment_identifier: PaymentID,
    payment_hash_invoice: PaymentHashInvoice,
    expiration: BlockExpiration,
    secrethash: SecretHash,
) -> Tuple[SendLockedTransfer, MerkleTreeState]:
    our_state = channel_state.our_state
    partner_state = channel_state.partner_state
    our_balance_proof = our_state.balance_proof

    msg = "caller must make sure there is enough balance"
    assert amount <= get_distributable(our_state, partner_state), msg

    msg = "caller must make sure the channel is open"
    assert get_status(channel_state) == CHANNEL_STATE_OPENED, msg

    lock = HashTimeLockState(amount=amount, expiration=expiration, secrethash=secrethash)

    # channel_state.our_state.merkletree.layers = [[]]
    merkletree = compute_merkletree_with(channel_state.our_state.merkletree, lock.lockhash)
    # The caller must ensure the same lock is not being used twice
    assert merkletree, "lock is already registered"

    locksroot = merkleroot(merkletree)

    if our_balance_proof:
        transferred_amount = our_balance_proof.transferred_amount
    else:
        transferred_amount = TokenAmount(0)

    msg = "caller must make sure the result wont overflow"
    assert transferred_amount + amount <= UINT256_MAX, msg

    token = channel_state.token_address
    nonce = get_next_nonce(channel_state.our_state)
    recipient = channel_state.partner_state.address
    # the new lock is not registered yet
    locked_amount = TokenAmount(get_amount_locked(our_state) + amount)

    balance_proof = BalanceProofUnsignedState(
        nonce=nonce,
        transferred_amount=transferred_amount,
        locked_amount=locked_amount,
        locksroot=locksroot,
        canonical_identifier=channel_state.canonical_identifier,
    )

    locked_transfer = LockedTransferUnsignedState(
        payment_identifier, payment_hash_invoice, token, balance_proof, lock, initiator, target
    )

    lockedtransfer = SendLockedTransfer(
        recipient=recipient,
        channel_identifier=channel_state.identifier,
        message_identifier=message_identifier,
        transfer=locked_transfer,
    )

    return lockedtransfer, merkletree


def create_unlock(
    channel_state: NettingChannelState,
    message_identifier: MessageID,
    payment_identifier: PaymentID,
    secret: Secret,
    lock: HashTimeLockState,
    is_light_client: bool = False
) -> SendUnlockAndMerkleTree:
    our_state = channel_state.our_state

    msg = "caller must make sure the lock is known"
    assert is_lock_pending(our_state, lock.secrethash), msg

    msg = "caller must make sure the channel is open"
    assert get_status(channel_state) == CHANNEL_STATE_OPENED, msg

    our_balance_proof = our_state.balance_proof
    msg = "the lock is pending, it must be in the merkletree"
    assert our_balance_proof is not None, msg
    transferred_amount = TokenAmount(lock.amount + our_balance_proof.transferred_amount)

    merkletree = compute_merkletree_without(our_state.merkletree, lock.lockhash)
    msg = "the lock is pending, it must be in the merkletree"
    assert merkletree is not None, msg

    locksroot = merkleroot(merkletree)

    token_address = channel_state.token_address
    nonce = get_next_nonce(our_state)
    recipient = channel_state.partner_state.address
    # the lock is still registered
    locked_amount = TokenAmount(get_amount_locked(our_state) - lock.amount)

    balance_proof = BalanceProofUnsignedState(
        nonce=nonce,
        transferred_amount=transferred_amount,
        locked_amount=locked_amount,
        locksroot=locksroot,
        canonical_identifier=channel_state.canonical_identifier,
    )

    if is_light_client:
        unlock_lock = SendBalanceProofLight(
            recipient=recipient,
            channel_identifier=channel_state.identifier,
            message_identifier=message_identifier,
            payment_identifier=payment_identifier,
            token_address=token_address,
            secret=secret,
            balance_proof=balance_proof,
        )
    else:
        unlock_lock = SendBalanceProof(
            recipient=recipient,
            channel_identifier=channel_state.identifier,
            message_identifier=message_identifier,
            payment_identifier=payment_identifier,
            token_address=token_address,
            secret=secret,
            balance_proof=balance_proof,
        )

    return unlock_lock, merkletree


def send_lockedtransfer(
    channel_state: NettingChannelState,
    initiator: InitiatorAddress,
    target: TargetAddress,
    amount: PaymentWithFeeAmount,
    message_identifier: MessageID,
    payment_identifier: PaymentID,
    payment_hash_invoice: PaymentHashInvoice,
    expiration: BlockExpiration,
    secrethash: SecretHash,
) -> SendLockedTransfer:
    send_locked_transfer_event, merkletree = create_sendlockedtransfer(
        channel_state,
        initiator,
        target,
        amount,
        message_identifier,
        payment_identifier,
        payment_hash_invoice,
        expiration,
        secrethash,
    )

    transfer = send_locked_transfer_event.transfer
    lock = transfer.lock
    channel_state.our_state.balance_proof = transfer.balance_proof
    channel_state.our_state.merkletree = merkletree
    channel_state.our_state.secrethashes_to_lockedlocks[lock.secrethash] = lock

    return send_locked_transfer_event


def send_refundtransfer(
    channel_state: NettingChannelState,
    initiator: InitiatorAddress,
    target: TargetAddress,
    amount: PaymentWithFeeAmount,
    message_identifier: MessageID,
    payment_identifier: PaymentID,
    expiration: BlockExpiration,
    secrethash: SecretHash,
) -> SendRefundTransfer:
    msg = "Refunds are only valid for *known and pending* transfers"
    assert secrethash in channel_state.partner_state.secrethashes_to_lockedlocks, msg

    msg = "caller must make sure the channel is open"
    assert get_status(channel_state) == CHANNEL_STATE_OPENED, msg

    send_mediated_transfer, merkletree = create_sendlockedtransfer(
        channel_state,
        initiator,
        target,
        amount,
        message_identifier,
        payment_identifier,
        EMPTY_PAYMENT_HASH_INVOICE,
        expiration,
        secrethash,
    )

    mediated_transfer = send_mediated_transfer.transfer
    lock = mediated_transfer.lock

    channel_state.our_state.balance_proof = mediated_transfer.balance_proof
    channel_state.our_state.merkletree = merkletree
    channel_state.our_state.secrethashes_to_lockedlocks[lock.secrethash] = lock

    refund_transfer = refund_from_sendmediated(send_mediated_transfer)
    return refund_transfer


def create_send_balance_proof_light(
    channel_state: NettingChannelState,
    unlock: Unlock,
    sender: Address,
    recipient: Address,
) -> SendBalanceProofLight:
    token_address = channel_state.token_address

    balance_proof = BalanceProofUnsignedState(
        nonce=unlock.nonce,
        transferred_amount=unlock.transferred_amount,
        locked_amount=unlock.locked_amount,
        locksroot=unlock.locksroot,
        canonical_identifier=channel_state.canonical_identifier,
    )
    balance_proof_event = SendBalanceProofLight(
        recipient=recipient,
        channel_identifier=channel_state.identifier,
        message_identifier=unlock.message_identifier,
        payment_identifier=unlock.payment_identifier,
        token_address=token_address,
        secret=unlock.secret,
        balance_proof=balance_proof,
        signed_balance_proof=unlock,
        sender=sender
    )
    return balance_proof_event


def send_unlock(
    channel_state: NettingChannelState,
    message_identifier: MessageID,
    payment_identifier: PaymentID,
    secret: Secret,
    secrethash: SecretHash,
    is_light_client: bool = False
) -> SendBalanceProof:
    lock = get_lock(channel_state.our_state, secrethash)
    assert lock, "caller must ensure the lock exists"

    unlock, merkletree = create_unlock(
        channel_state, message_identifier, payment_identifier, secret, lock, is_light_client
    )

    channel_state.our_state.balance_proof = unlock.balance_proof
    channel_state.our_state.merkletree = merkletree

    _del_lock(channel_state.our_state, lock.secrethash)

    return unlock


def events_for_close(
    channel_state: NettingChannelState, block_number: BlockNumber, block_hash: BlockHash,
    signed_close_tx: str = None
) -> List[Event]:
    events: List[Event] = list()

    if get_status(channel_state) in CHANNEL_STATES_PRIOR_TO_CLOSED:
        channel_state.close_transaction = TransactionExecutionStatus(block_number, None, None)

        balance_proof = channel_state.partner_state.balance_proof
        # silence mypy: partner's balance proofs should be signed
        assert balance_proof is None or isinstance(balance_proof, BalanceProofSignedState)

        close_event = ContractSendChannelClose(
            canonical_identifier=channel_state.canonical_identifier,
            balance_proof=balance_proof,
            triggered_by_block_hash=block_hash,
            signed_close_tx=signed_close_tx,
            our_address=channel_state.our_state.address
        )

        events.append(close_event)

    return events


def create_sendexpiredlock(
    sender_end_state: NettingChannelEndState,
    locked_lock: LockType,
    pseudo_random_generator: random.Random,
    chain_id: ChainID,
    token_network_identifier: TokenNetworkID,
    channel_identifier: ChannelID,
    recipient: Address,
    payment_identifier: int,
    is_light_channel: bool
) -> Tuple[Optional[Union[SendLockExpired, ProcessLockExpiredLight]], Optional[MerkleTreeState]]:
    nonce = get_next_nonce(sender_end_state)
    locked_amount = get_amount_locked(sender_end_state)
    balance_proof = sender_end_state.balance_proof
    updated_locked_amount = TokenAmount(locked_amount - locked_lock.amount)

    assert balance_proof is not None, "there should be a balance proof because a lock is expiring"
    transferred_amount = balance_proof.transferred_amount

    merkletree = compute_merkletree_without(sender_end_state.merkletree, locked_lock.lockhash)

    if not merkletree:
        return None, None

    locksroot = merkleroot(merkletree)

    balance_proof = BalanceProofUnsignedState(
        nonce=nonce,
        transferred_amount=transferred_amount,
        locked_amount=updated_locked_amount,
        locksroot=locksroot,
        canonical_identifier=CanonicalIdentifier(
            chain_identifier=chain_id,
            token_network_address=token_network_identifier,
            channel_identifier=channel_identifier,
        ),
    )

    if is_light_channel:
        send_lock_expired = ProcessLockExpiredLight(
            recipient=recipient,
            message_identifier=message_identifier_from_prng(pseudo_random_generator),
            balance_proof=balance_proof,
            secrethash=locked_lock.secrethash,
            payment_identifier=payment_identifier,
            sender=sender_end_state.address
        )
    else:
        send_lock_expired = SendLockExpired(
            recipient=recipient,
            message_identifier=message_identifier_from_prng(pseudo_random_generator),
            balance_proof=balance_proof,
            secrethash=locked_lock.secrethash,
            payment_identifier=payment_identifier
        )
    return send_lock_expired, merkletree


def events_for_expired_lock(
    channel_state: NettingChannelState,
    locked_lock: LockType,
    pseudo_random_generator: random.Random,
    payment_identifier: int = None
) -> List[Union[SendLockExpired, ProcessLockExpiredLight]]:
    msg = "caller must make sure the channel is open"
    assert get_status(channel_state) == CHANNEL_STATE_OPENED, msg

    recipient = channel_state.partner_state.address

    send_lock_expired, merkletree = create_sendexpiredlock(
        sender_end_state=channel_state.our_state,
        locked_lock=locked_lock,
        pseudo_random_generator=pseudo_random_generator,
        chain_id=channel_state.chain_id,
        token_network_identifier=TokenNetworkID(channel_state.token_network_identifier),
        channel_identifier=channel_state.identifier,
        recipient=recipient,
        payment_identifier=payment_identifier,
        is_light_channel=channel_state.is_light_channel
    )

    events = []
    if send_lock_expired:
        assert merkletree, "create_sendexpiredlock should return both message and merkle tree"
        channel_state.our_state.merkletree = merkletree
        channel_state.our_state.balance_proof = send_lock_expired.balance_proof

        _del_unclaimed_lock(channel_state.our_state, locked_lock.secrethash)

        if channel_state.is_light_channel:
            # Store the send lock expired light message
            store_lock_expired = StoreMessageEvent(message_id=send_lock_expired.message_identifier,
                                                   payment_id=send_lock_expired.payment_identifier,
                                                   message_order=1,
                                                   message=LockExpired.from_event(send_lock_expired),
                                                   is_signed=False,
                                                   message_type=LightClientProtocolMessageType.PaymentExpired,
                                                   light_client_address=send_lock_expired.sender)
            events.append(store_lock_expired)
        events.append(send_lock_expired)

    return events


def register_secret_endstate(
    end_state: NettingChannelEndState, secret: Secret, secrethash: SecretHash
) -> None:
    if is_lock_locked(end_state, secrethash):
        pending_lock = end_state.secrethashes_to_lockedlocks[secrethash]
        del end_state.secrethashes_to_lockedlocks[secrethash]

        end_state.secrethashes_to_unlockedlocks[secrethash] = UnlockPartialProofState(
            pending_lock, secret
        )


def register_onchain_secret_endstate(
    end_state: NettingChannelEndState,
    secret: Secret,
    secrethash: SecretHash,
    secret_reveal_block_number: BlockNumber,
    delete_lock: bool = True,
) -> None:
    # the lock might be in end_state.secrethashes_to_lockedlocks or
    # end_state.secrethashes_to_unlockedlocks
    # It should be removed from both and moved into secrethashes_to_onchain_unlockedlocks
    pending_lock: Optional[HashTimeLockState] = None

    if is_lock_locked(end_state, secrethash):
        pending_lock = end_state.secrethashes_to_lockedlocks[secrethash]

    if secrethash in end_state.secrethashes_to_unlockedlocks:
        pending_lock = end_state.secrethashes_to_unlockedlocks[secrethash].lock

    if pending_lock:
        # If pending lock is still locked or unlocked but unclaimed
        # And has expired before the on-chain secret reveal was mined,
        # Then we simply reject on-chain secret reveal
        if pending_lock.expiration < secret_reveal_block_number:
            return

        if delete_lock:
            _del_lock(end_state, secrethash)

        end_state.secrethashes_to_onchain_unlockedlocks[secrethash] = UnlockPartialProofState(
            pending_lock, secret
        )


def register_offchain_secret(
    channel_state: NettingChannelState, secret: Secret, secrethash: SecretHash
) -> None:
    """This will register the secret and set the lock to the unlocked stated.

    Even though the lock is unlock it is *not* claimed. The capacity will
    increase once the next balance proof is received.
    """
    our_state = channel_state.our_state
    partner_state = channel_state.partner_state

    register_secret_endstate(our_state, secret, secrethash)
    register_secret_endstate(partner_state, secret, secrethash)


def register_onchain_secret(
    channel_state: NettingChannelState,
    secret: Secret,
    secrethash: SecretHash,
    secret_reveal_block_number: BlockNumber,
    delete_lock: bool = True,
) -> None:
    """This will register the onchain secret and set the lock to the unlocked stated.

    Even though the lock is unlocked it is *not* claimed. The capacity will
    increase once the next balance proof is received.
    """
    our_state = channel_state.our_state
    partner_state = channel_state.partner_state

    register_onchain_secret_endstate(
        our_state, secret, secrethash, secret_reveal_block_number, delete_lock
    )
    register_onchain_secret_endstate(
        partner_state, secret, secrethash, secret_reveal_block_number, delete_lock
    )


def handle_action_close(
    channel_state: NettingChannelState,
    close: ActionChannelClose,
    block_number: BlockNumber,
    block_hash: BlockHash,
) -> TransitionResult[NettingChannelState]:
    msg = "caller must make sure the ids match"
    assert channel_state.identifier == close.channel_identifier, msg
    events = []
    if close.participant1 == channel_state.our_state.address:
        events = events_for_close(
            channel_state=channel_state, block_number=block_number, block_hash=block_hash,
            signed_close_tx=close.signed_close_tx
        )
    return TransitionResult(channel_state, events)


def handle_action_set_fee(
    channel_state: NettingChannelState, set_fee: ActionChannelSetFee
) -> TransitionResult[NettingChannelState]:
    msg = "caller must make sure the ids match"
    assert channel_state.identifier == set_fee.channel_identifier, msg
    channel_state.mediation_fee = set_fee.mediation_fee
    return TransitionResult(channel_state, list())


def handle_refundtransfer(
    received_transfer: LockedTransferUnsignedState,
    channel_state: NettingChannelState,
    refund: ReceiveTransferRefund,
) -> EventsOrError:
    events: List[Event]
    is_valid, msg, merkletree = is_valid_refund(
        refund=refund,
        channel_state=channel_state,
        sender_state=channel_state.partner_state,
        receiver_state=channel_state.our_state,
        received_transfer=received_transfer,
    )
    if is_valid:
        assert merkletree, "is_valid_refund should return merkletree if valid"
        channel_state.partner_state.balance_proof = refund.transfer.balance_proof
        channel_state.partner_state.merkletree = merkletree

        lock = refund.transfer.lock
        channel_state.partner_state.secrethashes_to_lockedlocks[lock.secrethash] = lock

        send_processed = SendProcessed(
            recipient=refund.transfer.balance_proof.sender,
            channel_identifier=CHANNEL_IDENTIFIER_GLOBAL_QUEUE,
            message_identifier=refund.transfer.message_identifier,
        )
        events = [send_processed]
    else:
        assert msg, "is_valid_refund should return error msg if not valid"
        invalid_refund = EventInvalidReceivedTransferRefund(
            payment_identifier=received_transfer.payment_identifier, reason=msg
        )
        events = [invalid_refund]

    return is_valid, events, msg


def handle_receive_lock_expired(
    channel_state: NettingChannelState, state_change: ReceiveLockExpired, block_number: BlockNumber
) -> TransitionResult[NettingChannelState]:
    """Remove expired locks from channel states."""
    is_valid, msg, merkletree = is_valid_lock_expired(
        state_change=state_change,
        channel_state=channel_state,
        sender_state=channel_state.partner_state,
        receiver_state=channel_state.our_state,
        block_number=block_number,
    )

    events: List[Event] = list()
    if is_valid:
        assert merkletree, "is_valid_lock_expired should return merkletree if valid"
        channel_state.partner_state.balance_proof = state_change.balance_proof
        channel_state.partner_state.merkletree = merkletree

        _del_unclaimed_lock(channel_state.partner_state, state_change.secrethash)

        send_processed = SendProcessed(
            recipient=state_change.balance_proof.sender,
            channel_identifier=CHANNEL_IDENTIFIER_GLOBAL_QUEUE,
            message_identifier=state_change.message_identifier,
        )
        events = [send_processed]
    else:
        assert msg, "is_valid_lock_expired should return error msg if not valid"
        invalid_lock_expired = EventInvalidReceivedLockExpired(
            secrethash=state_change.secrethash, reason=msg
        )
        events = [invalid_lock_expired]

    return TransitionResult(channel_state, events)


def handle_receive_lock_expired_light(
    channel_state: NettingChannelState, state_change: ReceiveLockExpiredLight, block_number: BlockNumber,
    payment_id: PaymentID
) -> TransitionResult[NettingChannelState]:
    """Remove expired locks from channel states."""
    is_valid, msg, merkletree = is_valid_lock_expired(
        state_change=state_change,
        channel_state=channel_state,
        sender_state=channel_state.partner_state,
        receiver_state=channel_state.our_state,
        block_number=block_number,
    )

    events: List[Event]
    if is_valid:
        assert merkletree, "is_valid_lock_expired should return merkletree if valid"
        channel_state.partner_state.balance_proof = state_change.balance_proof
        channel_state.partner_state.merkletree = merkletree

        _del_unclaimed_lock(channel_state.partner_state, state_change.secrethash)

        store_lock_expired = StoreMessageEvent(
            message_id=state_change.lock_expired.message_identifier,
            payment_id=payment_id,
            message_order=1,
            message=state_change.lock_expired,
            is_signed=True,
            message_type=LightClientProtocolMessageType.PaymentExpired,
            light_client_address=state_change.lock_expired.recipient
        )
        events = [store_lock_expired]
    else:
        assert msg, "is_valid_lock_expired should return error msg if not valid"
        invalid_lock_expired = EventInvalidReceivedLockExpired(
            secrethash=state_change.secrethash, reason=msg
        )
        events = [invalid_lock_expired]

    return TransitionResult(channel_state, events)


def handle_receive_lockedtransfer(
    channel_state: NettingChannelState, mediated_transfer: LockedTransferSignedState, storage
) -> EventsOrError:
    """Register the latest known transfer.

    The receiver needs to use this method to update the container with a
    _valid_ transfer, otherwise the locksroot will not contain the pending
    transfer. The receiver needs to ensure that the merkle root has the
    secrethash included, otherwise it won't be able to claim it.
    """
    events: List[Event]
    is_valid, msg, merkletree, handle_invoice_result = is_valid_lockedtransfer(
        mediated_transfer, channel_state, channel_state.partner_state, channel_state.our_state, storage
    )

    if is_valid:
        assert merkletree, "is_valid_lock_expired should return merkletree if valid"
        channel_state.partner_state.balance_proof = mediated_transfer.balance_proof
        channel_state.partner_state.merkletree = merkletree

        lock = mediated_transfer.lock
        channel_state.partner_state.secrethashes_to_lockedlocks[lock.secrethash] = lock

        send_processed = SendProcessed(
            recipient=mediated_transfer.balance_proof.sender,
            channel_identifier=CHANNEL_IDENTIFIER_GLOBAL_QUEUE,
            message_identifier=mediated_transfer.message_identifier,
        )
        events = [send_processed]
    else:
        assert msg, "is_valid_lock_expired should return error msg if not valid"
        invalid_locked = EventInvalidReceivedLockedTransfer(
            payment_identifier=mediated_transfer.payment_identifier, reason=msg
        )
        events = [invalid_locked]

    return is_valid, events, msg, handle_invoice_result


def handle_receive_lockedtransfer_light(
    channel_state: NettingChannelState, mediated_transfer: LockedTransferSignedState, storage
) -> EventsOrError:
    """Register the latest known transfer.

    The receiver needs to use this method to update the container with a
    _valid_ transfer, otherwise the locksroot will not contain the pending
    transfer. The receiver needs to ensure that the merkle root has the
    secrethash included, otherwise it won't be able to claim it.
    """
    events: List[Event]
    is_valid, msg, merkletree, handle_invoice_result = is_valid_lockedtransfer(
        mediated_transfer, channel_state, channel_state.partner_state, channel_state.our_state, storage
    )
<<<<<<< HEAD
=======
    print("is valid")
    print(is_valid)
    print(msg)
>>>>>>> a45f10b4
    if is_valid:
        assert merkletree, "is_valid_lock_expired should return merkletree if valid"
        channel_state.partner_state.balance_proof = mediated_transfer.balance_proof
        channel_state.partner_state.merkletree = merkletree

        lock = mediated_transfer.lock
        channel_state.partner_state.secrethashes_to_lockedlocks[lock.secrethash] = lock
        events = []


    else:
        assert msg, "is_valid_lock_expired should return error msg if not valid"
        invalid_locked = EventInvalidReceivedLockedTransfer(
            payment_identifier=mediated_transfer.payment_identifier, reason=msg
        )
        events = [invalid_locked]

    return is_valid, events, msg, handle_invoice_result


def handle_unlock(channel_state: NettingChannelState, unlock: ReceiveUnlock) -> EventsOrError:
    is_valid, msg, unlocked_merkletree = is_valid_unlock(
        unlock, channel_state, channel_state.partner_state
    )

    if is_valid:
        assert unlocked_merkletree, "is_valid_unlock should return merkletree if valid"
        channel_state.partner_state.balance_proof = unlock.balance_proof
        channel_state.partner_state.merkletree = unlocked_merkletree

        _del_lock(channel_state.partner_state, unlock.secrethash)

        send_processed = SendProcessed(
            recipient=unlock.balance_proof.sender,
            channel_identifier=CHANNEL_IDENTIFIER_GLOBAL_QUEUE,
            message_identifier=unlock.message_identifier,
        )
        events: List[Event] = [send_processed]
    else:
        assert msg, "is_valid_unlock should return error msg if not valid"
        invalid_unlock = EventInvalidReceivedUnlock(secrethash=unlock.secrethash, reason=msg)
        events = [invalid_unlock]

    return is_valid, events, msg


def handle_unlock_light(channel_state: NettingChannelState, unlock: ReceiveUnlock) -> EventsOrError:
    is_valid, msg, unlocked_merkletree = is_valid_unlock(
        unlock, channel_state, channel_state.partner_state
    )

    if is_valid:
        assert unlocked_merkletree, "is_valid_unlock should return merkletree if valid"
        channel_state.partner_state.balance_proof = unlock.balance_proof
        channel_state.partner_state.merkletree = unlocked_merkletree

        _del_lock(channel_state.partner_state, unlock.secrethash)
        events: List[Event] = []
    else:
        assert msg, "is_valid_unlock should return error msg if not valid"
        invalid_unlock = EventInvalidReceivedUnlock(secrethash=unlock.secrethash, reason=msg)
        events = [invalid_unlock]

    return is_valid, events, msg


def handle_block(
    channel_state: NettingChannelState, state_change: Block, block_number: BlockNumber
) -> TransitionResult[NettingChannelState]:
    assert state_change.block_number == block_number

    events: List[Event] = list()

    if get_status(channel_state) == CHANNEL_STATE_CLOSED:
        msg = "channel get_status is STATE_CLOSED, but close_transaction is not set"
        assert channel_state.close_transaction, msg
        msg = "channel get_status is STATE_CLOSED, but close_transaction block number is missing"
        assert channel_state.close_transaction.finished_block_number, msg

        closed_block_number = channel_state.close_transaction.finished_block_number
        settlement_end = closed_block_number + channel_state.settle_timeout

        if state_change.block_number > settlement_end:
            channel_state.settle_transaction = TransactionExecutionStatus(
                state_change.block_number, None, None
            )

            if channel_state.is_light_channel:
                event = ContractSendChannelSettleLight(
                    canonical_identifier=channel_state.canonical_identifier,
                    triggered_by_block_hash=state_change.block_hash,
                    channel_state=channel_state
                )
                events.append(event)
            else:
                event = ContractSendChannelSettle(
                    canonical_identifier=channel_state.canonical_identifier,
                    triggered_by_block_hash=state_change.block_hash,
                    channel_state=channel_state
                )
                events.append(event)

    while is_deposit_confirmed(channel_state, block_number):
        order_deposit_transaction = heapq.heappop(channel_state.deposit_transaction_queue)
        apply_channel_newbalance(channel_state, order_deposit_transaction.transaction)

    return TransitionResult(channel_state, events)


def handle_channel_closed(
    channel_state: NettingChannelState, state_change: ContractReceiveChannelClosed
) -> TransitionResult[NettingChannelState]:
    events: List[Event] = list()
    just_closed = (
        state_change.channel_identifier == channel_state.identifier
        and get_status(channel_state) in CHANNEL_STATES_PRIOR_TO_CLOSED
    )

    if just_closed:
        set_closed(channel_state, state_change.block_number)

        balance_proof = channel_state.partner_state.balance_proof
        call_update = (
            state_change.transaction_from != channel_state.our_state.address
            and balance_proof is not None
            and channel_state.update_transaction is None
        )
        if call_update:
            expiration = BlockExpiration(state_change.block_number + channel_state.settle_timeout)
            # silence mypy: partner's balance proof is always signed
            assert isinstance(balance_proof, BalanceProofSignedState)
            # The channel was closed by our partner, if there is a balance
            # proof available update this node half of the state
            update = ContractSendChannelUpdateTransfer(
                expiration=expiration,
                balance_proof=balance_proof,
                triggered_by_block_hash=state_change.block_hash,
                our_address=channel_state.our_state.address
            )
            channel_state.update_transaction = TransactionExecutionStatus(
                started_block_number=state_change.block_number,
                finished_block_number=None,
                result=None,
            )
            events.append(update)

    return TransitionResult(channel_state, events)


def handle_channel_closed_light(
    channel_state: NettingChannelState, state_change: ContractReceiveChannelClosedLight
) -> TransitionResult[NettingChannelState]:
    events: List[Event] = list()
    just_closed = (
        state_change.channel_identifier == channel_state.identifier
        and get_status(channel_state) in CHANNEL_STATES_PRIOR_TO_CLOSED
    )

    if just_closed:
        set_closed(channel_state, state_change.block_number)

        balance_proof = None
        if state_change.latest_update_non_closing_balance_proof_data is not None:
            balance_proof_msg = state_change.latest_update_non_closing_balance_proof_data.light_client_balance_proof
            balance_proof = balanceproof_from_envelope(balance_proof_msg)

        call_update = (
            state_change.transaction_from != channel_state.our_state.address
            and balance_proof is not None
            and channel_state.update_transaction is None
        )
        if call_update:
            expiration = BlockExpiration(state_change.block_number + channel_state.settle_timeout)
            # silence mypy: partner's balance proof is always signed
            assert isinstance(balance_proof, BalanceProofSignedState)
            # The channel was closed by our partner, if there is a balance
            # proof available update this node half of the state
            update = ContractSendChannelUpdateTransferLight(
                lc_address=state_change.non_closing_participant,
                expiration=expiration,
                balance_proof=balance_proof,
                triggered_by_block_hash=state_change.block_hash,
                lc_bp_signature=state_change.latest_update_non_closing_balance_proof_data.lc_balance_proof_signature
            )
            channel_state.update_transaction = TransactionExecutionStatus(
                started_block_number=state_change.block_number,
                finished_block_number=None,
                result=None,
            )
            events.append(update)
    return TransitionResult(channel_state, events)


def handle_channel_updated_transfer(
    channel_state: NettingChannelState,
    state_change: ContractReceiveUpdateTransfer,
    block_number: BlockNumber,
) -> TransitionResult[NettingChannelState]:
    if state_change.channel_identifier == channel_state.identifier:
        # update transfer was called, make sure we don't call it again
        channel_state.update_transaction = TransactionExecutionStatus(
            started_block_number=None,
            finished_block_number=block_number,
            result=TransactionExecutionStatus.SUCCESS,
        )

    return TransitionResult(channel_state, list())


def handle_channel_settled(
    channel_state: NettingChannelState, state_change: ContractReceiveChannelSettled
) -> TransitionResult[NettingChannelState]:
    events: List[Event] = list()

    if state_change.channel_identifier == channel_state.identifier:
        set_settled(channel_state, state_change.block_number)

        our_locksroot = state_change.our_onchain_locksroot
        partner_locksroot = state_change.partner_onchain_locksroot

        should_clear_channel = (
            our_locksroot == EMPTY_MERKLE_ROOT and partner_locksroot == EMPTY_MERKLE_ROOT
        )

        if should_clear_channel:
            return TransitionResult(None, events)

        channel_state.our_state.onchain_locksroot = our_locksroot
        channel_state.partner_state.onchain_locksroot = partner_locksroot

        onchain_unlock = ContractSendChannelBatchUnlock(
            canonical_identifier=channel_state.canonical_identifier,
            participant=channel_state.partner_state.address,
            triggered_by_block_hash=state_change.block_hash,
        )
        events.append(onchain_unlock)

    return TransitionResult(channel_state, events)


def handle_channel_settled_light(
    channel_state: NettingChannelState, state_change: ContractReceiveChannelSettledLight
) -> TransitionResult[NettingChannelState]:
    events: List[Event] = list()

    if state_change.channel_identifier == channel_state.identifier:
        set_settled(channel_state, state_change.block_number)

<<<<<<< HEAD
        our_locksroot, partner_locksroot = get_locksroot_from_state_change(channel_state.our_state.address,
                                                                           state_change)
=======
        our_locksroot, partner_locksroot = get_locksroot_from_state_change(channel_state.our_state.address, state_change)
>>>>>>> a45f10b4

        should_clear_channel = (
            our_locksroot == EMPTY_MERKLE_ROOT and partner_locksroot == EMPTY_MERKLE_ROOT
        )

        if should_clear_channel:
            return TransitionResult(None, events)

        channel_state.our_state.onchain_locksroot = our_locksroot
        channel_state.partner_state.onchain_locksroot = partner_locksroot

        # TODO mmartinez7 unlock for light clients
        onchain_unlock = ContractSendChannelBatchUnlockLight(
            canonical_identifier=channel_state.canonical_identifier,
            client=channel_state.our_state.address,
            participant=channel_state.partner_state.address,
            triggered_by_block_hash=state_change.block_hash,
        )
        events.append(onchain_unlock)
    return TransitionResult(channel_state, events)


def get_locksroot_from_state_change(our_address: Address, state_change: ContractReceiveChannelSettledLight):
    if our_address == state_change.participant1:
        return state_change.our_onchain_locksroot, state_change.partner_onchain_locksroot
    else:
        return state_change.partner_onchain_locksroot, state_change.our_onchain_locksroot


def handle_channel_newbalance(
    channel_state: NettingChannelState,
    state_change: ContractReceiveChannelNewBalance,
    block_number: BlockNumber,
) -> TransitionResult[NettingChannelState]:
    deposit_transaction = state_change.deposit_transaction

    if is_transaction_confirmed(deposit_transaction.deposit_block_number, block_number):
        apply_channel_newbalance(channel_state, state_change.deposit_transaction)
    else:
        order = TransactionOrder(deposit_transaction.deposit_block_number, deposit_transaction)
        heapq.heappush(channel_state.deposit_transaction_queue, order)

    events: List[Event] = list()
    return TransitionResult(channel_state, events)


def apply_channel_newbalance(
    channel_state: NettingChannelState, deposit_transaction: TransactionChannelNewBalance
) -> None:
    participant_address = deposit_transaction.participant_address
    contract_balance = Balance(deposit_transaction.contract_balance)

    if participant_address == channel_state.our_state.address:
        update_contract_balance(channel_state.our_state, contract_balance)
    elif participant_address == channel_state.partner_state.address:
        update_contract_balance(channel_state.partner_state, contract_balance)


def handle_channel_batch_unlock(
    channel_state: NettingChannelState, state_change: ContractReceiveChannelBatchUnlock
) -> TransitionResult[NettingChannelState]:
    events: List[Event] = list()

    new_channel_state: Optional[NettingChannelState] = channel_state
    # Unlock is allowed by the smart contract only on a settled channel.
    # Ignore the unlock if the channel was not closed yet.
    if get_status(channel_state) == CHANNEL_STATE_SETTLED:

        our_state = channel_state.our_state
        partner_state = channel_state.partner_state

        # partner is the address of the sender
        if state_change.partner == our_state.address:
            our_state.onchain_locksroot = EMPTY_MERKLE_ROOT
        elif state_change.partner == partner_state.address:
            partner_state.onchain_locksroot = EMPTY_MERKLE_ROOT

        # only clear the channel state once all unlocks have been done
        no_unlock_left_to_do = (
            our_state.onchain_locksroot == EMPTY_MERKLE_ROOT
            and partner_state.onchain_locksroot == EMPTY_MERKLE_ROOT
        )
        if no_unlock_left_to_do:
            new_channel_state = None

    return TransitionResult(new_channel_state, events)


def state_transition(
    channel_state: NettingChannelState,
    state_change: StateChange,
    block_number: BlockNumber,
    block_hash: BlockHash,
) -> TransitionResult[NettingChannelState]:
    # pylint: disable=too-many-branches,unidiomatic-typecheck

    events: List[Event] = list()
    iteration: TransitionResult[NettingChannelState] = TransitionResult(channel_state, events)

    if type(state_change) == Block:
        assert isinstance(state_change, Block), MYPY_ANNOTATION
        iteration = handle_block(channel_state, state_change, block_number)
    elif type(state_change) == ActionChannelClose:
        assert isinstance(state_change, ActionChannelClose), MYPY_ANNOTATION
        iteration = handle_action_close(
            channel_state=channel_state,
            close=state_change,
            block_number=block_number,
            block_hash=block_hash,
        )
    elif type(state_change) == ActionChannelSetFee:
        assert isinstance(state_change, ActionChannelSetFee), MYPY_ANNOTATION
        iteration = handle_action_set_fee(channel_state=channel_state, set_fee=state_change)
    elif type(state_change) == ContractReceiveChannelClosed:
        assert isinstance(state_change, ContractReceiveChannelClosed), MYPY_ANNOTATION
        iteration = handle_channel_closed(channel_state, state_change)
    elif type(state_change) == ContractReceiveChannelClosedLight:
        assert isinstance(state_change, ContractReceiveChannelClosedLight), MYPY_ANNOTATION
        iteration = handle_channel_closed_light(channel_state, state_change)
    elif type(state_change) == ContractReceiveUpdateTransfer:
        assert isinstance(state_change, ContractReceiveUpdateTransfer), MYPY_ANNOTATION
        iteration = handle_channel_updated_transfer(channel_state, state_change, block_number)
    elif type(state_change) == ContractReceiveChannelSettled:
        assert isinstance(state_change, ContractReceiveChannelSettled), MYPY_ANNOTATION
        iteration = handle_channel_settled(channel_state, state_change)
    elif type(state_change) == ContractReceiveChannelSettledLight:
        assert isinstance(state_change, ContractReceiveChannelSettledLight), MYPY_ANNOTATION
        iteration = handle_channel_settled_light(channel_state, state_change)
    elif type(state_change) == ContractReceiveChannelNewBalance:
        assert isinstance(state_change, ContractReceiveChannelNewBalance), MYPY_ANNOTATION
        iteration = handle_channel_newbalance(channel_state, state_change, block_number)
    elif type(state_change) == ContractReceiveChannelBatchUnlock:
        assert isinstance(state_change, ContractReceiveChannelBatchUnlock), MYPY_ANNOTATION
        iteration = handle_channel_batch_unlock(channel_state, state_change)

    return iteration<|MERGE_RESOLUTION|>--- conflicted
+++ resolved
@@ -47,7 +47,8 @@
 from raiden.transfer.mediated_transfer.state_change import (
     ReceiveLockExpired,
     ReceiveTransferRefund,
-    ReceiveLockExpiredLight)
+    ReceiveLockExpiredLight
+)
 from raiden.transfer.merkle_tree import LEAVES, compute_layers, merkleroot
 from raiden.transfer.state import (
     CHANNEL_STATE_CLOSED,
@@ -69,7 +70,8 @@
     UnlockPartialProofState,
     make_empty_merkle_tree,
     message_identifier_from_prng,
-    balanceproof_from_envelope)
+    balanceproof_from_envelope
+)
 from raiden.transfer.state_change import (
     ActionChannelClose,
     ActionChannelSetFee,
@@ -80,7 +82,9 @@
     ContractReceiveChannelSettled,
     ContractReceiveUpdateTransfer,
     ReceiveUnlock,
-    ContractReceiveChannelClosedLight, ContractReceiveChannelSettledLight)
+    ContractReceiveChannelClosedLight,
+    ContractReceiveChannelSettledLight
+)
 from raiden.transfer.utils import hash_balance_data
 from raiden.utils import pex
 from raiden.utils.signer import recover
@@ -116,7 +120,8 @@
     TokenNetworkID,
     Tuple,
     Union,
-    cast)
+    cast
+)
 
 # This should be changed to `Union[str, MerkleTreeState]`
 MerkletreeOrError = Tuple[bool, Optional[str], Optional[MerkleTreeState]]
@@ -1747,12 +1752,6 @@
     is_valid, msg, merkletree, handle_invoice_result = is_valid_lockedtransfer(
         mediated_transfer, channel_state, channel_state.partner_state, channel_state.our_state, storage
     )
-<<<<<<< HEAD
-=======
-    print("is valid")
-    print(is_valid)
-    print(msg)
->>>>>>> a45f10b4
     if is_valid:
         assert merkletree, "is_valid_lock_expired should return merkletree if valid"
         channel_state.partner_state.balance_proof = mediated_transfer.balance_proof
@@ -2001,12 +2000,8 @@
     if state_change.channel_identifier == channel_state.identifier:
         set_settled(channel_state, state_change.block_number)
 
-<<<<<<< HEAD
         our_locksroot, partner_locksroot = get_locksroot_from_state_change(channel_state.our_state.address,
                                                                            state_change)
-=======
-        our_locksroot, partner_locksroot = get_locksroot_from_state_change(channel_state.our_state.address, state_change)
->>>>>>> a45f10b4
 
         should_clear_channel = (
             our_locksroot == EMPTY_MERKLE_ROOT and partner_locksroot == EMPTY_MERKLE_ROOT
