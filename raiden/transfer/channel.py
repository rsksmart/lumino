--- conflicted
+++ resolved
@@ -4,6 +4,7 @@
 
 from eth_utils import encode_hex
 
+from raiden.billing.invoices.handlers.invoice_handler import handle_received_invoice
 from raiden.constants import (
     EMPTY_HASH_KECCAK,
     EMPTY_MERKLE_ROOT,
@@ -117,8 +118,6 @@
     Union,
     cast)
 
-from raiden.billing.invoices.handlers.invoice_handler import handle_received_invoice
-
 # This should be changed to `Union[str, MerkleTreeState]`
 MerkletreeOrError = Tuple[bool, Optional[str], Optional[MerkleTreeState]]
 EventsOrError = Tuple[bool, List[Event], Optional[str]]
@@ -1655,7 +1654,8 @@
 
 
 def handle_receive_lock_expired_light(
-    channel_state: NettingChannelState, state_change: ReceiveLockExpiredLight, block_number: BlockNumber, payment_id: PaymentID
+    channel_state: NettingChannelState, state_change: ReceiveLockExpiredLight, block_number: BlockNumber,
+    payment_id: PaymentID
 ) -> TransitionResult[NettingChannelState]:
     """Remove expired locks from channel states."""
     is_valid, msg, merkletree = is_valid_lock_expired(
@@ -1747,12 +1747,6 @@
     is_valid, msg, merkletree, handle_invoice_result = is_valid_lockedtransfer(
         mediated_transfer, channel_state, channel_state.partner_state, channel_state.our_state, storage
     )
-<<<<<<< HEAD
-=======
-    print("is valid")
-    print(is_valid)
-    print(msg)
->>>>>>> 666e4e30
     if is_valid:
         assert merkletree, "is_valid_lock_expired should return merkletree if valid"
         channel_state.partner_state.balance_proof = mediated_transfer.balance_proof
@@ -2001,7 +1995,8 @@
     if state_change.channel_identifier == channel_state.identifier:
         set_settled(channel_state, state_change.block_number)
 
-        our_locksroot, partner_locksroot = get_locksroot_from_state_change(channel_state.our_state.address, state_change)
+        our_locksroot, partner_locksroot = get_locksroot_from_state_change(channel_state.our_state.address,
+                                                                           state_change)
 
         should_clear_channel = (
             our_locksroot == EMPTY_MERKLE_ROOT and partner_locksroot == EMPTY_MERKLE_ROOT
@@ -2013,7 +2008,7 @@
         channel_state.our_state.onchain_locksroot = our_locksroot
         channel_state.partner_state.onchain_locksroot = partner_locksroot
 
-        #TODO mmartinez7 unlock for light clients
+        # TODO mmartinez7 unlock for light clients
         onchain_unlock = ContractSendChannelBatchUnlockLight(
             canonical_identifier=channel_state.canonical_identifier,
             client=channel_state.our_state.address,
