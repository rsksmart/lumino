# pylint: disable=too-few-public-methods,too-many-arguments,too-many-instance-attributes
from random import Random

from eth_utils import to_canonical_address, to_checksum_address

from raiden.transfer.architecture import (
    AuthenticatedSenderStateChange,
    BalanceProofStateChange,
    ContractReceiveStateChange,
    StateChange,
)
from raiden.transfer.identifiers import CanonicalIdentifier
from raiden.transfer.state import (
    BalanceProofSignedState,
    NettingChannelState,
    PaymentNetworkState,
    TokenNetworkState,
    TransactionChannelNewBalance,
)
from raiden.transfer.utils import pseudo_random_generator_from_json
from raiden.utils import pex, sha3, decode_hex
from raiden.utils.serialization import (
    deserialize_blockhash,
    deserialize_bytes,
    deserialize_locksroot,
    deserialize_secret,
    deserialize_secret_hash,
    deserialize_transactionhash,
    serialize_bytes,
)
from raiden.utils.typing import (
    Address,
    Any,
    BlockGasLimit,
    BlockHash,
    BlockNumber,
    ChainID,
    ChannelID,
    Dict,
    FeeAmount,
    Locksroot,
    MessageID,
    Nonce,
    PaymentID,
    PaymentNetworkID,
    Secret,
    SecretHash,
    SecretRegistryAddress,
    T_Address,
    T_BlockHash,
    T_BlockNumber,
    T_Secret,
    T_SecretHash,
    T_SecretRegistryAddress,
    TokenAmount,
    TokenNetworkAddress,
    TokenNetworkID,
    TransactionHash,
    TransferID,
<<<<<<< HEAD
    AddressHex)
=======
    AddressHex,
    SignedTransaction)
>>>>>>> e50f7967


class Block(StateChange):
    """ Transition used when a new block is mined.
    Args:
        block_number: The current block_number.
    """

    def __init__(
        self, block_number: BlockNumber, gas_limit: BlockGasLimit, block_hash: BlockHash
    ) -> None:
        if not isinstance(block_number, T_BlockNumber):
            raise ValueError("block_number must be of type block_number")

        self.block_number = block_number
        self.gas_limit = gas_limit
        self.block_hash = block_hash

    def __repr__(self) -> str:
        return (
            f"<Block "
            f"number={self.block_number} gas_limit={self.gas_limit} "
            f"block_hash={pex(self.block_hash)}"
            f">"
        )

    def __eq__(self, other: Any) -> bool:
        return (
            isinstance(other, Block)
            and self.block_number == other.block_number
            and self.gas_limit == other.gas_limit
            and self.block_hash == other.block_hash
        )

    def __ne__(self, other: Any) -> bool:
        return not self.__eq__(other)

    def to_dict(self) -> Dict[str, Any]:
        return {
            "block_number": str(self.block_number),
            "gas_limit": self.gas_limit,
            "block_hash": serialize_bytes(self.block_hash),
        }

    @classmethod
    def from_dict(cls, data: Dict[str, Any]) -> "Block":
        return cls(
            block_number=BlockNumber(int(data["block_number"])),
            gas_limit=data["gas_limit"],
            block_hash=deserialize_blockhash(data["block_hash"]),
        )


class ActionUpdateTransportAuthData(StateChange):
    """ Holds the last "timestamp" at which we synced
    with the transport. The timestamp could be a date/time value
    or any other value provided by the transport backend.
    Can be used later to filter the messages which have not been processed.
    """

    def __init__(self, auth_data: str, address: Address):
        self.auth_data = auth_data
        self.address = address

    def __repr__(self) -> str:
        return "<ActionUpdateTransportAuthData value:{} address:{}>".format(self.auth_data, self.address)

    def __eq__(self, other: Any) -> bool:
        return (
            isinstance(other, ActionUpdateTransportAuthData)
            and self.auth_data == other.auth_data
            and self.address == other.address
        )

    def __ne__(self, other: Any) -> bool:
        return not self.__eq__(other)

    def to_dict(self) -> Dict[str, Any]:
        return {
            "auth_data": str(self.auth_data),
            "address": to_checksum_address(self.address),
        }

    @classmethod
    def from_dict(cls, data: Dict[str, Any]) -> "ActionUpdateTransportAuthData":
        if "address" not in data:
            data["address"] = b'00000000000000000000'

        return cls(
            auth_data=data["auth_data"],
            address=to_canonical_address(data["address"])
        )


class ActionCancelPayment(StateChange):
    """ The user requests the transfer to be cancelled.
    This state change can fail, it depends on the node's role and the current
    state of the transfer.
    """

    def __init__(self, payment_identifier: PaymentID) -> None:
        self.payment_identifier = payment_identifier

    def __repr__(self) -> str:
        return "<ActionCancelPayment identifier:{}>".format(self.payment_identifier)

    def __eq__(self, other: Any) -> bool:
        return (
            isinstance(other, ActionCancelPayment)
            and self.payment_identifier == other.payment_identifier
        )

    def __ne__(self, other: Any) -> bool:
        return not self.__eq__(other)

    def to_dict(self) -> Dict[str, Any]:
        return {"payment_identifier": str(self.payment_identifier)}

    @classmethod
    def from_dict(cls, data: Dict[str, Any]) -> "ActionCancelPayment":
        return cls(payment_identifier=PaymentID(int(data["payment_identifier"])))


class ActionChannelClose(StateChange):
    """ User is closing an existing channel. """

    def __init__(self, canonical_identifier: CanonicalIdentifier,
                 signed_close_tx: str,
                 participant1: AddressHex,
                 participant2: AddressHex) -> None:
        self.canonical_identifier = canonical_identifier
        self.signed_close_tx = signed_close_tx
        self.participant1 = participant1
        self.participant2 = participant2

    @property
    def chain_identifier(self) -> ChainID:
        return self.canonical_identifier.chain_identifier

    @property
    def token_network_identifier(self) -> TokenNetworkID:
        return TokenNetworkID(self.canonical_identifier.token_network_address)

    @property
    def channel_identifier(self) -> ChannelID:
        return self.canonical_identifier.channel_identifier

    def __repr__(self) -> str:
        return "<ActionChannelClose channel_identifier:{} signed_close_tx:{} participant1:{} participant2:{}>".format(
            self.channel_identifier,
            self.signed_close_tx,
            self.participant1,
            self.participant2)

    def __eq__(self, other: Any) -> bool:
        return (
            isinstance(other, ActionChannelClose)
            and self.canonical_identifier == other.canonical_identifier
            and self.signed_close_tx == other.signed_close_tx
            and self.participant1 == other.participant1
            and self.participant2 == other.participant2
        )

    def __ne__(self, other: Any) -> bool:
        return not self.__eq__(other)

    def to_dict(self) -> Dict[str, Any]:
        return {"canonical_identifier": self.canonical_identifier.to_dict(),
                "signed_close_tx": self.signed_close_tx,
                "participant1": to_checksum_address(self.participant1),
                "participant2": to_checksum_address(self.participant2)}

    @classmethod
    def from_dict(cls, data: Dict[str, Any]) -> "ActionChannelClose":

        if not "participant1" in data:
            data["participant1"] = ""
        if not "participant2" in data:
            data["participant2"] = ""

        return cls(
            canonical_identifier=CanonicalIdentifier.from_dict(data["canonical_identifier"]),
            signed_close_tx=data["signed_close_tx"],
            participant1=AddressHex(data["participant1"]),
            participant2=AddressHex(data["participant2"])
        )


class ActionChannelSetFee(StateChange):
    def __init__(self, canonical_identifier: CanonicalIdentifier, mediation_fee: FeeAmount):
        self.canonical_identifier = canonical_identifier
        self.mediation_fee = mediation_fee

    def __repr__(self) -> str:
        return f"<ActionChannelSetFee id:{self.canonical_identifier} fee:{self.mediation_fee}>"

    def __eq__(self, other: Any) -> bool:
        return (
            isinstance(other, ActionChannelSetFee)
            and self.canonical_identifier == other.canonical_identifier
            and self.mediation_fee == other.mediation_fee
        )

    def __ne__(self, other: Any) -> bool:
        return not self.__eq__(other)

    def to_dict(self) -> Dict[str, Any]:
        return {"canonical_identifier": self.canonical_identifier, "fee": str(self.mediation_fee)}

    @classmethod
    def from_dict(cls, data: Dict[str, Any]) -> "ActionChannelSetFee":
        return cls(
            canonical_identifier=data["canonical_identifier"],
            mediation_fee=FeeAmount(int(data["mediation_fee"])),
        )

    @property
    def channel_identifier(self) -> ChannelID:
        return self.canonical_identifier.channel_identifier


class ActionCancelTransfer(StateChange):
    """ The user requests the transfer to be cancelled.

    This state change can fail, it depends on the node's role and the current
    state of the transfer.
    """

    def __init__(self, transfer_identifier: TransferID) -> None:
        self.transfer_identifier = transfer_identifier

    def __repr__(self) -> str:
        return "<ActionCancelTransfer identifier:{}>".format(self.transfer_identifier)

    def __eq__(self, other: Any) -> bool:
        return (
            isinstance(other, ActionCancelTransfer)
            and self.transfer_identifier == other.transfer_identifier
        )

    def __ne__(self, other: Any) -> bool:
        return not self.__eq__(other)

    def to_dict(self) -> Dict[str, Any]:
        return {"transfer_identifier": str(self.transfer_identifier)}

    @classmethod
    def from_dict(cls, data: Dict[str, Any]) -> "ActionCancelTransfer":
        return cls(transfer_identifier=data["transfer_identifier"])


class ContractReceiveChannelNew(ContractReceiveStateChange):
    """ A new channel was created and this node IS a participant. """

    def __init__(
        self,
        transaction_hash: TransactionHash,
        channel_state: NettingChannelState,
        block_number: BlockNumber,
        block_hash: BlockHash,
    ) -> None:
        super().__init__(transaction_hash, block_number, block_hash)

        self.channel_state = channel_state

    @property
    def token_network_identifier(self) -> TokenNetworkAddress:
        return TokenNetworkAddress(self.channel_state.canonical_identifier.token_network_address)

    @property
    def channel_identifier(self) -> ChannelID:
        return self.channel_state.canonical_identifier.channel_identifier

    def __repr__(self) -> str:
        return "<ContractReceiveChannelNew token_network:{} state:{} block:{}>".format(
            pex(self.token_network_identifier), self.channel_state, self.block_number
        )

    def __eq__(self, other: Any) -> bool:
        return (
            isinstance(other, ContractReceiveChannelNew)
            and self.channel_state == other.channel_state
            and super().__eq__(other)
        )

    def __ne__(self, other: Any) -> bool:
        return not self.__eq__(other)

    def to_dict(self) -> Dict[str, Any]:
        return {
            "transaction_hash": serialize_bytes(self.transaction_hash),
            "channel_state": self.channel_state,
            "block_number": str(self.block_number),
            "block_hash": serialize_bytes(self.block_hash),
        }

    @classmethod
    def from_dict(cls, data: Dict[str, Any]) -> "ContractReceiveChannelNew":
        return cls(
            transaction_hash=deserialize_transactionhash(data["transaction_hash"]),
            channel_state=data["channel_state"],
            block_number=BlockNumber(int(data["block_number"])),
            block_hash=BlockHash(deserialize_bytes(data["block_hash"])),
        )


class ContractReceiveChannelClosed(ContractReceiveStateChange):
    """ A channel to which this node IS a participant was closed. """

    def __init__(
        self,
        transaction_hash: TransactionHash,
        transaction_from: Address,
        canonical_identifier: CanonicalIdentifier,
        block_number: BlockNumber,
        block_hash: BlockHash,
    ) -> None:
        super().__init__(transaction_hash, block_number, block_hash)

        self.transaction_from = transaction_from
        self.canonical_identifier = canonical_identifier

    @property
    def channel_identifier(self) -> ChannelID:
        return self.canonical_identifier.channel_identifier

    @property
    def token_network_identifier(self) -> TokenNetworkAddress:
        return TokenNetworkAddress(self.canonical_identifier.token_network_address)

    def __repr__(self) -> str:
        return (
            "<ContractReceiveChannelClosed"
            " token_network:{} channel:{} closer:{} closed_at:{}"
            ">"
        ).format(
            pex(self.token_network_identifier),
            self.channel_identifier,
            pex(self.transaction_from),
            self.block_number,
        )

    def __eq__(self, other: Any) -> bool:
        return (
            isinstance(other, ContractReceiveChannelClosed)
            and self.transaction_from == other.transaction_from
            and self.canonical_identifier == other.canonical_identifier
            and super().__eq__(other)
        )

    def __ne__(self, other: Any) -> bool:
        return not self.__eq__(other)

    def to_dict(self) -> Dict[str, Any]:
        return {
            "transaction_hash": serialize_bytes(self.transaction_hash),
            "transaction_from": to_checksum_address(self.transaction_from),
            "canonical_identifier": self.canonical_identifier.to_dict(),
            "block_number": str(self.block_number),
            "block_hash": serialize_bytes(self.block_hash),
        }

    @classmethod
    def from_dict(cls, data: Dict[str, Any]) -> "ContractReceiveChannelClosed":
        return cls(
            transaction_hash=deserialize_transactionhash(data["transaction_hash"]),
            transaction_from=to_canonical_address(data["transaction_from"]),
            canonical_identifier=CanonicalIdentifier.from_dict(data["canonical_identifier"]),
            block_number=BlockNumber(int(data["block_number"])),
            block_hash=BlockHash(deserialize_bytes(data["block_hash"])),
        )


class ActionInitChain(StateChange):
    def __init__(
        self,
        pseudo_random_generator: Random,
        block_number: BlockNumber,
        block_hash: BlockHash,
        our_address: Address,
        chain_id: ChainID,
    ) -> None:
        if not isinstance(block_number, T_BlockNumber):
            raise ValueError("block_number must be of type BlockNumber")

        if not isinstance(block_hash, T_BlockHash):
            raise ValueError("block_hash must be of type BlockHash")

        if not isinstance(chain_id, int):
            raise ValueError("chain_id must be int")

        self.block_number = block_number
        self.block_hash = block_hash
        self.chain_id = chain_id
        self.our_address = our_address
        self.pseudo_random_generator = pseudo_random_generator

    def __repr__(self) -> str:
        return "<ActionInitChain block_number:{} block_hash:{} chain_id:{}>".format(
            self.block_number, pex(self.block_hash), self.chain_id
        )

    def __eq__(self, other: Any) -> bool:
        return (
            isinstance(other, ActionInitChain)
            and self.pseudo_random_generator.getstate() == other.pseudo_random_generator.getstate()
            and self.block_number == other.block_number
            and self.block_hash == other.block_hash
            and self.our_address == other.our_address
            and self.chain_id == other.chain_id
        )

    def __ne__(self, other: Any) -> bool:
        return not self.__eq__(other)

    def to_dict(self) -> Dict[str, Any]:
        return {
            "block_number": str(self.block_number),
            "block_hash": serialize_bytes(self.block_hash),
            "our_address": to_checksum_address(self.our_address),
            "chain_id": self.chain_id,
            "pseudo_random_generator": self.pseudo_random_generator.getstate(),
        }

    @classmethod
    def from_dict(cls, data: Dict[str, Any]) -> "ActionInitChain":
        pseudo_random_generator = pseudo_random_generator_from_json(data)

        return cls(
            pseudo_random_generator=pseudo_random_generator,
            block_number=BlockNumber(int(data["block_number"])),
            block_hash=deserialize_blockhash(data["block_hash"]),
            our_address=to_canonical_address(data["our_address"]),
            chain_id=data["chain_id"],
        )


class ActionNewTokenNetwork(StateChange):
    """ Registers a new token network.
    A token network corresponds to a channel manager smart contract.
    """

    def __init__(
        self, payment_network_identifier: PaymentNetworkID, token_network: TokenNetworkState
    ):
        if not isinstance(token_network, TokenNetworkState):
            raise ValueError("token_network must be a TokenNetworkState instance.")

        self.payment_network_identifier = payment_network_identifier
        self.token_network = token_network

    def __repr__(self) -> str:
        return "<ActionNewTokenNetwork network:{} token:{}>".format(
            pex(self.payment_network_identifier), self.token_network
        )

    def __eq__(self, other: Any) -> bool:
        return (
            isinstance(other, ActionNewTokenNetwork)
            and self.payment_network_identifier == other.payment_network_identifier
            and self.token_network == other.token_network
        )

    def __ne__(self, other: Any) -> bool:
        return not self.__eq__(other)

    def to_dict(self) -> Dict[str, Any]:
        return {
            "payment_network_identifier": to_checksum_address(self.payment_network_identifier),
            "token_network": self.token_network,
        }

    @classmethod
    def from_dict(cls, data: Dict[str, Any]) -> "ActionNewTokenNetwork":
        return cls(
            payment_network_identifier=to_canonical_address(data["payment_network_identifier"]),
            token_network=data["token_network"],
        )


class ContractReceiveChannelNewBalance(ContractReceiveStateChange):
    """ A channel to which this node IS a participant had a deposit. """

    def __init__(
        self,
        transaction_hash: TransactionHash,
        canonical_identifier: CanonicalIdentifier,
        deposit_transaction: TransactionChannelNewBalance,
        block_number: BlockNumber,
        block_hash: BlockHash,
        participant: AddressHex
    ) -> None:
        super().__init__(transaction_hash, block_number, block_hash)

        self.canonical_identifier = canonical_identifier
        self.deposit_transaction = deposit_transaction
        self.participant = participant

    @property
    def channel_identifier(self) -> ChannelID:
        return self.canonical_identifier.channel_identifier

    @property
    def token_network_identifier(self) -> TokenNetworkAddress:
        return TokenNetworkAddress(self.canonical_identifier.token_network_address)

    def __repr__(self) -> str:
        return (
            "<ContractReceiveChannelNewBalance"
            " token_network:{} channel:{} transaction:{} block_number:{} participant:{}"
            ">"
        ).format(
            pex(self.token_network_identifier),
            self.channel_identifier,
            self.deposit_transaction,
            self.block_number,
            self.participant
        )

    def __eq__(self, other: Any) -> bool:
        return (
            isinstance(other, ContractReceiveChannelNewBalance)
            and self.canonical_identifier == other.canonical_identifier
            and self.deposit_transaction == other.deposit_transaction
            and self.participant == other.participant
            and super().__eq__(other)
        )

    def __ne__(self, other: Any) -> bool:
        return not self.__eq__(other)

    def to_dict(self) -> Dict[str, Any]:
        return {
            "transaction_hash": serialize_bytes(self.transaction_hash),
            "canonical_identifier": self.canonical_identifier.to_dict(),
            "deposit_transaction": self.deposit_transaction,
            "block_number": str(self.block_number),
            "block_hash": serialize_bytes(self.block_hash),
            "participant": to_checksum_address(self.participant)
        }

    @classmethod
    def from_dict(cls, data: Dict[str, Any]) -> "ContractReceiveChannelNewBalance":
        return cls(
            transaction_hash=deserialize_transactionhash(data["transaction_hash"]),
            canonical_identifier=CanonicalIdentifier.from_dict(data["canonical_identifier"]),
            deposit_transaction=data["deposit_transaction"],
            block_number=BlockNumber(int(data["block_number"])),
            block_hash=BlockHash(deserialize_bytes(data["block_hash"])),
            participant=AddressHex(data["participant"])
        )


class ContractReceiveChannelSettled(ContractReceiveStateChange):
    """ A channel to which this node IS a participant was settled. """

    def __init__(
        self,
        transaction_hash: TransactionHash,
        canonical_identifier: CanonicalIdentifier,
        our_onchain_locksroot: Locksroot,
        partner_onchain_locksroot: Locksroot,
        block_number: BlockNumber,
        block_hash: BlockHash
    ) -> None:
        super().__init__(transaction_hash, block_number, block_hash)

        self.our_onchain_locksroot = our_onchain_locksroot
        self.partner_onchain_locksroot = partner_onchain_locksroot
        self.canonical_identifier = canonical_identifier

    @property
    def channel_identifier(self) -> ChannelID:
        return self.canonical_identifier.channel_identifier

    @property
    def token_network_identifier(self) -> TokenNetworkAddress:
        return TokenNetworkAddress(self.canonical_identifier.token_network_address)

    def __repr__(self) -> str:
        return (
            "<ContractReceiveChannelSettled token_network:{} channel:{} settle_block:{}>"
        ).format(pex(self.token_network_identifier), self.channel_identifier, self.block_number)

    def __eq__(self, other: Any) -> bool:
        return (
            isinstance(other, ContractReceiveChannelSettled)
            and self.canonical_identifier == other.canonical_identifier
            and self.our_onchain_locksroot == other.our_onchain_locksroot
            and self.partner_onchain_locksroot == other.partner_onchain_locksroot
            and super().__eq__(other)
        )

    def __ne__(self, other: Any) -> bool:
        return not self.__eq__(other)

    def to_dict(self) -> Dict[str, Any]:

        return {
            "transaction_hash": serialize_bytes(self.transaction_hash),
            "our_onchain_locksroot": serialize_bytes(self.our_onchain_locksroot),
            "partner_onchain_locksroot": serialize_bytes(self.partner_onchain_locksroot),
            "canonical_identifier": self.canonical_identifier.to_dict(),
            "block_number": str(self.block_number),
            "block_hash": serialize_bytes(self.block_hash),
        }

    @classmethod
    def from_dict(cls, data: Dict[str, Any]) -> "ContractReceiveChannelSettled":

        return cls(
            transaction_hash=deserialize_transactionhash(data["transaction_hash"]),
            canonical_identifier=CanonicalIdentifier.from_dict(data["canonical_identifier"]),
            our_onchain_locksroot=deserialize_locksroot(data["our_onchain_locksroot"]),
            partner_onchain_locksroot=deserialize_locksroot(data["partner_onchain_locksroot"]),
            block_number=BlockNumber(int(data["block_number"])),
            block_hash=BlockHash(deserialize_bytes(data["block_hash"])),
        )


class ActionLeaveAllNetworks(StateChange):
    """ User is quitting all payment networks. """

    def __repr__(self) -> str:
        return "<ActionLeaveAllNetworks>"

    def __eq__(self, other: Any) -> bool:
        return isinstance(other, ActionLeaveAllNetworks)

    def __ne__(self, other: Any) -> bool:
        return not self.__eq__(other)

    @classmethod
    def from_dict(cls, _data: Dict[str, Any]) -> "ActionLeaveAllNetworks":
        return cls()


class ActionChangeNodeNetworkState(StateChange):
    """ The network state of `node_address` changed. """

    def __init__(self, node_address: Address, network_state: str) -> None:
        if not isinstance(node_address, T_Address):
            raise ValueError("node_address must be an address instance")

        self.node_address = node_address
        self.network_state = network_state

    def __repr__(self) -> str:
        return "<ActionChangeNodeNetworkState node:{} state:{}>".format(
            pex(self.node_address), self.network_state
        )

    def __eq__(self, other: Any) -> bool:
        return (
            isinstance(other, ActionChangeNodeNetworkState)
            and self.node_address == other.node_address
            and self.network_state == other.network_state
        )

    def __ne__(self, other: Any) -> bool:
        return not self.__eq__(other)

    def to_dict(self) -> Dict[str, Any]:
        return {
            "node_address": to_checksum_address(self.node_address),
            "network_state": self.network_state,
        }

    @classmethod
    def from_dict(cls, data: Dict[str, Any]) -> "ActionChangeNodeNetworkState":
        return cls(
            node_address=to_canonical_address(data["node_address"]),
            network_state=data["network_state"],
        )


class ContractReceiveNewPaymentNetwork(ContractReceiveStateChange):
    """ Registers a new payment network.
    A payment network corresponds to a registry smart contract.
    """

    def __init__(
        self,
        transaction_hash: TransactionHash,
        payment_network: PaymentNetworkState,
        block_number: BlockNumber,
        block_hash: BlockHash,
    ):
        if not isinstance(payment_network, PaymentNetworkState):
            raise ValueError("payment_network must be a PaymentNetworkState instance")

        super().__init__(transaction_hash, block_number, block_hash)

        self.payment_network = payment_network

    def __repr__(self) -> str:
        return "<ContractReceiveNewPaymentNetwork network:{} block:{}>".format(
            self.payment_network, self.block_number
        )

    def __eq__(self, other: Any) -> bool:
        return (
            isinstance(other, ContractReceiveNewPaymentNetwork)
            and self.payment_network == other.payment_network
            and super().__eq__(other)
        )

    def __ne__(self, other: Any) -> bool:
        return not self.__eq__(other)

    def to_dict(self) -> Dict[str, Any]:
        return {
            "transaction_hash": serialize_bytes(self.transaction_hash),
            "payment_network": self.payment_network,
            "block_number": str(self.block_number),
            "block_hash": serialize_bytes(self.block_hash),
        }

    @classmethod
    def from_dict(cls, data: Dict[str, Any]) -> "ContractReceiveNewPaymentNetwork":
        return cls(
            transaction_hash=deserialize_transactionhash(data["transaction_hash"]),
            payment_network=data["payment_network"],
            block_number=BlockNumber(int(data["block_number"])),
            block_hash=BlockHash(deserialize_bytes(data["block_hash"])),
        )


class ContractReceiveNewTokenNetwork(ContractReceiveStateChange):
    """ A new token was registered with the payment network. """

    def __init__(
        self,
        transaction_hash: TransactionHash,
        payment_network_identifier: PaymentNetworkID,
        token_network: TokenNetworkState,
        block_number: BlockNumber,
        block_hash: BlockHash,
    ):
        if not isinstance(token_network, TokenNetworkState):
            raise ValueError("token_network must be a TokenNetworkState instance")

        super().__init__(transaction_hash, block_number, block_hash)

        self.payment_network_identifier = payment_network_identifier
        self.token_network = token_network

    def __repr__(self) -> str:
        return "<ContractReceiveNewTokenNetwork payment_network:{} network:{} block:{}>".format(
            pex(self.payment_network_identifier), self.token_network, self.block_number
        )

    def __eq__(self, other: Any) -> bool:
        return (
            isinstance(other, ContractReceiveNewTokenNetwork)
            and self.payment_network_identifier == other.payment_network_identifier
            and self.token_network == other.token_network
            and super().__eq__(other)
        )

    def __ne__(self, other: Any) -> bool:
        return not self.__eq__(other)

    def to_dict(self) -> Dict[str, Any]:
        return {
            "transaction_hash": serialize_bytes(self.transaction_hash),
            "payment_network_identifier": to_checksum_address(self.payment_network_identifier),
            "token_network": self.token_network,
            "block_number": str(self.block_number),
            "block_hash": serialize_bytes(self.block_hash),
        }

    @classmethod
    def from_dict(cls, data: Dict[str, Any]) -> "ContractReceiveNewTokenNetwork":
        return cls(
            transaction_hash=deserialize_transactionhash(data["transaction_hash"]),
            payment_network_identifier=to_canonical_address(data["payment_network_identifier"]),
            token_network=data["token_network"],
            block_number=BlockNumber(int(data["block_number"])),
            block_hash=BlockHash(deserialize_bytes(data["block_hash"])),
        )


class ContractReceiveSecretReveal(ContractReceiveStateChange):
    """ A new secret was registered with the SecretRegistry contract. """

    def __init__(
        self,
        transaction_hash: TransactionHash,
        secret_registry_address: SecretRegistryAddress,
        secrethash: SecretHash,
        secret: Secret,
        block_number: BlockNumber,
        block_hash: BlockHash,
    ) -> None:
        if not isinstance(secret_registry_address, T_SecretRegistryAddress):
            raise ValueError("secret_registry_address must be of type SecretRegistryAddress")
        if not isinstance(secrethash, T_SecretHash):
            raise ValueError("secrethash must be of type SecretHash")
        if not isinstance(secret, T_Secret):
            raise ValueError("secret must be of type Secret")

        super().__init__(transaction_hash, block_number, block_hash)

        self.secret_registry_address = secret_registry_address
        self.secrethash = secrethash
        self.secret = secret

    def __repr__(self) -> str:
        return (
            "<ContractReceiveSecretReveal"
            " secret_registry:{} secrethash:{} secret:{} block:{}"
            ">"
        ).format(
            pex(self.secret_registry_address),
            pex(self.secrethash),
            pex(self.secret),
            self.block_number,
        )

    def __eq__(self, other: Any) -> bool:
        return (
            isinstance(other, ContractReceiveSecretReveal)
            and self.secret_registry_address == other.secret_registry_address
            and self.secrethash == other.secrethash
            and self.secret == other.secret
            and super().__eq__(other)
        )

    def __ne__(self, other: Any) -> bool:
        return not self.__eq__(other)

    def to_dict(self) -> Dict[str, Any]:
        return {
            "transaction_hash": serialize_bytes(self.transaction_hash),
            "secret_registry_address": to_checksum_address(self.secret_registry_address),
            "secrethash": serialize_bytes(self.secrethash),
            "secret": serialize_bytes(self.secret),
            "block_number": str(self.block_number),
            "block_hash": serialize_bytes(self.block_hash),
        }

    @classmethod
    def from_dict(cls, data: Dict[str, Any]) -> "ContractReceiveSecretReveal":
        return cls(
            transaction_hash=deserialize_transactionhash(data["transaction_hash"]),
            secret_registry_address=to_canonical_address(data["secret_registry_address"]),
            secrethash=deserialize_secret_hash(data["secrethash"]),
            secret=deserialize_secret(data["secret"]),
            block_number=BlockNumber(int(data["block_number"])),
            block_hash=BlockHash(deserialize_bytes(data["block_hash"])),
        )


class ContractReceiveChannelBatchUnlock(ContractReceiveStateChange):
    """ All the locks were claimed via the blockchain.

    Used when all the hash time locks were unlocked and a log ChannelUnlocked is emitted
    by the token network contract.
    Note:
        For this state change the contract caller is not important but only the
        receiving address. `participant` is the address to which the `unlocked_amount`
        was transferred. `returned_tokens` was transferred to the channel partner.
    """

    def __init__(
        self,
        transaction_hash: TransactionHash,
        canonical_identifier: CanonicalIdentifier,
        participant: Address,
        partner: Address,
        locksroot: Locksroot,
        unlocked_amount: TokenAmount,
        returned_tokens: TokenAmount,
        block_number: BlockNumber,
        block_hash: BlockHash,
    ) -> None:
        canonical_identifier.validate()

        if not isinstance(participant, T_Address):
            raise ValueError("participant must be of type address")

        if not isinstance(partner, T_Address):
            raise ValueError("partner must be of type address")

        super().__init__(transaction_hash, block_number, block_hash)

        self.canonical_identifier = canonical_identifier
        self.participant = participant
        self.partner = partner
        self.locksroot = locksroot
        self.unlocked_amount = unlocked_amount
        self.returned_tokens = returned_tokens

    @property
    def token_network_identifier(self) -> TokenNetworkAddress:
        return TokenNetworkAddress(self.canonical_identifier.token_network_address)

    def __repr__(self) -> str:
        return (
            "<ContractReceiveChannelBatchUnlock "
            " token_network:{} participant:{} partner:{}"
            " locksroot:{} unlocked:{} returned:{} block:{}"
            ">"
        ).format(
            self.token_network_identifier,
            self.participant,
            self.partner,
            self.locksroot,
            self.unlocked_amount,
            self.returned_tokens,
            self.block_number,
        )

    def __eq__(self, other: Any) -> bool:
        return (
            isinstance(other, ContractReceiveChannelBatchUnlock)
            and self.canonical_identifier == other.canonical_identifier
            and self.participant == other.participant
            and self.partner == other.partner
            and self.locksroot == other.locksroot
            and self.unlocked_amount == other.unlocked_amount
            and self.returned_tokens == other.returned_tokens
            and super().__eq__(other)
        )

    def __ne__(self, other: Any) -> bool:
        return not self.__eq__(other)

    def to_dict(self) -> Dict[str, Any]:
        return {
            "transaction_hash": serialize_bytes(self.transaction_hash),
            "canonical_identifier": self.canonical_identifier.to_dict(),
            "participant": to_checksum_address(self.participant),
            "partner": to_checksum_address(self.partner),
            "locksroot": serialize_bytes(self.locksroot),
            "unlocked_amount": str(self.unlocked_amount),
            "returned_tokens": str(self.returned_tokens),
            "block_number": str(self.block_number),
            "block_hash": serialize_bytes(self.block_hash),
        }

    @classmethod
    def from_dict(cls, data: Dict[str, Any]) -> "ContractReceiveChannelBatchUnlock":
        return cls(
            transaction_hash=deserialize_transactionhash(data["transaction_hash"]),
            canonical_identifier=CanonicalIdentifier.from_dict(data["canonical_identifier"]),
            participant=to_canonical_address(data["participant"]),
            partner=to_canonical_address(data["partner"]),
            locksroot=deserialize_locksroot(data["locksroot"]),
            unlocked_amount=TokenAmount(int(data["unlocked_amount"])),
            returned_tokens=TokenAmount(int(data["returned_tokens"])),
            block_number=BlockNumber(int(data["block_number"])),
            block_hash=deserialize_blockhash(data["block_hash"]),
        )


class ContractReceiveRouteNew(ContractReceiveStateChange):
    """ New channel was created and this node is NOT a participant. """

    def __init__(
        self,
        transaction_hash: TransactionHash,
        canonical_identifier: CanonicalIdentifier,
        participant1: Address,
        participant2: Address,
        block_number: BlockNumber,
        block_hash: BlockHash,
    ) -> None:

        if not isinstance(participant1, T_Address):
            raise ValueError("participant1 must be of type address")

        if not isinstance(participant2, T_Address):
            raise ValueError("participant2 must be of type address")

        canonical_identifier.validate()
        super().__init__(transaction_hash, block_number, block_hash)

        self.canonical_identifier = canonical_identifier
        self.participant1 = participant1
        self.participant2 = participant2

    @property
    def channel_identifier(self) -> ChannelID:
        return self.canonical_identifier.channel_identifier

    @property
    def token_network_identifier(self) -> TokenNetworkAddress:
        return TokenNetworkAddress(self.canonical_identifier.token_network_address)

    def __repr__(self) -> str:
        return (
            "<ContractReceiveRouteNew" " token_network:{} id:{} node1:{}" " node2:{} block:{}>"
        ).format(
            pex(self.token_network_identifier),
            self.channel_identifier,
            pex(self.participant1),
            pex(self.participant2),
            self.block_number,
        )

    def __eq__(self, other: Any) -> bool:
        return (
            isinstance(other, ContractReceiveRouteNew)
            and self.canonical_identifier == other.canonical_identifier
            and self.participant1 == other.participant1
            and self.participant2 == other.participant2
            and super().__eq__(other)
        )

    def __ne__(self, other: Any) -> bool:
        return not self.__eq__(other)

    def to_dict(self) -> Dict[str, Any]:
        return {
            "transaction_hash": serialize_bytes(self.transaction_hash),
            "canonical_identifier": self.canonical_identifier.to_dict(),
            "participant1": to_checksum_address(self.participant1),
            "participant2": to_checksum_address(self.participant2),
            "block_number": str(self.block_number),
            "block_hash": serialize_bytes(self.block_hash),
        }

    @classmethod
    def from_dict(cls, data: Dict[str, Any]) -> "ContractReceiveRouteNew":
        return cls(
            transaction_hash=deserialize_transactionhash(data["transaction_hash"]),
            canonical_identifier=CanonicalIdentifier.from_dict(data["canonical_identifier"]),
            participant1=to_canonical_address(data["participant1"]),
            participant2=to_canonical_address(data["participant2"]),
            block_number=BlockNumber(int(data["block_number"])),
            block_hash=BlockHash(deserialize_bytes(data["block_hash"])),
        )


class ContractReceiveRouteClosed(ContractReceiveStateChange):
    """ A channel was closed and this node is NOT a participant. """

    def __init__(
        self,
        transaction_hash: TransactionHash,
        canonical_identifier: CanonicalIdentifier,
        block_number: BlockNumber,
        block_hash: BlockHash,
    ) -> None:
        super().__init__(transaction_hash, block_number, block_hash)
        canonical_identifier.validate()
        self.canonical_identifier = canonical_identifier

    @property
    def channel_identifier(self) -> ChannelID:
        return self.canonical_identifier.channel_identifier

    @property
    def token_network_identifier(self) -> TokenNetworkAddress:
        return TokenNetworkAddress(self.canonical_identifier.token_network_address)

    def __repr__(self) -> str:
        return "<ContractReceiveRouteClosed token_network:{} id:{} block:{}>".format(
            pex(self.token_network_identifier), self.channel_identifier, self.block_number
        )

    def __eq__(self, other: Any) -> bool:
        return (
            isinstance(other, ContractReceiveRouteClosed)
            and self.canonical_identifier == other.canonical_identifier
            and super().__eq__(other)
        )

    def __ne__(self, other: Any) -> bool:
        return not self.__eq__(other)

    def to_dict(self) -> Dict[str, Any]:
        return {
            "transaction_hash": serialize_bytes(self.transaction_hash),
            "canonical_identifier": self.canonical_identifier.to_dict(),
            "block_number": str(self.block_number),
            "block_hash": serialize_bytes(self.block_hash),
        }

    @classmethod
    def from_dict(cls, data: Dict[str, Any]) -> "ContractReceiveRouteClosed":
        return cls(
            transaction_hash=deserialize_transactionhash(data["transaction_hash"]),
            canonical_identifier=CanonicalIdentifier.from_dict(data["canonical_identifier"]),
            block_number=BlockNumber(int(data["block_number"])),
            block_hash=BlockHash(deserialize_bytes(data["block_hash"])),
        )


class ContractReceiveUpdateTransfer(ContractReceiveStateChange):
    def __init__(
        self,
        transaction_hash: TransactionHash,
        canonical_identifier: CanonicalIdentifier,
        nonce: Nonce,
        block_number: BlockNumber,
        block_hash: BlockHash,
    ) -> None:
        super().__init__(transaction_hash, block_number, block_hash)

        self.canonical_identifier = canonical_identifier
        self.nonce = nonce

    @property
    def channel_identifier(self) -> ChannelID:
        return self.canonical_identifier.channel_identifier

    @property
    def token_network_identifier(self) -> TokenNetworkAddress:
        return TokenNetworkAddress(self.canonical_identifier.token_network_address)

    def __repr__(self) -> str:
        return f"<ContractReceiveUpdateTransfer nonce:{self.nonce} block:{self.block_number}>"

    def __eq__(self, other: Any) -> bool:
        return (
            isinstance(other, ContractReceiveUpdateTransfer)
            and self.canonical_identifier == other.canonical_identifier
            and self.nonce == other.nonce
            and super().__eq__(other)
        )

    def __ne__(self, other: Any) -> bool:
        return not self.__eq__(other)

    def to_dict(self) -> Dict[str, Any]:
        return {
            "transaction_hash": serialize_bytes(self.transaction_hash),
            "canonical_identifier": self.canonical_identifier.to_dict(),
            "nonce": str(self.nonce),
            "block_number": str(self.block_number),
            "block_hash": serialize_bytes(self.block_hash),
        }

    @classmethod
    def from_dict(cls, data: Dict[str, Any]) -> "ContractReceiveUpdateTransfer":
        return cls(
            transaction_hash=deserialize_transactionhash(data["transaction_hash"]),
            canonical_identifier=CanonicalIdentifier.from_dict(data["canonical_identifier"]),
            nonce=Nonce(int(data["nonce"])),
            block_number=BlockNumber(int(data["block_number"])),
            block_hash=BlockHash(deserialize_bytes(data["block_hash"])),
        )


class ReceiveUnlock(BalanceProofStateChange):
    def __init__(
        self, message_identifier: MessageID, secret: Secret, balance_proof: BalanceProofSignedState
    ) -> None:
        if not isinstance(balance_proof, BalanceProofSignedState):
            raise ValueError("balance_proof must be an instance of BalanceProofSignedState")

        super().__init__(balance_proof)

        secrethash: SecretHash = SecretHash(sha3(secret))

        self.message_identifier = message_identifier
        self.secret = secret
        self.secrethash = secrethash

    def __repr__(self) -> str:
        return "<ReceiveUnlock msgid:{} secrethash:{} balance_proof:{}>".format(
            self.message_identifier, pex(self.secrethash), self.balance_proof
        )

    def __eq__(self, other: Any) -> bool:
        return (
            isinstance(other, ReceiveUnlock)
            and self.message_identifier == other.message_identifier
            and self.secret == other.secret
            and self.secrethash == other.secrethash
            and super().__eq__(other)
        )

    def __ne__(self, other: Any) -> bool:
        return not self.__eq__(other)

    def to_dict(self) -> Dict[str, Any]:
        return {
            "message_identifier": str(self.message_identifier),
            "secret": serialize_bytes(self.secret),
            "balance_proof": self.balance_proof,
        }

    @classmethod
    def from_dict(cls, data: Dict[str, Any]) -> "ReceiveUnlock":
        return cls(
            message_identifier=MessageID(int(data["message_identifier"])),
            secret=deserialize_secret(data["secret"]),
            balance_proof=data["balance_proof"],
        )


class ReceiveDelivered(AuthenticatedSenderStateChange):
    def __init__(self, sender: Address, message_identifier: MessageID) -> None:
        super().__init__(sender)

        self.message_identifier = message_identifier

    def __repr__(self) -> str:
        return "<ReceiveDelivered msgid:{} sender:{}>".format(
            self.message_identifier, pex(self.sender)
        )

    def __eq__(self, other: Any) -> bool:
        return (
            isinstance(other, ReceiveDelivered)
            and self.message_identifier == other.message_identifier
            and super().__eq__(other)
        )

    def __ne__(self, other: Any) -> bool:
        return not self.__eq__(other)

    def to_dict(self) -> Dict[str, Any]:
        return {
            "sender": to_checksum_address(self.sender),
            "message_identifier": str(self.message_identifier),
        }

    @classmethod
    def from_dict(cls, data: Dict[str, Any]) -> "ReceiveDelivered":
        return cls(
            sender=to_canonical_address(data["sender"]),
            message_identifier=MessageID(int(data["message_identifier"])),
        )


class ReceiveProcessed(AuthenticatedSenderStateChange):
    def __init__(self, sender: Address, message_identifier: MessageID) -> None:
        super().__init__(sender)
        self.message_identifier = message_identifier

    def __repr__(self) -> str:
        return "<ReceiveProcessed msgid:{} sender:{}>".format(
            self.message_identifier, pex(self.sender)
        )

    def __eq__(self, other: Any) -> bool:
        return (
            isinstance(other, ReceiveProcessed)
            and self.message_identifier == other.message_identifier
            and super().__eq__(other)
        )

    def __ne__(self, other: Any) -> bool:
        return not self.__eq__(other)

    def to_dict(self) -> Dict[str, Any]:
        return {
            "sender": to_checksum_address(self.sender),
            "message_identifier": str(self.message_identifier),
        }

    @classmethod
    def from_dict(cls, data: Dict[str, Any]) -> "ReceiveProcessed":
        return cls(
            sender=to_canonical_address(data["sender"]),
            message_identifier=MessageID(int(data["message_identifier"])),
        )<|MERGE_RESOLUTION|>--- conflicted
+++ resolved
@@ -57,12 +57,8 @@
     TokenNetworkID,
     TransactionHash,
     TransferID,
-<<<<<<< HEAD
-    AddressHex)
-=======
     AddressHex,
     SignedTransaction)
->>>>>>> e50f7967
 
 
 class Block(StateChange):
